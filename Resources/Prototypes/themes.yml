--- conflicted
+++ resolved
@@ -108,10 +108,8 @@
     concerningOrangeFore: "#FFF5EE"
     dangerousRedFore: "#FFF5EE"
     disabledFore: "#FFF5EE"
-<<<<<<< HEAD
     _itemstatus_content_margin_right: "#06060604"
     _itemstatus_content_margin_left: "#06060604"
-=======
 - type: uiTheme
   id: SS14GlassTheme
   path: /Textures/Interface/Glass/
@@ -125,5 +123,4 @@
     goodGreenFore: "#31843E"
     concerningOrangeFore: "#A5762F"
     dangerousRedFore: "#BB3232"
-    disabledFore: "#5A5A5A"
->>>>>>> d5c01112
+    disabledFore: "#5A5A5A"
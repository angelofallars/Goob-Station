--- conflicted
+++ resolved
@@ -27,10 +27,6 @@
     - JetpackBlackFilled
   storage:
     back: # belt holds katana so satchel has the tools for sabotaging things
-<<<<<<< HEAD
-    - BoxSurvivalSlots # Goobstation - Slots Based Survival Boxes
-=======
->>>>>>> f76fa0e5
     - Crowbar
     - Wrench
     - Screwdriver

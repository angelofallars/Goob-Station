--- conflicted
+++ resolved
@@ -55,10 +55,6 @@
     belt: ClothingBeltMilitaryWebbing
   storage:
     back:
-<<<<<<< HEAD
-    - BoxSurvivalSlotsSyndicate # Goobstation - Slots Based Survival Boxes
-=======
->>>>>>> f76fa0e5
     - WeaponPistolViper
     - PinpointerSyndicateNuclear
     - DeathAcidifierImplanter
@@ -93,10 +89,6 @@
   storage:
     back:
     - SyndiHypo
-<<<<<<< HEAD
-    - BoxSurvivalSlotsSyndicate # Goobstation - Slots Based Survival Boxes
-=======
->>>>>>> f76fa0e5
     - SawAdvanced
     - Cautery
     - CombatKnife

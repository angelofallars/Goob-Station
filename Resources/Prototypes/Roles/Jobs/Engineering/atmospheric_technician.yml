--- conflicted
+++ resolved
@@ -1,4 +1,3 @@
-<<<<<<< HEAD
 - type: job
   id: AtmosphericTechnician
   name: job-name-atmostech
@@ -25,7 +24,7 @@
     id: AtmosPDA
     belt: ClothingBeltUtilityEngineering
     ears: ClothingHeadsetEngineering
-=======
+
 - type: job
   id: AtmosphericTechnician
   name: job-name-atmostech
@@ -56,5 +55,4 @@
     ears: ClothingHeadsetEngineering
   innerClothingSkirt: ClothingUniformJumpskirtAtmos
   satchel: ClothingBackpackSatchelAtmosphericsFilled
-  duffelbag: ClothingBackpackDuffelAtmosphericsFilled
->>>>>>> 2f316cf8
+  duffelbag: ClothingBackpackDuffelAtmosphericsFilled
--- conflicted
+++ resolved
@@ -31,10 +31,6 @@
     pocket2: FlashlightSeclite
   storage:
     back:
-<<<<<<< HEAD
-    - BoxSurvivalSlotsEngineering # Goobstation - Slots Based Survival Boxes
-=======
->>>>>>> f76fa0e5
     - WeaponDisabler
     - MedicatedSuture
     - RegenerativeMesh
@@ -59,10 +55,6 @@
     pocket2: FlashlightSeclite
   storage:
     back:
-<<<<<<< HEAD
-    - BoxSurvivalSlotsEngineering # Goobstation - Slots Based Survival Boxes
-=======
->>>>>>> f76fa0e5
     - WeaponDisabler
     - MedicatedSuture
     - RegenerativeMesh
@@ -89,10 +81,6 @@
   - WeaponRifleLecter
   storage:
     back:
-<<<<<<< HEAD
-    - BoxSurvivalSlotsEngineering # Goobstation - Slots Based Survival Boxes
-=======
->>>>>>> f76fa0e5
     - WeaponDisabler
     - MedicatedSuture
     - RegenerativeMesh
@@ -138,10 +126,6 @@
     pocket2: DrinkWaterBottleFull
   storage:
     back:
-<<<<<<< HEAD
-    - BoxSurvivalSlotsEngineering # Goobstation - Slots Based Survival Boxes
-=======
->>>>>>> f76fa0e5
     - BoxCandle
     - BoxBodyBag
     - DrinkWaterMelonJuiceJug
@@ -173,10 +157,6 @@
     pocket2: DrinkWaterBottleFull
   storage:
     back:
-<<<<<<< HEAD
-    - BoxSurvivalSlotsEngineering # Goobstation - Slots Based Survival Boxes
-=======
->>>>>>> f76fa0e5
     - BoxCandle
     - BoxBodyBag
     - DrinkWaterMelonJuiceJug
@@ -223,10 +203,6 @@
     pocket2: GasAnalyzer
   storage:
     back:
-<<<<<<< HEAD
-    - BoxSurvivalSlotsEngineering # Goobstation - Slots Based Survival Boxes
-=======
->>>>>>> f76fa0e5
     - trayScanner
     - RCD
     - RCDAmmo
@@ -255,10 +231,6 @@
     pocket2: GasAnalyzer
   storage:
     back:
-<<<<<<< HEAD
-    - BoxSurvivalSlotsEngineering # Goobstation - Slots Based Survival Boxes
-=======
->>>>>>> f76fa0e5
     - trayScanner
     - RCD
     - RCDAmmo
@@ -303,10 +275,6 @@
     pocket2: FlashlightSeclite
   storage:
     back:
-<<<<<<< HEAD
-    - BoxSurvivalSlotsEngineering # Goobstation - Slots Based Survival Boxes
-=======
->>>>>>> f76fa0e5
     - WeaponDisabler
     - MedicatedSuture
     - RegenerativeMesh
@@ -331,10 +299,6 @@
     pocket2: FlashlightSeclite
   storage:
     back:
-<<<<<<< HEAD
-    - BoxSurvivalSlotsEngineering # Goobstation - Slots Based Survival Boxes
-=======
->>>>>>> f76fa0e5
     - WeaponDisabler
     - MedicatedSuture
     - RegenerativeMesh
@@ -361,10 +325,6 @@
     - WeaponRifleLecter
   storage:
     back:
-<<<<<<< HEAD
-    - BoxSurvivalSlotsEngineering # Goobstation - Slots Based Survival Boxes
-=======
->>>>>>> f76fa0e5
     - WeaponDisabler
     - MedicatedSuture
     - RegenerativeMesh
@@ -404,10 +364,6 @@
     pocket1: Flare
   storage:
     back:
-<<<<<<< HEAD
-    - BoxSurvivalSlotsEngineering # Goobstation - Slots Based Survival Boxes
-=======
->>>>>>> f76fa0e5
     - Hypospray
     - MedkitAdvancedFilled
     - CrowbarRed
@@ -431,10 +387,6 @@
     pocket1: Flare
   storage:
     back:
-<<<<<<< HEAD
-    - BoxSurvivalSlotsEngineering # Goobstation - Slots Based Survival Boxes
-=======
->>>>>>> f76fa0e5
     - Hypospray
     - MedkitAdvancedFilled
     - CrowbarRed
@@ -473,10 +425,6 @@
     pocket1: Flare
   storage:
     back:
-<<<<<<< HEAD
-    - BoxSurvivalSlotsEngineering # Goobstation - Slots Based Survival Boxes
-=======
->>>>>>> f76fa0e5
     - LightReplacer
     - BoxLightMixed
     - BoxLightMixed
@@ -499,10 +447,6 @@
     pocket1: Flare
   storage:
     back:
-<<<<<<< HEAD
-    - BoxSurvivalSlotsEngineering # Goobstation - Slots Based Survival Boxes
-=======
->>>>>>> f76fa0e5
     - LightReplacer
     - BoxLightMixed
     - BoxLightMixed

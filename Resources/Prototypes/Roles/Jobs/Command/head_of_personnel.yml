--- conflicted
+++ resolved
@@ -15,13 +15,9 @@
       time: 18000 # 5 hrs
     - !type:DepartmentTimeRequirement
       department: Command
-<<<<<<< HEAD
-      time: 18000 # 5 hours
-=======
       time: 36000 # 10 hours
     - !type:AgeRequirement
       requiredAge: 20
->>>>>>> f76fa0e5
   weight: 20
   startingGear: HoPGear
   icon: "JobIconHeadOfPersonnel"

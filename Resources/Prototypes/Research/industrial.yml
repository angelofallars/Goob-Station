--- conflicted
+++ resolved
@@ -104,8 +104,6 @@
   - RipleyPeripheralsElectronics
   - MechEquipmentGrabber
 
-<<<<<<< HEAD
-=======
 - type: technology
   id: EngineeringHardsuit
   name: research-technology-engineering-hardsuit
@@ -120,7 +118,6 @@
 
 # Tier 2
 
->>>>>>> f558e7db
 - type: technology
   id: Grappling
   name: research-technology-grappling

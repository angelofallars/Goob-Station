--- conflicted
+++ resolved
@@ -69,7 +69,6 @@
         type: BorgBoundUserInterface
       enum.StrippingUiKey.Key:
         type: StrippableBoundUserInterface
-<<<<<<< HEAD
       # Goobstation - Add the station map interface to the borg
       enum.StationMapUiKey.Key:
         type: StationMapBoundUserInterface
@@ -78,11 +77,9 @@
     uis:
       enum.StationMapUiKey.Key:
         toggleAction: ActionAGhostShowStationMap
-=======
       # Only used for NT borgs that can switch type, defined here to avoid copy-pasting the rest of this component.
       enum.BorgSwitchableTypeUiKey.SelectBorgType:
         type: BorgSelectTypeUserInterface
->>>>>>> 59e955a5
   - type: ActivatableUI
     key: enum.BorgUiKey.Key
   - type: SiliconLawBound
@@ -306,15 +303,12 @@
   - type: AccessReader
     access: [["Command"], ["Research"]]
   - type: ShowJobIcons
-<<<<<<< HEAD
   - type: ShowMindShieldIcons
   - type: StationAiVision # Goobstation - AI can see through NT silicon
     range: 3
-=======
   - type: InteractionPopup
     interactSuccessSound:
       path: /Audio/Ambience/Objects/periodic_beep.ogg
->>>>>>> 59e955a5
 
 - type: entity
   id: BaseBorgChassisSyndicate
@@ -348,14 +342,12 @@
       Unsexed: UnisexSiliconSyndicate
   - type: PointLight
     color: "#dd200b"
-<<<<<<< HEAD
   - type: Damageable #Goobstation - Ion Damage
     damageContainer: Silicon
     damageModifierSet: SiliconProtected
   - type: ExplosionResistance #Goobstation - Ion Damage
     damageCoefficient: 0.5
   - type: FlashImmunity
-=======
 
 - type: entity
   id: BaseBorgChassisDerelict
@@ -375,5 +367,4 @@
     ionStormAmount: 3
   - type: IonStormTarget
     chance: 1
-  - type: ShowJobIcons
->>>>>>> 59e955a5
+  - type: ShowJobIcons
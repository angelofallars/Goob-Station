--- conflicted
+++ resolved
@@ -70,7 +70,6 @@
   parent: BorgChassisSelectable
   name: medical cyborg
   components:
-<<<<<<< HEAD
   - type: Sprite
     layers:
     - state: medical
@@ -132,10 +131,8 @@
       path: /Audio/Ambience/Objects/periodic_beep.ogg
   - type: SurgeryTarget
   - type: Sanitized
-=======
   - type: BorgSwitchableType
     selectedBorgType: medical
->>>>>>> 59e955a5
 
 - type: entity
   id: BorgChassisService

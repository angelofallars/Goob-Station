﻿- type: entity
  parent: BaseMobSpeciesOrganic
  id: BaseMobVox
  abstract: true
  components:
  - type: Hunger
  - type: Thirst
  - type: Icon
    sprite: Mobs/Species/Vox/parts.rsi
    state: vox_m
  - type: Body
    prototype: Vox
    requiredLegs: 2
  - type:  HumanoidAppearance
    species: Vox
    #- type: VoxAccent # Not yet coded
  - type: Inventory
    speciesId: vox
    displacements:
      jumpsuit:
        layer:
          sprite: Mobs/Species/Vox/displacement.rsi
          state: jumpsuit
          copyToShaderParameters:
            # Value required, provide a dummy. Gets overridden when applied.
            layerKey: dummy
            parameterTexture: displacementMap
            parameterUV: displacementUV
  - type: Speech
    speechVerb: Vox
    speechSounds: Vox
  - type: TypingIndicator
    proto: vox
  - type: Vocal
    sounds:
      Male: UnisexVox
      Female: UnisexVox
      Unsexed: UnisexVox
  - type: Butcherable
    butcheringType: Spike
    spawned:
    - id: FoodMeatChicken
      amount: 5
  - type: Damageable
    damageContainer: Biological
    damageModifierSet: Vox
  - type: DamageVisuals
    damageOverlayGroups:
      Brute:
        sprite: Mobs/Effects/brute_damage.rsi
        color: "#7a8bf2"
  - type: Bloodstream
    bloodReagent: AmmoniaBlood
  - type: MeleeWeapon
    soundHit:
      collection: AlienClaw
    angle: 30
    animation: WeaponArcClaw
    damage:
      types:
<<<<<<< HEAD
        Slash: 7 # Reduce?
=======
        Slash: 5 # Reduce?
  - type: Sprite # Need to redefine the whole order to draw the tail over their gas tank
    layers:
    - map: [ "enum.HumanoidVisualLayers.Chest" ]
    - map: [ "enum.HumanoidVisualLayers.Head" ]
    - map: [ "enum.HumanoidVisualLayers.Snout" ]
    - map: [ "enum.HumanoidVisualLayers.Eyes" ]
    - map: [ "enum.HumanoidVisualLayers.RArm" ]
    - map: [ "enum.HumanoidVisualLayers.LArm" ]
    - map: [ "enum.HumanoidVisualLayers.RLeg" ]
    - map: [ "enum.HumanoidVisualLayers.LLeg" ]
    - map: [ "jumpsuit" ]
    - map: [ "enum.HumanoidVisualLayers.LFoot" ]
    - map: [ "enum.HumanoidVisualLayers.RFoot" ]
    - map: [ "enum.HumanoidVisualLayers.LHand" ]
    - map: [ "enum.HumanoidVisualLayers.RHand" ]
    - map: [ "gloves" ]
    - map: [ "shoes" ]
    - map: [ "ears" ]
    - map: [ "outerClothing" ]
    - map: [ "eyes" ]
    - map: [ "belt" ]
    - map: [ "id" ]
    - map: [ "neck" ]
    - map: [ "back" ]
    - map: [ "enum.HumanoidVisualLayers.FacialHair" ]
    - map: [ "enum.HumanoidVisualLayers.Hair" ]
    - map: [ "enum.HumanoidVisualLayers.HeadSide" ]
    - map: [ "enum.HumanoidVisualLayers.HeadTop" ]
    - map: [ "suitstorage" ] # This is not in the default order
    - map: [ "enum.HumanoidVisualLayers.Tail" ]
    - map: [ "mask" ]
    - map: [ "head" ]
    - map: [ "pocket1" ]
    - map: [ "pocket2" ]
    - map: [ "enum.HumanoidVisualLayers.Handcuffs" ]
      color: "#ffffff"
      sprite: Objects/Misc/handcuffs.rsi
      state: body-overlay-2
      visible: false
    - map: [ "clownedon" ]
      sprite: "Effects/creampie.rsi"
      state: "creampie_vox" # Not default
      visible: false
>>>>>>> 133d9280

- type: entity
  parent: BaseSpeciesDummy
  id: MobVoxDummy
  noSpawn: true
  components:
  - type: HumanoidAppearance
    species: Vox
  - type: Body
    prototype: Vox
<|MERGE_RESOLUTION|>--- conflicted
+++ resolved
@@ -58,9 +58,6 @@
     animation: WeaponArcClaw
     damage:
       types:
-<<<<<<< HEAD
-        Slash: 7 # Reduce?
-=======
         Slash: 5 # Reduce?
   - type: Sprite # Need to redefine the whole order to draw the tail over their gas tank
     layers:
@@ -105,7 +102,6 @@
       sprite: "Effects/creampie.rsi"
       state: "creampie_vox" # Not default
       visible: false
->>>>>>> 133d9280
 
 - type: entity
   parent: BaseSpeciesDummy

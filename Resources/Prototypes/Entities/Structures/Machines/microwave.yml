- type: entity
  id: KitchenMicrowave
  parent: [ BaseMachinePowered, SmallConstructibleMachine ]
  name: microwave
  description: It's magic.
  components:
  - type: Microwave
    capacity: 10
    canMicrowaveIdsSafely: false # Goobstation
    explosionChance: 0.4 # Goobstation
  - type: Appearance
  - type: GenericVisualizer
    visuals:
      enum.MicrowaveVisualState.Bloody:
        bloody:
          True: { visible: true }
          False: { visible: false }
        bloodyunshaded:
          True: { visible: true }
          False: { visible: false }
      enum.PowerDeviceVisuals.VisualState:
        enum.MicrowaveVisualizerLayers.Base:
          Idle: { state: "mw" }
          Broken: { state: "mwb" }
          Cooking: { state: "mw" }
        enum.MicrowaveVisualizerLayers.BaseUnlit:
          Idle: { state: "mw_unlit" }
          Broken: { state: "mw_unlit" }
          Cooking: { state: "mw_running_unlit" }
        bloodyunshaded:
          Idle: { visible: false }
          Broken: { visible: false }
      enum.PowerDeviceVisuals.Powered:
        enum.MicrowaveVisualizerLayers.BaseUnlit:
          True: { visible: true }
          False: { visible: false }
  - type: ActivatableUI
    key: enum.MicrowaveUiKey.Key
  - type: DeviceLinkSink
    ports:
    - On
  - type: DeviceNetwork
    deviceNetId: Wireless
    receiveFrequencyId: BasicDevice
  - type: WirelessNetworkConnection
    range: 200
  - type: UserInterface
    interfaces:
      enum.MicrowaveUiKey.Key:
        type: MicrowaveBoundUserInterface
  - type: Physics
  - type: Fixtures
    fixtures:
      fix1:
        shape:
          !type:PhysShapeAabb
          bounds: "-0.3,-0.16,0.3,0.16"
        density: 190
        mask:
        - TabletopMachineMask
        layer:
        - TabletopMachineLayer
  - type: Sprite
    sprite: Structures/Machines/microwave.rsi
    drawdepth: SmallObjects
    snapCardinals: true
    layers:
    - state: mw0
      map: ["enum.MicrowaveVisualizerLayers.Base"]
    - state: mw_unlit
      shader: unshaded
      map: ["enum.MicrowaveVisualizerLayers.BaseUnlit"]
    - state: mwbloody0
      map: ["bloody"]
      visible: false
    - state: mwbloody1
      shader: unshaded
      map: ["bloodyunshaded"]
      visible: false
  - type: Destructible
    thresholds:
    - trigger:
        !type:DamageTrigger
        damage: 100
      behaviors:
      - !type:DoActsBehavior
        acts: ["Breakage"]
  - type: Explosive
    explosionType: Default
    maxIntensity: 5
    totalIntensity: 2.5
    intensitySlope: 2.5
    canCreateVacuum: false
    deleteAfterExplosion: true
  - type: ApcPowerReceiver
    powerLoad: 400
  - type: Machine
    board: MicrowaveMachineCircuitboard
  - type: ContainerContainer
    containers:
      microwave_entity_container: !type:Container
      machine_board: !type:Container
      machine_parts: !type:Container
  - type: EmptyOnMachineDeconstruct
    containers:
    - microwave_entity_container
  - type: GuideHelp
    guides:
    - Chef
    - FoodRecipes

- type: entity
  id: SyndicateMicrowave
  parent: KitchenMicrowave
  name: donk co. microwave
  description: So advanced, it can cook donk-pockets in a mere 2.5 seconds!
  components:
  - type: Microwave
    cookTimeMultiplier: 0.5
    capacity: 10
    canMicrowaveIdsSafely: false
    explosionChance: 0.15 # Goobstation
  - type: Sprite
    sprite: Structures/Machines/microwave_syndie.rsi
    drawdepth: SmallObjects
    snapCardinals: true
  - type: Machine
    board: SyndicateMicrowaveMachineCircuitboard
<<<<<<< HEAD
  - type: Explosive # Goobstation
    explosionType: Default
    maxIntensity: 10
    totalIntensity: 5
    intensitySlope: 5
    canCreateVacuum: false
    deleteAfterExplosion: false
=======
  - type: FoodRecipeProvider
    providedRecipes:
    - RecipeBaguetteSword
    - RecipeThrowingCroissant
>>>>>>> 10877ebb
<|MERGE_RESOLUTION|>--- conflicted
+++ resolved
@@ -126,7 +126,6 @@
     snapCardinals: true
   - type: Machine
     board: SyndicateMicrowaveMachineCircuitboard
-<<<<<<< HEAD
   - type: Explosive # Goobstation
     explosionType: Default
     maxIntensity: 10
@@ -134,9 +133,7 @@
     intensitySlope: 5
     canCreateVacuum: false
     deleteAfterExplosion: false
-=======
   - type: FoodRecipeProvider
     providedRecipes:
     - RecipeBaguetteSword
-    - RecipeThrowingCroissant
->>>>>>> 10877ebb
+    - RecipeThrowingCroissant
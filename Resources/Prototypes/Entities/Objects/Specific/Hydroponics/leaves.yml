# Leaves

- type: entity
  name: cannabis leaves
  parent: ProduceBase
  id: LeavesCannabis
  description: "Recently legalized in most galaxies."
  components:
  - type: Sprite
    sprite: Objects/Specific/Hydroponics/cannabis.rsi
  - type: Produce
    seedId: cannabis
  - type: Food
  - type: SolutionContainerManager
    solutions:
      food:
        reagents:
        - ReagentId: THC
          Quantity: 15
  - type: FoodSequenceElement
    sprite:
      sprite: Objects/Specific/Hydroponics/cannabis.rsi
      state: produce
    entries:
      burger:
        name: food-sequence-burger-content-cannabis
      taco:
        name: food-sequence-content-cannabis


- type: entity
  name: dried cannabis leaves
  parent: BaseItem
  id: LeavesCannabisDried
  description: "Dried cannabis leaves, ready to be ground."
  components:
  - type: Stack
    stackType: LeavesCannabisDried
    count: 1
  - type: SolutionContainerManager
    solutions:
      food:
        reagents:
        - ReagentId: THC
          Quantity: 12
  - type: Sprite
    sprite: Objects/Specific/Hydroponics/tobacco.rsi
    state: dried

- type: entity
  name: ground cannabis
  parent: BaseItem
  id: GroundCannabis
  description: "Ground cannabis, ready to take you on a trip."
  components:
  - type: Stack
    stackType: GroundCannabis
    count: 1
  - type: SolutionContainerManager
    solutions:
      food:
        reagents:
        - ReagentId: THC
          Quantity: 20
  - type: Sprite
    sprite: Objects/Misc/reagent_fillings.rsi
    state: powderpile
    color: darkgreen
  - type: Construction
    graph: smokeableGroundCannabis
    node: ground
  - type: Tag
    tags:
      - Smokable
  - type: Item
    size: Tiny
    
- type: entity
  name: rainbow cannabis leaves
  parent: LeavesCannabis
  id: LeavesCannabisRainbow
  description: "Is it supposed to be glowing like that...?"
  components:
  - type: Sprite
    sprite: Objects/Specific/Hydroponics/rainbow_cannabis.rsi
  - type: Produce
    seedId: rainbowCannabis
  - type: PointLight
    radius: 1.5
    energy: 2
  - type: RgbLightController
    cycleRate: 0.6
  - type: SolutionContainerManager
    solutions:
      food:
        reagents:
        - ReagentId: SpaceDrugs
          Quantity: 3
        - ReagentId: Lipolicide
          Quantity: 3
        - ReagentId: MindbreakerToxin
          Quantity: 2
        - ReagentId: Happiness
          Quantity: 2
#       - ReagentId: ColorfulReagent
#         Quantity: 1
        - ReagentId: Psicodine
          Quantity: 0.6
  - type: FoodSequenceElement
    sprite:
      sprite: Objects/Specific/Hydroponics/rainbow_cannabis.rsi
      state: produce
    entries:
      burger:
        name: food-sequence-burger-content-rainbow-cannabis
      taco:
        name: food-sequence-content-rainbow-cannabis

- type: entity
  name: dried rainbow cannabis leaves
  parent: LeavesCannabisDried
  id: LeavesCannabisRainbowDried
  description: "Dried rainbow cannabis leaves, ready to be ground."
  components:
  - type: Stack
    stackType: LeavesCannabisRainbowDried
    count: 1
  - type: SolutionContainerManager
    solutions:
      food:
        maxVol: 8.5 #fuck you saveload test fail
        reagents:
        - ReagentId: SpaceDrugs
          Quantity: 2.4
        - ReagentId: Lipolicide
          Quantity: 2.4
        - ReagentId: MindbreakerToxin
          Quantity: 1.6
        - ReagentId: Happiness
          Quantity: 1.6
#       - ReagentId: ColorfulReagent
#         Quantity: 0.8
        - ReagentId: Psicodine
          Quantity: 0.48
  - type: Sprite
    sprite: Objects/Specific/Hydroponics/rainbow_cannabis.rsi
    state: dried

- type: entity
  name: ground rainbow cannabis
  parent: GroundCannabis
  id: GroundCannabisRainbow
  description: "Ground rainbow cannabis, ready to take you on a trip."
  components:
  - type: Stack
    stackType: GroundCannabisRainbow
    count: 1
  - type: SolutionContainerManager
    solutions:
      food:
        reagents:
        - ReagentId: SpaceDrugs
          Quantity: 4
        - ReagentId: Lipolicide
          Quantity: 4
        - ReagentId: MindbreakerToxin
          Quantity: 2.66
        - ReagentId: Happiness
          Quantity: 2.66
#       - ReagentId: ColorfulReagent
#         Quantity: 1.33
        - ReagentId: Psicodine
          Quantity: 0.8
  - type: Sprite
    sprite: Objects/Specific/Hydroponics/rainbow_cannabis.rsi
    state: powderpile_rainbow
    color: white
  - type: Construction
    graph: smokeableGroundCannabisRainbow
    node: groundRainbow
<<<<<<< HEAD
=======

- type: entity
  name: tea leaves
  parent: ProduceBase
  id: LeavesTea
  description: "Can be dried out to make tea."
  components:
  - type: Sprite
    sprite: Objects/Specific/Hydroponics/tea_plant.rsi
  - type: Produce
    seedId: teaPlant
  - type: SolutionContainerManager
    solutions:
      food:
        reagents:
        - ReagentId: Vitamin
          Quantity: 2

- type: entity
  name: dried tea leaves
  parent: ProduceBase
  id: LeavesTeaDried
  description: "Dried tea leaves, ready to be ground."
  components:
  - type: SolutionContainerManager
    solutions:
      food:
        reagents:
        - ReagentId: TeaPowder
          Quantity: 5
  - type: Sprite
    sprite: Objects/Specific/Hydroponics/tea_plant.rsi
    state: dried
>>>>>>> c48a96ac

- type: entity
  name: tobacco leaves
  parent: ProduceBase
  id: LeavesTobacco
  description: "Dry them out to make some smokes."
  components:
  - type: Sprite
    sprite: Objects/Specific/Hydroponics/tobacco.rsi
  - type: Produce
    seedId: tobacco

- type: entity
  name: dried tobacco leaves
  parent: BaseItem
  id: LeavesTobaccoDried
  description: "Dried tobacco leaves, ready to be ground."
  components:
  - type: Stack
    stackType: LeavesTobaccoDried
    count: 1
  - type: SolutionContainerManager
    solutions:
      food:
        reagents:
        - ReagentId: Nicotine
          Quantity: 2
  - type: Sprite
    sprite: Objects/Specific/Hydroponics/tobacco.rsi
    state: dried

- type: entity
  name: ground tobacco
  parent: BaseItem
  id: GroundTobacco
  description: "Ground tobacco, perfect for hand-rolled cigarettes."
  components:
  - type: Stack
    stackType: GroundTobacco
    count: 1
  - type: SolutionContainerManager
    solutions:
      food:
        reagents:
        - ReagentId: Nicotine
          Quantity: 10
  - type: Sprite
    sprite: Objects/Misc/reagent_fillings.rsi
    state: powderpile
    color: brown
  - type: Construction
    graph: smokeableGroundTobacco
    node: ground
  - type: Tag
    tags:
      - Smokable
  - type: Item
    size: Tiny<|MERGE_RESOLUTION|>--- conflicted
+++ resolved
@@ -74,7 +74,7 @@
       - Smokable
   - type: Item
     size: Tiny
-    
+
 - type: entity
   name: rainbow cannabis leaves
   parent: LeavesCannabis
@@ -178,8 +178,6 @@
   - type: Construction
     graph: smokeableGroundCannabisRainbow
     node: groundRainbow
-<<<<<<< HEAD
-=======
 
 - type: entity
   name: tea leaves
@@ -213,7 +211,6 @@
   - type: Sprite
     sprite: Objects/Specific/Hydroponics/tea_plant.rsi
     state: dried
->>>>>>> c48a96ac
 
 - type: entity
   name: tobacco leaves

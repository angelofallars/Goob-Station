# Lots of misc stuff in here, hard to parent it.
# ^ Yeah, this stuff should probably get split into different files but not my fight today.

# Powder (For when you throw stuff like flour and it explodes)

# Reagent Containers

- type: entity
  abstract: true
  parent: BaseItem
  id: ReagentContainerBase
  components:
  - type: Sprite
    sprite: Objects/Consumable/Food/ingredients.rsi
  - type: SolutionContainerManager
    solutions:
      food:
        maxVol: 50
  - type: SolutionTransfer
    # This is potentially badly-handled due to 'drink opening',
    #  but it lets the flour be tampered with, refilled, etc.
  - type: DrawableSolution
    solution: food
  - type: RefillableSolution
    solution: food
  - type: DrainableSolution
    solution: food
  - type: Drink
    solution: food
    useSound:
      collection: eating
  - type: Damageable
    damageContainer: Inorganic
  - type: Spillable
    solution: food
  - type: TrashOnSolutionEmpty
    solution: food
  - type: Tag
    tags:
      - Ingredient

- type: entity
  abstract: true
  parent: ReagentContainerBase
  id: ReagentPacketBase
  components:
  - type: Openable
    sound:
      collection: packetOpenSounds
  # packet can be broken open
  - type: Destructible
    thresholds:
    - trigger:
        !type:DamageTrigger
        damage: 2
      behaviors:
      - !type:PlaySoundBehavior
        sound:
          collection: desecration
      - !type:SpillBehavior
        solution: food
      - !type:DoActsBehavior
        acts: [ "Destruction" ]
  # packet contents can be splashed when open
  - type: MeleeWeapon
    soundNoDamage:
      path: "/Audio/Effects/Fluids/splat.ogg"
    damage:
      types:
        Blunt: 0

- type: entity
  abstract: true
  id: ItemHeftyBase
  components:
  - type: DamageOnLand
    damage:
      types:
        Blunt: 1
  - type: DamageOtherOnHit
    damage:
      types:
        Blunt: 1

- type: entity
  parent: [ReagentPacketBase, ItemHeftyBase]
  id: ReagentContainerFlour
  name: flour bag
  description: A big bag of flour. Good for baking!
  components:
  - type: Sprite
    state: flour-big
  - type: SolutionContainerManager
    solutions:
      food:
        maxVol: 50
        reagents:
        - ReagentId: Flour
          Quantity: 50

- type: entity
  parent: [ReagentPacketBase, ItemHeftyBase]
  id: ReagentContainerFlourSmall
  name: flour pack
  description: A pack of flour. Good for baking!
  components:
  - type: Sprite
    state: flour-small
  - type: SolutionContainerManager
    solutions:
      food:
        maxVol: 20
        reagents:
        - ReagentId: Flour
          Quantity: 20

- type: entity
  parent: ReagentPacketBase
  id: ReagentContainerCornmeal
  name: cornmeal bag
  description: A big bag of cornmeal. Good for cooking!
  components:
  - type: Sprite
    state: cornmeal-big
  - type: SolutionContainerManager
    solutions:
      food:
        reagents:
        - ReagentId: Cornmeal
          Quantity: 50

- type: entity
  parent: ReagentPacketBase
  id: ReagentContainerCornmealSmall
  name: cornmeal pack
  description: A pack of cornmeal. Good for cooking!
  components:
  - type: Sprite
    state: cornmeal
  - type: SolutionContainerManager
    solutions:
      food:
        maxVol: 20
        reagents:
        - ReagentId: Cornmeal
          Quantity: 20

- type: entity
  parent: ReagentPacketBase
  id: ReagentContainerRice
  name: rice bag
  description: A big bag of rice. Good for cooking!
  components:
  - type: Sprite
    state: rice-big
  - type: SolutionContainerManager
    solutions:
      food:
        reagents:
        - ReagentId: Rice
          Quantity: 50

- type: entity
  parent: ReagentPacketBase
  id: ReagentContainerRiceSmall
  name: rice pack
  description: A pack of rice. Good for cooking!
  components:
  - type: Sprite
    state: rice-small
  - type: SolutionContainerManager
    solutions:
      food:
        maxVol: 20
        reagents:
        - ReagentId: Rice
          Quantity: 20

- type: entity
  parent: ReagentPacketBase
  id: ReagentContainerSugar
  name: sugar bag
  description: A big bag of tasty spacey sugar.
  components:
  - type: Sprite
    state: sugar-big
  - type: SolutionContainerManager
    solutions:
      food:
        reagents:
        - ReagentId: Sugar
          Quantity: 50

- type: entity
  parent: ReagentPacketBase
  id: ReagentContainerSugarSmall
  name: sugar pack
  description: A pack of tasty spacey sugar.
  components:
  - type: Sprite
    state: sugar-small
  - type: SolutionContainerManager
    solutions:
      food:
        maxVol: 20
        reagents:
        - ReagentId: Sugar
          Quantity: 20

# Misc

- type: entity
  parent: ReagentPacketBase
  id: ReagentContainerOliveoil
  name: olive oil
  description: Olive oil. From space olives presumably.
  components:
  - type: Sprite
    state: oliveoil
  - type: SolutionContainerManager
    solutions:
      food:
        maxVol: 20
        reagents:
        - ReagentId: OilOlive
          Quantity: 20

- type: entity
  parent: ReagentPacketBase
  id: ReagentContainerMayo
  name: mayonnaise
  description: Bottle of mayonnaise.
  components:
  - type: Sprite
    state: mayo
  - type: SolutionContainerManager
    solutions:
      food:
        maxVol: 50 # you always need more mayo
        reagents:
        - ReagentId: Mayo
          Quantity: 50
  - type: Tag
    tags:
      - Mayo

# - type: entity
#   parent: ReagentPacketBase
#   id: ReagentContainerAllspice
#   name: all-spice
#   description:
#   components:
#   - type: Sprite
#     state: spice
#   - type: SolutionContainerManager
#     maxVol: 10
#     contents:
#       reagents:
#       - ReagentId: Allspice
#         Quantity: 10

# Baking

- type: entity
  abstract: true
  parent: FoodBase
  id: FoodBakingBase
  description: Used in various recipes.
  components:
  - type: Sprite
    sprite: Objects/Consumable/Food/ingredients.rsi
  - type: SolutionContainerManager
    solutions:
      food:
        maxVol: 18
        reagents:
        - ReagentId: Nutriment
          Quantity: 15
  - type: Tag
    tags:
      - Ingredient

- type: entity
  name: dough
  parent: FoodBakingBase
  id: FoodDough
  description: A piece of dough.
  components:
  - type: FlavorProfile
    flavors:
      - dough
  - type: Sprite
    state: dough
  - type: SliceableFood
    count: 3
    slice: FoodDoughSlice
  - type: Construction
    graph: Pizza
    node: start

- type: entity
  name: dough slice
  parent: FoodBakingBase
  id: FoodDoughSlice
  description: A slice of dough. Can be cooked into a bun.
  components:
  - type: FlavorProfile
    flavors:
      - dough
  - type: Sprite
    state: dough-slice
  - type: Tag
    tags:
    - Slice
  - type: Construction
    graph: DoughRope
    node: start

- type: entity
  name: dough rope
  parent: FoodBakingBase
  id: FoodDoughRope
  description: A thin noodle of dough. Can be cooked into a bagel.
  components:
  - type: FlavorProfile
    flavors:
      - dough
  - type: Sprite
    state: dough-rope
  - type: Construction
    graph: DoughRope
    node: rolled

- type: entity
  name: cornmeal dough
  parent: FoodBakingBase
  id: FoodDoughCornmeal
  description: A piece of cornmeal dough.
  components:
  - type: FlavorProfile
    flavors:
      - chalky
      - dough
  - type: Sprite
    state: cornmealdough
  - type: SliceableFood
    count: 3
    slice: FoodDoughCornmealSlice

- type: entity
  name: cornmeal dough slice
  parent: FoodBakingBase
  id: FoodDoughCornmealSlice
  description: A slice of cornmeal dough.
  components:
  - type: FlavorProfile
    flavors:
      - chalky
      - dough
  - type: Sprite
    state: cornmealdough-slice
  - type: Tag
    tags:
    - Slice

- type: entity
  name: tortilla dough
  parent: FoodBakingBase
  id: FoodDoughTortilla
  description: A piece of tortilla dough.
  components:
  - type: FlavorProfile
    flavors:
      - chalky
      - dough
  - type: Sprite
    state: tortilladough
  - type: SliceableFood
    count: 3
    slice: FoodDoughTortillaSlice

- type: entity
  name: tortilla dough slice
  parent: FoodBakingBase
  id: FoodDoughTortillaSlice
  description: A slice of tortilla dough.
  components:
  - type: FlavorProfile
    flavors:
      - chalky
      - dough
  - type: Sprite
    state: tortilladough-slice
  - type: Construction
    graph: Tortilla
    node: start
  - type: Tag
    tags:
    - Slice

- type: entity
  name: flattened tortilla dough
  parent: FoodBakingBase
  id: FoodDoughTortillaFlat
  description: A flattened slice of tortilla dough, cook this to get a taco shell.
  components:
  - type: FlavorProfile
    flavors:
      - chalky
      - dough
  - type: Sprite
    state: tortilladough-flat
  - type: Construction
    graph: Tortilla
    node: flat

- type: entity
  name: raw pastry base
  parent: FoodBakingBase
  id: FoodDoughPastryBaseRaw
  description: Must be cooked before use.
  components:
  - type: Sprite
    state: dough-pastry

- type: entity
  name: pastry base
  parent: FoodBakingBase
  id: FoodDoughPastryBase
  description: A base for any self-respecting pastry.
  components:
  - type: Sprite
    state: dough-pastry-baked

- type: entity
  name: pie dough
  parent: FoodBakingBase
  id: FoodDoughPie
  description: Cook it to get a pie.
  components:
  - type: Sprite
    state: dough-pie

- type: entity
  name: flat dough
  parent: FoodBakingBase
  id: FoodDoughFlat
  description: A flattened dough.
  components:
  - type: Sprite
    state: dough-flat
  - type: Construction
    graph: Pizza
    node: flat
  - type: SliceableFood
    count: 3
    slice: FoodCroissantRaw

- type: entity
  name: pizza bread
  parent: FoodBakingBase
  id: FoodDoughPizzaBaked
  description: Add ingredients to make a pizza.
  components:
  - type: Sprite
    state: pizzabread

- type: entity
  name: cake batter
  parent: FoodBakingBase
  id: FoodCakeBatter
  description: Cook it to get a cake.
  components:
  - type: FlavorProfile
    flavors:
      - sweetdough
  - type: Sprite
    state: cakebatter

- type: entity
  name: stick of butter
  parent: FoodBakingBase
  id: FoodButter
  description: A stick of delicious, golden, fatty goodness.
  components:
  - type: Sprite
    state: butter
  - type: Slippery
  - type: StepTrigger
    intersectRatio: 0.2
  - type: CollisionWake
    enabled: false
  - type: Physics
    bodyType: Dynamic
  - type: Fixtures
    fixtures:
      slips:
        shape:
          !type:PhysShapeAabb
          bounds: "-0.3,-0.2,0.3,0.2"
        layer:
        - SlipLayer
        hard: false
      fix1:
        shape:
          !type:PhysShapeAabb
          bounds: "-0.3,-0.2,0.3,0.2"
        density: 10
        mask:
        - ItemMask
  - type: SolutionContainerManager
    solutions:
      food:
        maxVol: 18
        reagents:
        - ReagentId: Butter
          Quantity: 15
  - type: SliceableFood
    count: 3
    slice: FoodButterSlice

- type: entity
  name: butter slice
  parent: FoodBakingBase
  id: FoodButterSlice
  description: A pat of delicious, golden, fatty goodness.
  components:
  - type: Sprite
    state: butter-slice
  - type: SolutionContainerManager
    solutions:
      food:
        maxVol: 6
        reagents:
        - ReagentId: Butter
          Quantity: 5
  - type: Tag
    tags:
    - Slice

- type: entity
  name: stick of cannabis butter
  parent: FoodButter
  id: FoodCannabisButter
  description: Add this to your favorite baked goods for an irie time.
  components:
  - type: Sprite
    state: butter
    color: "#82C36E"
  - type: SolutionContainerManager
    solutions:
      food:
        maxVol: 100
        reagents:
        - ReagentId: Butter
          Quantity: 10
        - ReagentId: THC
          Quantity: 82
  - type: Extractable
    grindableSolutionName: food

- type: entity
  name: cheese wheel
  parent: FoodBakingBase
  id: FoodCheese
  description: A big wheel of delicious Cheddar.
  components:
  - type: FlavorProfile
    flavors:
      - cheesy
  - type: Sprite
    state: cheesewheel
  - type: SliceableFood
    count: 3
    slice: FoodCheeseSlice

- type: entity
  name: cheese wedge
  parent: FoodBakingBase
  id: FoodCheeseSlice
  description: A wedge of delicious Cheddar. The cheese wheel it was cut from can't have gone far.
  components:
  - type: FlavorProfile
    flavors:
      - cheesy
  - type: Sprite
    state: cheesewedge
  - type: SolutionContainerManager
    solutions:
      food:
        maxVol: 6
        reagents:
        - ReagentId: Nutriment
          Quantity: 5
  - type: Tag
    tags:
    - Slice
  - type: FoodSequenceElement
    sprite:
      sprite: Objects/Consumable/Food/ingredients.rsi
      state: cheesewedge
    entries:
      burger:
        name: food-sequence-content-cheese
      taco: 
        name: food-sequence-content-cheese

- type: entity
  name: chèvre log
  parent: FoodBakingBase
  id: FoodChevre
  description: A soft log of creamy Chèvre.
  components:
  - type: FlavorProfile
    flavors:
      - nutty
      - creamy
  - type: Sprite
    state: chevrelog
  - type: SliceableFood
    count: 3
    slice: FoodChevreSlice
  - type: SolutionContainerManager
    solutions:
      food:
        maxVol: 6
        reagents:
        - ReagentId: Nutriment
          Quantity: 3
        - ReagentId: Vitamin
          Quantity: 0.6

- type: entity
  name: chèvre disk
  parent: FoodBakingBase
  id: FoodChevreSlice
  description: A small disk of creamy Chèvre. An ideal adornment for French side dishes.
  components:
  - type: FlavorProfile
    flavors:
      - nutty
      - creamy
  - type: Sprite
    state: chevredisk
  - type: SolutionContainerManager
    solutions:
      food:
        maxVol: 2
        reagents:
        - ReagentId: Nutriment
          Quantity: 1
        - ReagentId: Vitamin
          Quantity: 0.2
  - type: Tag
    tags:
    - Slice
  - type: FoodSequenceElement
    sprite:
      sprite: Objects/Consumable/Food/ingredients.rsi
      state: chevredisk
    entries:
      burger:
        name: food-sequence-content-chevre
      taco: 
        name: food-sequence-content-chevre

- type: entity
  name: tofu
  parent: FoodBakingBase
  id: FoodTofu
  description: Solid white block with a subtle flavor.
  components:
  - type: FlavorProfile
    flavors:
      - tofu
  - type: Sprite
    state: tofu
  - type: SolutionContainerManager
    solutions:
      food:
        maxVol: 6
        reagents:
        - ReagentId: Protein
          Quantity: 9
        - ReagentId: Nutriment
          Quantity: 6
  - type: SliceableFood
    count: 3
    slice: FoodTofuSlice

- type: entity
  name: tofu slice
  parent: FoodBakingBase
  id: FoodTofuSlice
  description: A slice of tofu. Ingredient of various vegetarian dishes.
  components:
  - type: FlavorProfile
    flavors:
      - tofu
  - type: Sprite
    state: tofu-slice
  - type: SolutionContainerManager
    solutions:
      food:
        maxVol: 6
        reagents:
        - ReagentId: Protein
          Quantity: 3
        - ReagentId: Nutriment
          Quantity: 2
  - type: Tag
    tags:
    - Slice
  - type: FoodSequenceElement
    sprite:
      sprite: Objects/Consumable/Food/ingredients.rsi
      state: tofu
    entries:
      burger:
        name: food-sequence-content-tofu
      taco: 
        name: food-sequence-content-tofu

- type: entity
  name: burned mess
  parent: FoodBakingBase
  id: FoodBadRecipe
  description: Someone should be demoted from cook for this.
  components:
  - type: FlavorProfile
    flavors:
      - terrible
  - type: Sprite
    state: badrecipe
  - type: SolutionContainerManager
    solutions:
      food:
        maxVol: 5
        reagents:
        - ReagentId: Nutriment
          Quantity: 2
        - ReagentId: GastroToxin
          Quantity: 3
  - type: Tag
    tags:
    - Trash

- type: entity
  name: cocoa beans
  parent: FoodProduceBase
  id: FoodCocoaBeans
  description: You can never have too much chocolate!
  components:
  - type: FlavorProfile
    flavors:
      - chocolate
  - type: Sprite
    sprite: Objects/Specific/Hydroponics/cocoa.rsi
    state: produce-beans
  - type: SolutionContainerManager
    solutions:
      food:
        maxVol: 14
        reagents:
        - ReagentId: Nutriment
          Quantity: 2
        - ReagentId: Vitamin
          Quantity: 1
        - ReagentId: CocoaPowder
          Quantity: 2
  - type: Extractable
    juiceSolution:
      reagents:
      - ReagentId: CocoaPowder
        Quantity: 2
  - type: Tag
    tags:
      - Ingredient
  - type: FoodSequenceElement
    sprite:
      sprite: Objects/Specific/Hydroponics/cocoa.rsi
      state: produce-beans
    entries:
      burger:
        name: food-sequence-content-cocoa
      taco: 
<<<<<<< HEAD
        name: food-sequence-content-cocoa
=======
        name: food-sequence-content-cocoa

- type: entity
  name: raw croissant
  parent: FoodBakingBase
  id: FoodCroissantRaw
  description: Buttery, flaky goodness waiting to happen.
  components:
  - type: FlavorProfile
    flavors:
      - dough
  - type: Sprite
    state: croissant-raw
  - type: SolutionContainerManager
    solutions:
      food:
        maxVol: 4
        reagents:
        - ReagentId: Nutriment
          Quantity: 3
>>>>>>> c48a96ac
<|MERGE_RESOLUTION|>--- conflicted
+++ resolved
@@ -602,7 +602,7 @@
     entries:
       burger:
         name: food-sequence-content-cheese
-      taco: 
+      taco:
         name: food-sequence-content-cheese
 
 - type: entity
@@ -661,7 +661,7 @@
     entries:
       burger:
         name: food-sequence-content-chevre
-      taco: 
+      taco:
         name: food-sequence-content-chevre
 
 - type: entity
@@ -718,7 +718,7 @@
     entries:
       burger:
         name: food-sequence-content-tofu
-      taco: 
+      taco:
         name: food-sequence-content-tofu
 
 - type: entity
@@ -783,10 +783,7 @@
     entries:
       burger:
         name: food-sequence-content-cocoa
-      taco: 
-<<<<<<< HEAD
-        name: food-sequence-content-cocoa
-=======
+      taco:
         name: food-sequence-content-cocoa
 
 - type: entity
@@ -806,5 +803,4 @@
         maxVol: 4
         reagents:
         - ReagentId: Nutriment
-          Quantity: 3
->>>>>>> c48a96ac
+          Quantity: 3
- type: entity
  id: MuzzleFlashEffect
  categories: [ HideSpawnMenu ]
  components:
  - type: TimedDespawn
    lifetime: 0.4
  - type: Sprite
    drawdepth: BelowMobs
    layers:
    - shader: unshaded
      map: ["enum.EffectLayers.Unshaded"]
      sprite: Objects/Weapons/Guns/Projectiles/projectiles.rsi
      state: muzzle_bullet
  - type: EffectVisuals
  - type: Tag
    tags:
      - HideContextMenu
  - type: AnimationPlayer

# One bullet to bring them all into the darkness and bind them
- type: entity
  id: BaseBullet
  name: BaseBullet
  description: If you can see this you're probably dead!
  abstract: true
  components:
  - type: Reflective
  - type: FlyBySound
  - type: Clickable
  - type: Sprite
    noRot: false
    sprite: Objects/Weapons/Guns/Projectiles/projectiles2.rsi
    layers:
    - state: bullet
      shader: unshaded
  - type: Physics
    bodyType: Dynamic
    linearDamping: 0
    angularDamping: 0
  - type: Fixtures
    fixtures:
      projectile:
        shape:
          !type:PhysShapeAabb
          bounds: "-0.1,-0.1,0.1,0.1"
        hard: false
        mask:
        - Impassable
        - BulletImpassable
      fly-by: &flybyfixture
        shape: !type:PhysShapeCircle
          radius: 1.5
        layer:
        - Impassable
        - MidImpassable
        - HighImpassable
        - LowImpassable
        hard: False
  - type: Projectile
    impactEffect: BulletImpactEffect
    damage:
      types:
        Piercing: 14
    soundHit:
      path: /Audio/Weapons/Guns/Hits/bullet_hit.ogg
  - type: TimedDespawn
    lifetime: 10

- type: entity
  id: BaseBulletTrigger # Trigger-on-collide bullets
  parent: BaseBullet
  categories: [ HideSpawnMenu ]
  components:
  - type: TriggerOnCollide
    fixtureID: projectile
  - type: Projectile
    damage:
      types:
        Blunt: 7 # more damage than a punch.
  - type: Fixtures
    fixtures:
      projectile:
        shape:
          !type:PhysShapeAabb
          bounds: "-0.15,-0.45,0.15,0.15"
        hard: false
        mask:
        - Impassable
        - BulletImpassable
      fly-by: *flybyfixture

- type: entity
  id: BaseBulletPractice
  name: base bullet practice
  parent: BaseBullet
  categories: [ HideSpawnMenu ]
  components:
  - type: Sprite
    sprite: Objects/Weapons/Guns/Projectiles/projectiles2.rsi
    layers:
    - state: practice
  - type: Projectile
    damage:
      types:
        Blunt: 1

- type: entity
  id: BaseBulletIncendiary
  name: base bullet incendiary
  parent: BaseBullet
  categories: [ HideSpawnMenu ]
  components:
  - type: Projectile
    damage:
      types:
        Blunt: 14
  - type: PointLight
    enabled: true
    color: "#ff4300"
    radius: 2.0
    energy: 7.0
  - type: IgniteOnCollide
    fireStacks: 0.25

- type: entity
  id: BaseBulletAP
  name: base bullet armor-piercing
  parent: BaseBullet
  categories: [ HideSpawnMenu ]
  components:
  - type: Sprite
    sprite: Objects/Weapons/Guns/Projectiles/projectiles2.rsi
    layers:
    - state: piercing
  - type: Projectile
    damage:
      types:
        Piercing: 11 # 20% decrease
    ignoreResistances: true

- type: entity
  id: BaseBulletUranium
  name: base bullet uranium
  parent: BaseBullet
  categories: [ HideSpawnMenu ]
  components:
  - type: Sprite
    sprite: Objects/Weapons/Guns/Projectiles/projectiles2.rsi
    layers:
    - state: uranium
  - type: Projectile
    damage:
      types:
        Radiation: 11

# Energy projectiles
- type: entity
  name: taser bolt
  id: BulletTaser
  parent: BaseBullet
  categories: [ HideSpawnMenu ]
  components:
  - type: FlyBySound
    sound:
      collection: EnergyMiss
      params:
        volume: 5
  - type: Sprite
    noRot: true
    sprite: Objects/Weapons/Guns/Projectiles/projectiles2.rsi
    color: "#ffff33"
    layers:
    - state: spark
      shader: unshaded
  - type: Physics
  - type: Fixtures
    fixtures:
      projectile:
        shape:
          !type:PhysShapeAabb
          bounds: "-0.15,-0.45,0.15,0.15"
        hard: false
        mask:
          - Impassable
          - BulletImpassable
      fly-by: *flybyfixture
  - type: Ammo
  - type: Projectile
    damage:
      types:
        Heat: 5
    soundHit:
      path: "/Audio/Weapons/Guns/Hits/taser_hit.ogg"
    forceSound: true
  - type: StunOnCollide
    stunAmount: 5
    knockdownAmount: 5

- type: entity
  name : disabler bolt
  id: BulletDisabler
  parent: BaseBullet
  categories: [ HideSpawnMenu ]
  components:
  - type: Reflective
    reflective:
    - Energy
  - type: FlyBySound
    sound:
      collection: EnergyMiss
      params:
        volume: 5
  - type: Sprite
    sprite: Objects/Weapons/Guns/Projectiles/projectiles_tg.rsi
    layers:
    - state: omnilaser
      shader: unshaded
  - type: Physics
  - type: Fixtures
    fixtures:
      projectile:
        shape:
          !type:PhysShapeAabb
          bounds: "-0.15,-0.3,0.15,0.3"
        hard: false
        mask:
        - Opaque # Goobstation
      fly-by: *flybyfixture
  - type: Ammo
  - type: StaminaDamageOnCollide
    damage: 30
  - type: Projectile
    impactEffect: BulletImpactEffectDisabler
    damage:
      types:
        Ion: 10 #Goobstation
    soundHit:
      collection: WeakHit
    forceSound: true

- type: entity
  name : disabler bolt practice
  id: BulletDisablerPractice
  parent: BaseBullet
  categories: [ HideSpawnMenu ]
  components:
  - type: FlyBySound
    sound:
      collection: EnergyMiss
      params:
        volume: 5
  - type: Sprite
    sprite: Objects/Weapons/Guns/Projectiles/projectiles_tg.rsi
    layers:
    - state: omnilaser
      shader: unshaded
  - type: Physics
  - type: Fixtures
    fixtures:
      projectile:
        shape:
          !type:PhysShapeAabb
          bounds: "-0.15,-0.3,0.15,0.3"
        hard: false
        mask:
        - Opaque # Goobstation
      fly-by: *flybyfixture
  - type: Ammo
  - type: StaminaDamageOnCollide
    damage: 1
  - type: Projectile
    impactEffect: BulletImpactEffectDisabler
    damage:
      types:
        Ion: 5 #Goobstation
    soundHit:
      collection: WeakHit
    forceSound: true

- type: entity
  name: emitter bolt
  id: EmitterBolt
  parent: BaseBullet
  categories: [ HideSpawnMenu ]
  components:
  - type: Sprite
    sprite: Structures/Power/Generation/Singularity/emitter.rsi
    layers:
      - state: projectile
        shader: unshaded
  - type: Ammo
    muzzleFlash: null
  - type: Physics
  - type: Fixtures
    fixtures:
      projectile:
        shape:
          !type:PhysShapeAabb
          bounds: "-0.2,-0.2,0.2,0.2"
        hard: false
        mask:
        - Opaque
      fly-by: *flybyfixture
  - type: Projectile
#   soundHit:  Waiting on serv3
    damage:
      types:
        Heat: 14
  # mining laser real
  - type: GatheringProjectile
  - type: Tag
    tags:
    - EmitterBolt
  - type: TimedDespawn
    lifetime: 3

- type: entity
  name: watcher bolt
  id: WatcherBolt
  parent: BaseBullet
  categories: [ HideSpawnMenu ]
  components:
  - type: FlyBySound
    sound:
      collection: EnergyMiss
      params:
        volume: 5
  - type: Sprite
    sprite: Objects/Weapons/Guns/Projectiles/projectiles_tg.rsi
    layers:
    - state: omnilaser
      shader: unshaded
  - type: Ammo
    muzzleFlash: null
  - type: Physics
  - type: Fixtures
    fixtures:
      projectile:
        shape:
          !type:PhysShapeAabb
          bounds: "-0.2,-0.2,0.2,0.2"
        hard: false
        mask:
        - Opaque
      fly-by: *flybyfixture
  - type: Projectile
    #   soundHit:  Waiting on serv3
    impactEffect: BulletImpactEffectDisabler
    damage:
      types:
        Cold: 0
  - type: TimedDespawn
    lifetime: 3
  - type: ChangeTemperatureOnCollide
    heat: -50000

- type: entity
  name: magmawing watcher bolt
  id: WatcherBoltMagmawing
  parent: BaseBullet
  categories: [ HideSpawnMenu ]
  components:
  - type: Sprite
    sprite: Objects/Weapons/Guns/Projectiles/projectiles_tg.rsi
    layers:
    - state: omnilaser_greyscale
      shader: unshaded
      color: orangered
  - type: Projectile
    #   soundHit:  Waiting on serv3
    impactEffect: BulletImpactEffectOrangeDisabler
    damage:
      types:
        Heat: 0
  - type: ChangeTemperatureOnCollide
    heat: 50000

- type: entity
  id: BulletKinetic
  name: kinetic bolt
  parent: BaseBullet
  categories: [ HideSpawnMenu ]
  description: Not too bad, but you still don't want to get hit by it.
  components:
  - type: Reflective
    reflective:
      - NonEnergy
  - type: Sprite
    noRot: false
    sprite: Objects/Weapons/Guns/Projectiles/magic.rsi
    layers:
    - state: chronobolt
      shader: unshaded
  - type: Projectile
    impactEffect: BulletImpactEffectKinetic
    damage:
      types:
        Blunt: 25
        Structural: 30
  # Short lifespan
  - type: TimedDespawn
    lifetime: 0.4
  - type: GatheringProjectile

- type: entity
  id: BulletKineticShuttle
  parent: BaseBullet
  categories: [ HideSpawnMenu ]
  components:
  - type: Sprite
    noRot: false
    sprite: Objects/Weapons/Guns/Projectiles/magic.rsi
    layers:
    - state: chronobolt
      shader: unshaded
  - type: Projectile
    impactEffect: BulletImpactEffectKinetic
    damage:
      types:
        Blunt: 30
        Structural: 35
  - type: Ammo
    muzzleFlash: HitscanEffect
  - type: TimedDespawn
    lifetime: 1.5
  - type: PointLight
    radius: 2.5
    color: white
    energy: 0.5
  - type: GatheringProjectile

- type: entity
  id: BulletCharge
  name: charge bolt
  parent: BaseBullet
  categories: [ HideSpawnMenu ]
  description: Marks a target for additional damage.
  components:
  - type: Reflective
    reflective:
    - NonEnergy
  - type: Sprite
    noRot: false
    sprite: Objects/Weapons/Guns/Projectiles/magic.rsi
    layers:
      - state: chronobolt
        shader: unshaded
  - type: GatheringProjectile
  - type: DamageMarkerOnCollide
    whitelist:
      components:
        - MobState
    damage:
      types:
        Blunt: 20
        Slash: 5
  - type: Projectile
    impactEffect: BulletImpactEffectKinetic
    damage:
      types:
        Blunt: 0
  # Short lifespan
  - type: TimedDespawn
    lifetime: 0.4

- type: entity
  parent: BaseBullet
  id: AnomalousParticleDelta
  name: delta particles
  categories: [ HideSpawnMenu ]
  components:
  - type: PointLight
    enabled: true
    color: "#c2385d"
    radius: 2.0
    energy: 7.0
  - type: AnomalousParticle
    particleType: Delta
  - type: Sprite
    sprite: Objects/Weapons/Guns/Projectiles/magic.rsi
    layers:
      - state: magicm_red
        shader: unshaded
  - type: Ammo
    muzzleFlash: null
  - type: Physics
  - type: Fixtures
    fixtures:
      projectile:
        shape:
          !type:PhysShapeAabb
          bounds: "-0.2,-0.2,0.2,0.2"
        hard: false
        mask:
        - Opaque
      fly-by: *flybyfixture
  - type: Projectile
    damage:
      types:
        Heat: 5
  - type: TimedDespawn
    lifetime: 3
  - type: Reflective
    reflective:
    - Energy


- type: entity
  parent: AnomalousParticleDelta
  id: AnomalousParticleDeltaStrong
  categories: [ HideSpawnMenu ]
  components:
  - type: AnomalousParticle
    particleType: Delta
    severityPerSeverityHit: 0.05
    stabilityPerDestabilizingHit: 0.08
    healthPerWeakeningeHit: -0.1
    stabilityPerWeakeningeHit: -0.2

- type: entity
  parent: AnomalousParticleDelta
  id: AnomalousParticleEpsilon
  name: epsilon particles
  categories: [ HideSpawnMenu ]
  components:
  - type: PointLight
    enabled: true
    color: "#38c296"
    radius: 2.0
    energy: 7.0
  - type: Sprite
    layers:
      - state: magicm_cyan
        shader: unshaded
  - type: AnomalousParticle
    particleType: Epsilon

- type: entity
  parent: AnomalousParticleEpsilon
  id: AnomalousParticleEpsilonStrong
  categories: [ HideSpawnMenu ]
  components:
  - type: AnomalousParticle
    particleType: Epsilon
    severityPerSeverityHit: 0.05
    stabilityPerDestabilizingHit: 0.08
    healthPerWeakeningeHit: -0.1
    stabilityPerWeakeningeHit: -0.2

- type: entity
  parent: AnomalousParticleDelta
  id: AnomalousParticleZeta
  name: zeta particles
  categories: [ HideSpawnMenu ]
  components:
  - type: PointLight
    enabled: true
    color: "#b9c238"
    radius: 2.0
    energy: 7.0
  - type: Sprite
    layers:
      - state: magicm_yellow
        shader: unshaded
  - type: AnomalousParticle
    particleType: Zeta

- type: entity
  parent: AnomalousParticleZeta
  id: AnomalousParticleZetaStrong
  categories: [ HideSpawnMenu ]
  components:
  - type: AnomalousParticle
    particleType: Zeta
    severityPerSeverityHit: 0.05
    stabilityPerDestabilizingHit: 0.08
    healthPerWeakeningeHit: -0.1
    stabilityPerWeakeningeHit: -0.2

- type: entity
  parent: AnomalousParticleDelta
  id: AnomalousParticleOmegaStrong
  name: omega particles
  categories: [ HideSpawnMenu ]
  components:
  - type: PointLight
    enabled: true
    color: "#38c24f"
    radius: 2.0
    energy: 7.0
  - type: Sprite
    sprite: Objects/Weapons/Guns/Projectiles/magic.rsi
    layers:
      - state: magicm_green
        shader: unshaded
  - type: AnomalousParticle
    particleType: Default
    severityOverride: true
    severityPerSeverityHit: 0.1
    stabilityPerDestabilizingHit: 0.05
    healthPerWeakeningeHit: 1
    stabilityPerWeakeningeHit: -0.05
  - type: Projectile
    impactEffect: BulletImpactEffectKinetic
    damage:
      types:
        Heat: 20

- type: entity
  parent: AnomalousParticleDelta
  id: AnomalousParticleSigma
  name: sigma particles
  categories: [ HideSpawnMenu ]
  components:
  - type: PointLight
    enabled: true
    color: "#8d38c2"
    radius: 2.0
    energy: 7.0
  - type: Sprite
    layers:
      - state: magicm
        shader: unshaded
  - type: AnomalousParticle
    particleType: Sigma

- type: entity
  parent: AnomalousParticleSigma
  id: AnomalousParticleSigmaStrong
  name: sigma particles
  categories: [ HideSpawnMenu ]
  components:
  - type: AnomalousParticle
    particleType: Sigma

# Launcher projectiles (grenade / rocket)
- type: entity
  id: BulletRocket
  name: rocket
  parent: BaseBulletTrigger
  categories: [ HideSpawnMenu ]
  components:
  - type: Sprite
    sprite: Objects/Weapons/Guns/Projectiles/projectiles2.rsi
    layers:
      - state: frag
  - type: ExplodeOnTrigger
  - type: Explosive
    explosionType: Default
    maxIntensity: 40
    intensitySlope: 6
    totalIntensity: 200
    maxTileBreak: 1
  - type: PointLight
    radius: 3.5
    color: orange
    energy: 0.5

- type: entity
  id: BulletWeakRocket
  name: weak rocket
  parent: BaseBulletTrigger
  categories: [ HideSpawnMenu ]
  components:
  - type: Sprite
    sprite: Objects/Weapons/Guns/Projectiles/projectiles2.rsi
    layers:
      - state: frag
  - type: ExplodeOnTrigger
  - type: Explosive
    explosionType: Default
    maxIntensity: 2 # max 30 per tile
    intensitySlope: 1
    totalIntensity: 4 # 60 total damage to distribute over tiles
    maxTileBreak: 1
  - type: PointLight
    radius: 3.5
    color: orange
    energy: 0.5

- type: entity
  id: BulletGrenadeBaton
  name: baton grenade
  parent: BaseBullet
  categories: [ HideSpawnMenu ]
  components:
  - type: Sprite
    sprite: Objects/Weapons/Guns/Projectiles/projectiles2.rsi
    layers:
      - state: grenade
  - type: Projectile
    deleteOnCollide: false
    damage:
      types:
        Blunt: 1
    soundHit:
      path: /Audio/Effects/gen_hit.ogg
  - type: StaminaDamageOnCollide
    damage: 80

- type: entity
  id: BulletGrenadeBlast
  name: blast grenade
  parent: BaseBulletTrigger
  categories: [ HideSpawnMenu ]
  components:
  - type: Sprite
    sprite: Objects/Weapons/Guns/Projectiles/projectiles2.rsi
    layers:
      - state: grenade
  - type: ExplodeOnTrigger
  - type: Explosive
    explosionType: Default
    totalIntensity: 150 # a ~2 tile radius
    intensitySlope: 5
    maxIntensity: 10

- type: entity
  id: BulletGrenadeFlash
  name: flash grenade
  parent: BaseBulletTrigger
  categories: [ HideSpawnMenu ]
  components:
  - type: Sprite
    sprite: Objects/Weapons/Guns/Projectiles/projectiles2.rsi
    layers:
      - state: grenade
  - type: FlashOnTrigger
    range: 7
  - type: SpawnOnTrigger
    proto: GrenadeFlashEffect
  - type: ActiveTimerTrigger
    timeRemaining: 0.3
  - type: DeleteOnTrigger

# This is supposed to spawn shrapnel and stuff so uhh... TODO?
- type: entity
  id: BulletGrenadeFrag
  name: frag grenade
  parent: BaseBulletTrigger
  categories: [ HideSpawnMenu ]
  components:
  - type: Sprite
    sprite: Objects/Weapons/Guns/Projectiles/projectiles2.rsi
    layers:
      - state: grenade
  - type: ExplodeOnTrigger
  - type: Explosive
    explosionType: Default
    totalIntensity: 175 # about a ~6 tile radius
    intensitySlope: 1
    maxIntensity: 10

- type: entity
  id: BulletGrenadeEMP
  name: EMP rocket
  parent: BaseBulletTrigger
  categories: [ HideSpawnMenu ]
  components:
  - type: Sprite
    sprite: Objects/Weapons/Guns/Projectiles/projectiles2.rsi
    layers:
      - state: frag
  - type: EmpOnTrigger
    range: 5
    energyConsumption: 50000
    disableDuration: 10
  - type: Ammo
    muzzleFlash: null
  - type: PointLight
    radius: 3.5
    color: blue
    energy: 0.5

- type: entity
  id: BulletCap
  name: cap bullet
  parent: BaseBullet
  categories: [ HideSpawnMenu ]
  components:
  - type: Sprite
    sprite: Objects/Fun/toys.rsi
    layers:
      - state: capbullet
  - type: Projectile
    deleteOnCollide: true
    damage:
      types:
        Piercing: 0

- type: entity
  id: BulletAcid
  name: acid spit
  parent: BaseBullet
  categories: [ HideSpawnMenu ]
  components:
    - type: Projectile
      damage:
        types:
          Caustic: 5
    - type: Sprite
      sprite: Objects/Weapons/Guns/Projectiles/xeno_toxic.rsi
      layers:
        - state: xeno_toxic
    - type: Ammo
      muzzleFlash: null

- type: entity
  id: BulletWaterShot
  name: water
  categories: [ HideSpawnMenu ]
  components:
  - type: Clickable
  - type: Physics
    bodyType: Dynamic
    linearDamping: 0
    angularDamping: 0
  - type: TimedDespawn
    lifetime: 10
  - type: Projectile
    damage:
      types:
        Blunt: 0 #it's just water, bro
  - type: Sprite
    sprite: Objects/Weapons/Guns/Projectiles/water_shot.rsi
    layers:
    - state: icon
      map: ["enum.VaporVisualLayers.Base"]
  - type: Ammo
    muzzleFlash: null
  - type: SolutionContainerManager
    solutions:
      vapor:
        maxVol: 50
  - type: Fixtures
    fixtures:
      projectile:
        shape:
          !type:PhysShapeAabb
          bounds: "-0.10,-0.30,0.10,0.15"
        hard: false
        mask:
        - Impassable
        - BulletImpassable
  - type: Vapor
    active: true
  - type: Appearance
  - type: VaporVisuals

- type: entity
  id: BulletCannonBall
  name: cannonball
  parent: BaseBulletTrigger
  categories: [ HideSpawnMenu ]
  components:
  - type: Sprite
    sprite: Objects/Weapons/Guns/Projectiles/projectiles2.rsi
    layers:
      - state: ball
  - type: ExplodeOnTrigger
  - type: Explosive
    explosionType: DemolitionCharge
    maxIntensity: 9
    intensitySlope: 6
    totalIntensity: 60
    maxTileBreak: 0
  - type: PointLight
    radius: 1
    color: orange
    energy: 0.5

- type: entity
  id: GrapplingHook
  name: grappling hook
  categories: [ HideSpawnMenu ]
  components:
    - type: EmbeddableProjectile
      deleteOnRemove: true
    - type: Clickable
    - type: InteractionOutline
    - type: Sprite
      noRot: false
      sprite: Objects/Weapons/Guns/Launchers/grappling_gun.rsi
      layers:
        - state: hook
    - type: Physics
      bodyType: Dynamic
      linearDamping: 0
      angularDamping: 0
    - type: Projectile
      deleteOnCollide: false
      damage:
        types:
          Blunt: 0
    - type: Fixtures
      fixtures:
        projectile:
          shape:
            !type:PhysShapeAabb
            bounds: "-0.1,-0.1,0.1,0.1"
          hard: false
          mask:
            - Impassable
            - HighImpassable
    - type: GrapplingProjectile

- type: entity
  name : disabler bolt smg
  id: BulletDisablerSmg
  parent: BaseBullet
  categories: [ HideSpawnMenu ]
  components:
  - type: Reflective
    reflective:
    - Energy
  - type: FlyBySound
    sound:
      collection: EnergyMiss
      params:
        volume: 5
  - type: Sprite
    sprite: Objects/Weapons/Guns/Projectiles/projectiles_tg.rsi
    layers:
    - state: omnilaser
      shader: unshaded
  - type: Physics
  - type: Fixtures
    fixtures:
      projectile:
        shape:
          !type:PhysShapeAabb
          bounds: "-0.15,-0.3,0.15,0.3"
        hard: false
        mask:
        - Opaque # Goobstation
      fly-by: *flybyfixture
  - type: Ammo
  - type: StaminaDamageOnCollide
    damage: 15
  - type: Projectile
    impactEffect: BulletImpactEffectDisabler
    damage:
      types:
        Ion: 4 #Goobstation
    soundHit:
      collection: WeakHit
    forceSound: true

- type: entity
  name: tesla gun lightning
  id: TeslaGunBullet
  parent: BaseBullet
  categories: [ HideSpawnMenu ]
  components:
  - type: TimedDespawn
    lifetime: 5
  - type: Sprite
    sprite: Structures/Power/Generation/Tesla/energy_miniball.rsi
    layers:
    - state: tesla_projectile
      shader: unshaded
  - type: StaminaDamageOnCollide
    damage: 15
  - type: EmbeddableProjectile
  - type: Projectile
    deleteOnCollide: false
    soundHit:
      path: /Audio/Weapons/Guns/Hits/bullet_hit.ogg
  - type: LightningArcShooter
    arcDepth: 1
    maxLightningArc: 3
    shootMinInterval: 2.5
    shootMaxInterval: 4.5
    shootRange: 5
    lightningPrototype: Lightning
  - type: Electrified
    requirePower: false
  - type: Tag
    tags:
      - HideContextMenu

- type: entity
  name: laser bolt
  id: BulletLaser
  parent: BaseBullet
  categories: [ HideSpawnMenu ]
  components:
  - type: Reflective
    reflective:
    - Energy
  - type: FlyBySound
    sound:
      collection: EnergyMiss
      params:
        volume: 5
  - type: Sprite
    sprite: Objects/Weapons/Guns/Projectiles/projectiles_tg.rsi
    layers:
    - state: heavylaser
      shader: unshaded
  - type: Physics
  - type: Fixtures
    fixtures:
      projectile:
        shape:
          !type:PhysShapeAabb
          bounds: "-0.15,-0.3,0.15,0.3"
        hard: false
        mask:
        - Opaque # Goob edit
      fly-by: *flybyfixture
  - type: Ammo
  - type: Projectile
    impactEffect: BulletImpactEffectOrangeDisabler
    damage:
      types:
        Heat: 13

- type: entity
  name: wide laser barrage
  id: BulletLaserSpread
  categories: [ HideSpawnMenu ]
  parent: BulletLaser
  components:
  - type: ProjectileSpread
    proto: BulletLaser
    count: 5 #65 heat damage if you hit all your shots, but wide spread
    spread: 30

- type: entity
  name: narrow laser barrage
  id: BulletLaserSpreadNarrow
  categories: [ HideSpawnMenu ]
  parent: BulletLaser
  components:
  - type: ProjectileSpread
    proto: BulletLaser
    count: 4 #52 heat damage if you hit all your shots, but narrower spread
    spread: 10

- type: entity
  name: disabling laser barrage
  id: BulletDisablerSmgSpread
  categories: [ HideSpawnMenu ]
  parent: BulletDisablerSmg
  components:
  - type: ProjectileSpread
    proto: BulletDisablerSmg
    count: 3 #bit stronger than a disabler if you hit your shots you goober, still not a 2 hit stun though
<<<<<<< HEAD
    spread: 9
=======
    spread: 9
>>>>>>> 59e955a5
<|MERGE_RESOLUTION|>--- conflicted
+++ resolved
@@ -1047,8 +1047,4 @@
   - type: ProjectileSpread
     proto: BulletDisablerSmg
     count: 3 #bit stronger than a disabler if you hit your shots you goober, still not a 2 hit stun though
-<<<<<<< HEAD
-    spread: 9
-=======
-    spread: 9
->>>>>>> 59e955a5
+    spread: 9
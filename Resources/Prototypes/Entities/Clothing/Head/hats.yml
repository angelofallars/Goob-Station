--- conflicted
+++ resolved
@@ -189,11 +189,7 @@
     sprite: Clothing/Head/Hats/beret_brigmedic.rsi
 
 - type: entity
-<<<<<<< HEAD
-  parent: [ ClothingHeadHatBeretRND, BaseRestrictedContraband ]
-=======
   parent: [ ClothingHeadBase ]
->>>>>>> 3358801b
   id: ClothingHeadHatBeretMerc
   name: mercenary beret
   description: Olive beret, the badge depicts a jackal on a rock.

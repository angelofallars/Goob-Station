#Basic EVA
- type: entity
  parent: ClothingOuterEVASuitBase
  id: ClothingOuterHardsuitEVA
  name: EVA suit
  description: A lightweight space suit with the basic ability to protect the wearer from the vacuum of space during emergencies.
  components:
  - type: Sprite
    sprite: Clothing/OuterClothing/Suits/eva.rsi
  - type: Clothing
    sprite: Clothing/OuterClothing/Suits/eva.rsi
  - type: Tag
    tags:
    - SuitEVA
    - MonkeyWearable
    - WhitelistChameleon

#Syndicate EVA
<<<<<<< HEAD
#- type: entity
#  parent: ClothingOuterEVASuitBase
#  id: ClothingOuterHardsuitSyndicate # TODO: rename to ClothingOuterEVASuitSyndicate
#  name: syndicate EVA suit
#  description: "Has a tag on the back that reads: 'Totally not property of an enemy corporation, honest!'"
#  components:
#  - type: Sprite
#    sprite: Clothing/OuterClothing/Suits/eva_syndicate.rsi
#  - type: Clothing
#    sprite: Clothing/OuterClothing/Suits/eva_syndicate.rsi
#  - type: Tag
#    tags:
#    - SuitEVA
#    - MonkeyWearable
#    - WhitelistChameleon
=======
- type: entity
  parent: [ ClothingOuterEVASuitBase, BaseSyndicateContraband ]
  id: ClothingOuterHardsuitSyndicate # TODO: rename to ClothingOuterEVASuitSyndicate
  name: syndicate EVA suit
  description: "Has a tag on the back that reads: 'Totally not property of an enemy corporation, honest!'"
  components:
  - type: Sprite
    sprite: Clothing/OuterClothing/Suits/eva_syndicate.rsi
  - type: Clothing
    sprite: Clothing/OuterClothing/Suits/eva_syndicate.rsi
  - type: Tag
    tags:
    - SuitEVA
    - MonkeyWearable
    - WhitelistChameleon
>>>>>>> 44db0bfb

#Emergency EVA
- type: entity
  parent: ClothingOuterEVASuitBase
  id: ClothingOuterSuitEmergency
  name: emergency EVA suit
  description: An emergency EVA suit with a built-in helmet. It's horribly slow and lacking in temperature protection, but enough to buy you time from the harsh vacuum of space.
  components:
  - type: Sprite
    sprite: Clothing/OuterClothing/Suits/eva_emergency.rsi
  - type: Clothing
    sprite: Clothing/OuterClothing/Suits/eva_emergency.rsi
  - type: ClothingSpeedModifier
    walkModifier: 0.7
    sprintModifier: 0.7
  - type: HeldSpeedModifier
  - type: TemperatureProtection
    coefficient: 0.5
  - type: ToggleableClothing
    clothingPrototype: ClothingHeadHelmetEVALarge
    slot: head
  - type: ContainerContainer
    containers:
      toggleable-clothing: !type:ContainerSlot {}

#Prisoner EVA
- type: entity
  parent: ClothingOuterEVASuitBase
  id:  ClothingOuterHardsuitEVAPrisoner
  name: prisoner EVA suit
  description: A lightweight space suit for prisoners to protect them from the vacuum of space during emergencies.
  components:
  - type: Sprite
    sprite: Clothing/OuterClothing/Suits/eva_prisoner.rsi
  - type: Clothing
    sprite: Clothing/OuterClothing/Suits/eva_prisoner.rsi
  - type: Tag
    tags:
    - SuitEVA
    - MonkeyWearable
    - WhitelistChameleon

#NTSRA Voidsuit / Ancient Voidsuit
- type: entity
  parent: ClothingOuterEVASuitBase
  id: ClothingOuterHardsuitAncientEVA
  name: NTSRA voidsuit #Nanotrasen Space Research Association
  description: An ancient space suit, designed by the NTSRA branch of CentComm. It is very finely crafted, allowing for greater mobility than most modern space suits.
  components:
  - type: Sprite
    sprite: Clothing/OuterClothing/Suits/ancient_voidsuit.rsi
  - type: Clothing
    sprite: Clothing/OuterClothing/Suits/ancient_voidsuit.rsi
  - type: ClothingSpeedModifier
    walkModifier: 0.85
    sprintModifier: 0.85
  - type: HeldSpeedModifier

#Paramedic Voidsuit
#Despite having resistances and looking like a hardsuit, this parents off the EVA suit so it goes here.
- type: entity
  parent: ClothingOuterEVASuitBase
  id: ClothingOuterHardsuitVoidParamed
  name: paramedic void suit
  description: A void suit made for paramedics.
  components:
  - type: Sprite
    sprite: Clothing/OuterClothing/Hardsuits/paramed.rsi
  - type: Clothing
    sprite: Clothing/OuterClothing/Hardsuits/paramed.rsi
  - type: PressureProtection
    highPressureMultiplier: 0.5
    lowPressureMultiplier: 1000
  - type: ClothingSpeedModifier
    walkModifier: 0.9
    sprintModifier: 0.9
  - type: HeldSpeedModifier
  - type: TemperatureProtection
    coefficient: 0.1
  - type: Armor
    modifiers:
      coefficients:
        Heat: 0.90
        Radiation: 0.75
        Caustic: 0.5
  - type: GroupExamine
  - type: StealTarget
    stealGroup: ClothingOuterHardsuitVoidParamed
  - type: ToggleableClothing
    clothingPrototype: ClothingHeadHelmetVoidParamed
    slot: head
  - type: ContainerContainer
    containers:
      toggleable-clothing: !type:ContainerSlot {}<|MERGE_RESOLUTION|>--- conflicted
+++ resolved
@@ -16,23 +16,6 @@
     - WhitelistChameleon
 
 #Syndicate EVA
-<<<<<<< HEAD
-#- type: entity
-#  parent: ClothingOuterEVASuitBase
-#  id: ClothingOuterHardsuitSyndicate # TODO: rename to ClothingOuterEVASuitSyndicate
-#  name: syndicate EVA suit
-#  description: "Has a tag on the back that reads: 'Totally not property of an enemy corporation, honest!'"
-#  components:
-#  - type: Sprite
-#    sprite: Clothing/OuterClothing/Suits/eva_syndicate.rsi
-#  - type: Clothing
-#    sprite: Clothing/OuterClothing/Suits/eva_syndicate.rsi
-#  - type: Tag
-#    tags:
-#    - SuitEVA
-#    - MonkeyWearable
-#    - WhitelistChameleon
-=======
 - type: entity
   parent: [ ClothingOuterEVASuitBase, BaseSyndicateContraband ]
   id: ClothingOuterHardsuitSyndicate # TODO: rename to ClothingOuterEVASuitSyndicate
@@ -48,7 +31,6 @@
     - SuitEVA
     - MonkeyWearable
     - WhitelistChameleon
->>>>>>> 44db0bfb
 
 #Emergency EVA
 - type: entity

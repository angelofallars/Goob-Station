--- conflicted
+++ resolved
@@ -162,17 +162,14 @@
     size: Huge
   - type: ClothingRequiredStepTriggerImmune
     slots: WITHOUT_POCKET
-<<<<<<< HEAD
   - type: Tag #Goobstation
     tags:
     - HidesHarpyWings
-=======
   - type: DamageOnInteractProtection
     damageProtection:
       flatReductions:
         Heat: 10 # the average lightbulb only does around four damage!
     slots: OUTERCLOTHING
->>>>>>> f76fa0e5
 
 - type: entity
   parent: ClothingOuterBase

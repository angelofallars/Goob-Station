--- conflicted
+++ resolved
@@ -21,11 +21,7 @@
 
 #Mercenary web vest
 - type: entity
-<<<<<<< HEAD
-  parent: [ClothingOuterStorageBase, BaseMajorContraband] #web vest so it should have some pockets for ammo \\ Goobstation - issue #733 fix, changed from minor to major contraband
-=======
   parent: [ BaseMajorContraband, ClothingOuterVestWeb] #web vest so it should have some pockets for ammo
->>>>>>> 3358801b
   id: ClothingOuterVestWebMerc
   name: mercenary web vest
   description: A high-quality armored vest made from a hard synthetic material. It's surprisingly flexible and light, despite formidable armor plating.

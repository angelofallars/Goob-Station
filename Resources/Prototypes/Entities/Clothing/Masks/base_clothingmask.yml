--- conflicted
+++ resolved
@@ -9,14 +9,11 @@
     size: Small
   - type: Clothing
     slots: [mask]
-<<<<<<< HEAD
   - type: Tag # goob edit
     tags:
     - Mask
-=======
   - type: StaticPrice
     price: 25
->>>>>>> 249c98c5
 
 - type: entity
   abstract: true

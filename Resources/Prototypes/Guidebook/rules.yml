﻿- type: guideEntry # Default for forks and stuff. Should not be listed anywhere if the server is using a custom ruleset.
  id: DefaultRuleset
  name: guide-entry-rules
  priority: 60
  text: "/ServerInfo/Guidebook/ServerRules/DefaultRules.xml"
  children:
  - CoreRules
  - RoleplayRules
  - SiliconRules
  - RoleTypes
  - BanTypes
  - BanDurations

- type: guideEntry
  id: RoleTypes
  name: guide-entry-rules-role-types
  ruleEntry: true
  priority: 20
  text: "/ServerInfo/Guidebook/ServerRules/RoleTypes.xml"

- type: guideEntry
  id: CoreRules
  name: guide-entry-rules-core
  ruleEntry: true
  priority: 30
  text: "/ServerInfo/Guidebook/ServerRules/CoreRules/RuleC0.xml"
  children:
  - RuleC1
  - RuleC2
  - RuleC3
  - RuleC4
  - RuleC5
  - RuleC6
  - RuleC7
  - RuleC8
  - RuleC9
  - RuleC10
  - RuleC11
  - RuleC12
  - RuleC13
  - RuleC14

- type: guideEntry
  id: RuleC1
  name: guide-entry-rules-c1
  ruleEntry: true
  priority: 1
  text: "/ServerInfo/Guidebook/ServerRules/CoreRules/RuleC1Admins.xml"

- type: guideEntry
  id: RuleC2
  name: guide-entry-rules-c2
  ruleEntry: true
  priority: 2
  text: "/ServerInfo/Guidebook/ServerRules/CoreRules/RuleC2DBAD.xml"

- type: guideEntry
  id: RuleC3
  name: guide-entry-rules-c3
  ruleEntry: true
  priority: 3
  text: "/ServerInfo/Guidebook/ServerRules/CoreRules/RuleC3NoHate.xml"

- type: guideEntry
  id: RuleC4
  name: guide-entry-rules-c4
  ruleEntry: true
  priority: 4
  text: "/ServerInfo/Guidebook/ServerRules/CoreRules/RuleC4NoERP.xml"

- type: guideEntry
  id: RuleC5
  name: guide-entry-rules-c5
  ruleEntry: true
  priority: 5
  text: "/ServerInfo/Guidebook/ServerRules/CoreRules/RuleC5Metacomms.xml"

- type: guideEntry
  id: RuleC6
  name: guide-entry-rules-c6
  ruleEntry: true
  priority: 6
  text: "/ServerInfo/Guidebook/ServerRules/CoreRules/RuleC6BanEvasion.xml"

- type: guideEntry
  id: RuleC7
  name: guide-entry-rules-c7
  ruleEntry: true
  priority: 7
  text: "/ServerInfo/Guidebook/ServerRules/CoreRules/RuleC7EnglishOnly.xml"

- type: guideEntry
  id: RuleC8
  name: guide-entry-rules-c8
  ruleEntry: true
  priority: 8
  text: "/ServerInfo/Guidebook/ServerRules/CoreRules/RuleC8Exploits.xml"

- type: guideEntry
  id: RuleC9
  name: guide-entry-rules-c9
  ruleEntry: true
  priority: 9
  text: "/ServerInfo/Guidebook/ServerRules/CoreRules/RuleC9Multikey.xml"

- type: guideEntry
  id: RuleC10
  name: guide-entry-rules-c10
  ruleEntry: true
  priority: 10
  text: "/ServerInfo/Guidebook/ServerRules/CoreRules/RuleC10AHelp.xml"

- type: guideEntry
  id: RuleC11
  name: guide-entry-rules-c11
  ruleEntry: true
  priority: 11
  text: "/ServerInfo/Guidebook/ServerRules/CoreRules/RuleC11AhelpThreats.xml"

- type: guideEntry
  id: RuleC12
  name: guide-entry-rules-c12
  ruleEntry: true
  priority: 12
  text: "/ServerInfo/Guidebook/ServerRules/CoreRules/RuleC12MinAge.xml"

- type: guideEntry
  id: RuleC13
  name: guide-entry-rules-c13
  ruleEntry: true
  priority: 13
  text: "/ServerInfo/Guidebook/ServerRules/CoreRules/RuleC13CharacterNames.xml"

- type: guideEntry
  id: RuleC14
  name: guide-entry-rules-c14
  ruleEntry: true
  priority: 14
  text: "/ServerInfo/Guidebook/ServerRules/CoreRules/RuleC14ICinOOC.xml"

- type: guideEntry
  id: RoleplayRules
  name: guide-entry-rules-roleplay
  ruleEntry: true
  priority: 40
  text: "/ServerInfo/Guidebook/ServerRules/RoleplayRules/RuleR0.xml"
  children:
  - RuleR1
  - RuleR2
  - RuleR3
  - RuleR4
  - RuleR5
  - RuleR6
  - RuleR7
  - RuleR8
  - RuleR9
  - RuleR10
  - RuleR11
  - RuleR12
  - RuleR13
  - RuleR14
  - RuleR15
  - RuleR16
  - RuleR17
  - RuleR18

- type: guideEntry
  id: RuleR1
  name: guide-entry-rules-r1
  ruleEntry: true
  priority: 1
  text: "/ServerInfo/Guidebook/ServerRules/RoleplayRules/RuleR1Silicons.xml"

- type: guideEntry
  id: RuleR2
  name: guide-entry-rules-r2
  ruleEntry: true
  priority: 2
  text: "/ServerInfo/Guidebook/ServerRules/RoleplayRules/RuleR2Familiars.xml"

- type: guideEntry
  id: RuleR3
  name: guide-entry-rules-r3
  ruleEntry: true
  priority: 3
  text: "/ServerInfo/Guidebook/ServerRules/RoleplayRules/RuleR3NormalRP.xml"

- type: guideEntry
  id: RuleR4
  name: guide-entry-rules-r4
  ruleEntry: true
  priority: 4
  text: "/ServerInfo/Guidebook/ServerRules/RoleplayRules/RuleR4Metashield.xml"

- type: guideEntry
  id: RuleR5
  name: guide-entry-rules-r5
  ruleEntry: true
  priority: 5
  text: "/ServerInfo/Guidebook/ServerRules/RoleplayRules/RuleR5Arrivals.xml"

- type: guideEntry
  id: RuleR6
  name: guide-entry-rules-r6
  ruleEntry: true
  priority: 6
  text: "/ServerInfo/Guidebook/ServerRules/RoleplayRules/RuleR6SelfAntag.xml"

- type: guideEntry
  id: RuleR7
  name: guide-entry-rules-r7
  ruleEntry: true
  priority: 7
  text: "/ServerInfo/Guidebook/ServerRules/RoleplayRules/RuleR7RoundStalling.xml"

- type: guideEntry
  id: RuleR8
  name: guide-entry-rules-r8
  ruleEntry: true
  priority: 8
  text: "/ServerInfo/Guidebook/ServerRules/RoleplayRules/RuleR8NoFriendlyAntag.xml"

- type: guideEntry
  id: RuleR9
  name: guide-entry-rules-r9
  ruleEntry: true
  priority: 9
  text: "/ServerInfo/Guidebook/ServerRules/RoleplayRules/RuleR9MassSabotage.xml"

- type: guideEntry
  id: RuleR10
  name: guide-entry-rules-r10
  ruleEntry: true
  priority: 10
  text: "/ServerInfo/Guidebook/ServerRules/RoleplayRules/RuleR10Subordination.xml"

- type: guideEntry
  id: RuleR11
  name: guide-entry-rules-r11
  ruleEntry: true
  priority: 11
  text: "/ServerInfo/Guidebook/ServerRules/RoleplayRules/RuleR11Escalation.xml"
  children:
  - RuleR11-1
  - RuleR11-2

- type: guideEntry
  id: RuleR11-1
  name: guide-entry-rules-r11-1
  ruleEntry: true
  priority: 10
  text: "/ServerInfo/Guidebook/ServerRules/RoleplayRules/RuleR11-1AnimalEscalation.xml"

- type: guideEntry
  id: RuleR11-2
  name: guide-entry-rules-r11-2
  ruleEntry: true
  priority: 10
  text: "/ServerInfo/Guidebook/ServerRules/RoleplayRules/RuleR11-2ConflictTypes.xml"

- type: guideEntry
  id: RuleR12
  name: guide-entry-rules-r12
  ruleEntry: true
  priority: 12
  text: "/ServerInfo/Guidebook/ServerRules/RoleplayRules/RuleR12RoleAbandonment.xml"

- type: guideEntry
  id: RuleR13
  name: guide-entry-rules-r13
  ruleEntry: true
  priority: 13
  text: "/ServerInfo/Guidebook/ServerRules/RoleplayRules/RuleR13PerformRole.xml"

- type: guideEntry
  id: RuleR14
  name: guide-entry-rules-r14
  ruleEntry: true
  priority: 14
  text: "/ServerInfo/Guidebook/ServerRules/RoleplayRules/RuleR14SecComStandard.xml"

- type: guideEntry
  id: RuleR15
  name: guide-entry-rules-r15
  ruleEntry: true
  priority: 15
  text: "/ServerInfo/Guidebook/ServerRules/RoleplayRules/RuleR15SpaceLaw.xml"

- type: guideEntry
  id: RuleR16
  name: guide-entry-rules-r16
  priority: 16
  text: "/ServerInfo/Guidebook/ServerRules/RoleplayRules/RuleR16Blueshield.xml"

- type: guideEntry
  id: RuleR17
  name: guide-entry-rules-r17
  priority: 17
  text: "/ServerInfo/Guidebook/ServerRules/RoleplayRules/RuleR17NTR.xml"

- type: guideEntry
  id: RuleR18
  name: guide-entry-rules-r18
  priority: 18
  text: "/ServerInfo/Guidebook/ServerRules/RoleplayRules/RuleR18PG.xml"

- type: guideEntry
  id: SiliconRules
  name: guide-entry-rules-silicon
  ruleEntry: true
  priority: 50
  text: "/ServerInfo/Guidebook/ServerRules/SiliconRules/RuleS0.xml"
  children:
  - RuleS1
  - RuleS2
  - RuleS3
  - RuleS4
  - RuleS5
  - RuleS6
  - RuleS7
  - RuleS8
  - RuleS9
  - RuleS10

- type: guideEntry
  id: RuleS1
  name: guide-entry-rules-s1
  ruleEntry: true
  priority: 1
  text: "/ServerInfo/Guidebook/ServerRules/SiliconRules/RuleS1Laws.xml"

- type: guideEntry
  id: RuleS2
  name: guide-entry-rules-s2
  ruleEntry: true
  priority: 2
  text: "/ServerInfo/Guidebook/ServerRules/SiliconRules/RuleS2LawPriority.xml"

- type: guideEntry
  id: RuleS3
  name: guide-entry-rules-s3
  ruleEntry: true
  priority: 3
  text: "/ServerInfo/Guidebook/ServerRules/SiliconRules/RuleS3LawRedefinition.xml"

- type: guideEntry
  id: RuleS4
  name: guide-entry-rules-s4
  ruleEntry: true
  priority: 4
  text: "/ServerInfo/Guidebook/ServerRules/SiliconRules/RuleS4RequestChanges.xml"

- type: guideEntry
  id: RuleS5
  name: guide-entry-rules-s5
  ruleEntry: true
  priority: 5
  text: "/ServerInfo/Guidebook/ServerRules/SiliconRules/RuleS5FreeSilicon.xml"

- type: guideEntry
  id: RuleS6
  name: guide-entry-rules-s6
  ruleEntry: true
  priority: 6
  text: "/ServerInfo/Guidebook/ServerRules/SiliconRules/RuleS6UnreasonableOrders.xml"

- type: guideEntry
  id: RuleS7
  name: guide-entry-rules-s7
  ruleEntry: true
  priority: 7
  text: "/ServerInfo/Guidebook/ServerRules/SiliconRules/RuleS7Consistency.xml"

- type: guideEntry
  id: RuleS8
  name: guide-entry-rules-s8
  ruleEntry: true
  priority: 8
  text: "/ServerInfo/Guidebook/ServerRules/SiliconRules/RuleS8DefaultCrewDefinition.xml"

- type: guideEntry
  id: RuleS9
  name: guide-entry-rules-s9
  ruleEntry: true
  priority: 9
  text: "/ServerInfo/Guidebook/ServerRules/SiliconRules/RuleS9DefaultHarmDefinition.xml"

- type: guideEntry
  id: RuleS10
  name: guide-entry-rules-s10
  ruleEntry: true
  priority: 10
  text: "/ServerInfo/Guidebook/ServerRules/SiliconRules/RuleS10OrderConflicts.xml"

- type: guideEntry
<<<<<<< HEAD
  id: SpaceLawControlledSubstances
  name: guide-entry-rules-sl-controlled-substances
  priority: 20
  text: "/ServerInfo/Guidebook/ServerRules/SpaceLaw/SLControlledSubstances.xml"

- type: guideEntry
  id: SpaceLawRestrictedGear
  name: guide-entry-rules-sl-restricted-gear
  priority: 30
  text: "/ServerInfo/Guidebook/ServerRules/SpaceLaw/SLRestrictedGear.xml"

- type: guideEntry
  id: SpaceLawRestrictedWeapons
  name: guide-entry-rules-sl-restricted-weapons
  priority: 40
  text: "/ServerInfo/Guidebook/ServerRules/SpaceLaw/SLRestrictedWeapons.xml"
=======
  id: SpaceLaw
  name: guide-entry-rules-space-law
  priority: 1
  text: "/ServerInfo/Guidebook/ServerRules/SpaceLaw/SpaceLaw.xml"
  children:
  - SpaceLawCrimeList

- type: guideEntry
  id: SpaceLawCrimeList
  name: guide-entry-rules-sl-crime-list
  priority: 5
  text: "/ServerInfo/Guidebook/ServerRules/SpaceLaw/SLCrimeList.xml"
>>>>>>> 44db0bfb

- type: guideEntry
  id: BanTypes
  name: guide-entry-rules-ban-types
  ruleEntry: true
  priority: 90
  text: "/ServerInfo/Guidebook/ServerRules/BanTypes.xml"

- type: guideEntry
  id: BanDurations
  name: guide-entry-rules-ban-durations
  ruleEntry: true
  priority: 100
  text: "/ServerInfo/Guidebook/ServerRules/BanDurations.xml"<|MERGE_RESOLUTION|>--- conflicted
+++ resolved
@@ -393,24 +393,6 @@
   text: "/ServerInfo/Guidebook/ServerRules/SiliconRules/RuleS10OrderConflicts.xml"
 
 - type: guideEntry
-<<<<<<< HEAD
-  id: SpaceLawControlledSubstances
-  name: guide-entry-rules-sl-controlled-substances
-  priority: 20
-  text: "/ServerInfo/Guidebook/ServerRules/SpaceLaw/SLControlledSubstances.xml"
-
-- type: guideEntry
-  id: SpaceLawRestrictedGear
-  name: guide-entry-rules-sl-restricted-gear
-  priority: 30
-  text: "/ServerInfo/Guidebook/ServerRules/SpaceLaw/SLRestrictedGear.xml"
-
-- type: guideEntry
-  id: SpaceLawRestrictedWeapons
-  name: guide-entry-rules-sl-restricted-weapons
-  priority: 40
-  text: "/ServerInfo/Guidebook/ServerRules/SpaceLaw/SLRestrictedWeapons.xml"
-=======
   id: SpaceLaw
   name: guide-entry-rules-space-law
   priority: 1
@@ -423,7 +405,6 @@
   name: guide-entry-rules-sl-crime-list
   priority: 5
   text: "/ServerInfo/Guidebook/ServerRules/SpaceLaw/SLCrimeList.xml"
->>>>>>> 44db0bfb
 
 - type: guideEntry
   id: BanTypes

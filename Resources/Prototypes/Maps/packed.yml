- type: gameMap
  id: Packed
  mapName: 'Packed'
  mapPath: /Maps/packed.yml
<<<<<<< HEAD
  minPlayers: 0
  maxPlayers: 85 # Goobstation - Limit mappool to highpop versions of maps only
=======
  minPlayers: 7
  maxPlayers: 35
>>>>>>> c48a96ac
  stations:
    Packed:
      stationProto: StandardNanotrasenStation
      components:
        - type: StationNameSetup
          mapNameTemplate: '{0} Packed {1}'
          nameGenerator:
            !type:NanotrasenNameGenerator
            prefixCreator: 'VG'
        - type: StationJobs
          availableJobs:
            #service
            Captain: [ 1, 1 ]
            HeadOfPersonnel: [ 1, 1 ]
            Bartender: [ 1, 1 ]
            Botanist: [ 1, 2 ]
            Chef: [ 1, 1 ]
            Janitor: [ 1, 2 ]
            Chaplain: [ 1, 1 ]
            Librarian: [ 1, 1 ]
            ServiceWorker: [ 2, 2 ]
            #engineering
            ChiefEngineer: [ 1, 1 ]
            AtmosphericTechnician: [ 2, 2 ]
            StationEngineer: [ 4, 4 ]
            TechnicalAssistant: [ 3, 3 ]
            #medical
            ChiefMedicalOfficer: [ 1, 1 ]
            Chemist: [ 2, 2 ]
            MedicalDoctor: [ 3, 3 ]
            MedicalIntern: [ 2, 2 ]
            Paramedic: [ 1, 1 ]
            #science
            ResearchDirector: [ 1, 1 ]
            Scientist: [ 4, 4 ]
            ResearchAssistant: [ 2, 2 ]
            #security
            HeadOfSecurity: [ 1, 1 ]
            Warden: [ 1, 1 ]
            SecurityOfficer: [ 4, 4 ]
            Detective: [ 1, 1 ]
            SecurityCadet: [ 2, 2 ]
            Lawyer: [ 1, 1 ]
            #supply
            Quartermaster: [ 1, 1 ]
            SalvageSpecialist: [ 2, 2 ]
            CargoTechnician: [ 2, 2 ]
            #civilian
            Passenger: [ -1, -1 ]
            Clown: [ 1, 1 ]
            Mime: [ 1, 1 ]
            Musician: [ 1, 1 ]
            Borg: [ 1 , 1 ]<|MERGE_RESOLUTION|>--- conflicted
+++ resolved
@@ -2,13 +2,8 @@
   id: Packed
   mapName: 'Packed'
   mapPath: /Maps/packed.yml
-<<<<<<< HEAD
-  minPlayers: 0
-  maxPlayers: 85 # Goobstation - Limit mappool to highpop versions of maps only
-=======
   minPlayers: 7
   maxPlayers: 35
->>>>>>> c48a96ac
   stations:
     Packed:
       stationProto: StandardNanotrasenStation

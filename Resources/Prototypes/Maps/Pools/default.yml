--- conflicted
+++ resolved
@@ -12,10 +12,6 @@
   - Omega
   - Packed
   - Reach
-<<<<<<< HEAD
   - FlandHighPop
   - OasisHighPop
-  - OriginHighPop
-=======
-  #- Train
->>>>>>> c48a96ac
+  - OriginHighPop
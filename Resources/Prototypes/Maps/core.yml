- type: gameMap
  id: Core
  mapName: 'Core'
  mapPath: /Maps/core.yml
<<<<<<< HEAD
  minPlayers: 0
  maxPlayers: 60
=======
  minPlayers: 35
  maxPlayers: 70
>>>>>>> c48a96ac
  stations:
    Core:
      stationProto: StandardNanotrasenStation
      components:
        - type: StationNameSetup
          mapNameTemplate: '{0} Core {1}'
          nameGenerator:
            !type:NanotrasenNameGenerator
            prefixCreator: '14'
        - type: StationEmergencyShuttle
          emergencyShuttlePath: /Maps/Shuttles/emergency_rod.yml
        - type: StationCargoShuttle
          path: /Maps/Shuttles/cargo_core.yml
        - type: StationJobs
          availableJobs:
            #service
            Bartender: [ 2, 2 ]
            Botanist: [ 2, 2]
            Chef: [ 1, 1 ]
            Janitor: [ 2, 2 ]
            Captain: [ 1, 1 ]
            NanotrasenRepresentative: [ 1, 1 ]
            BlueshieldOfficer: [ 1, 1 ]
            HeadOfPersonnel: [ 1, 1 ]
            Chaplain: [ 1, 1 ]
            Librarian: [ 1, 1 ]
            ServiceWorker: [ 3, 3 ]
            #engineering
            ChiefEngineer: [ 1, 1 ]
            StationEngineer: [ 4, 4 ]
            AtmosphericTechnician: [ 2, 2 ]
            TechnicalAssistant: [ 2, 2 ]
            #medical
            ChiefMedicalOfficer: [ 1, 1 ]
            MedicalDoctor: [ 3, 4 ]
            Chemist: [ 2, 2 ]
            MedicalIntern: [ 2, 2 ]
            Paramedic: [ 1, 2 ]
            #science
            ResearchDirector: [ 1, 1 ]
            Scientist: [ 3, 3 ]
            ResearchAssistant: [ 1, 1 ]
            Borg: [ 1, 2 ]
            #security
            HeadOfSecurity: [ 1, 1 ]
            SecurityOfficer: [ 4, 4 ]
            Warden: [ 1, 1 ]
            Lawyer: [ 1, 1 ]
            SecurityCadet: [ 1, 1 ]
            Detective: [ 1, 1 ]
            #supply
            CargoTechnician: [ 3, 3 ]
            Quartermaster: [ 1, 1 ]
            SalvageSpecialist: [ 2, 2 ]
            #civilian
            Passenger: [ -1, -1 ]
            Clown: [ 1, 1 ]
            Mime: [ 1, 1 ]
            Musician: [ 1, 1 ]
            Boxer: [ 2, 2 ]
            Reporter: [ 2, 2 ]<|MERGE_RESOLUTION|>--- conflicted
+++ resolved
@@ -2,13 +2,8 @@
   id: Core
   mapName: 'Core'
   mapPath: /Maps/core.yml
-<<<<<<< HEAD
-  minPlayers: 0
-  maxPlayers: 60
-=======
   minPlayers: 35
   maxPlayers: 70
->>>>>>> c48a96ac
   stations:
     Core:
       stationProto: StandardNanotrasenStation

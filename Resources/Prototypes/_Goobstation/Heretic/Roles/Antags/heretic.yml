--- conflicted
+++ resolved
@@ -4,8 +4,6 @@
   antagonist: true
   setPreference: true
   objective: roles-antag-heretic-description
-<<<<<<< HEAD
-=======
   requirements:
     - !type:DepartmentTimeRequirement
       department: Security
@@ -13,7 +11,6 @@
     - !type:DepartmentTimeRequirement
       department: Medical
       time: 18000 # 5h
->>>>>>> bf72c97c
   guides: [ Heretics ]
 
 - type: startingGear

--- conflicted
+++ resolved
@@ -37,12 +37,8 @@
     - id: SleeperAgents
     - id: ZombieOutbreak
     - id: LoneOpsSpawn
-<<<<<<< HEAD
-   # - id: BlobSpawn #Goobstation - Blob  (not added wile undergoing playtesting)
     - id: DerelictCyborgSpawn
-=======
     - id: BlobSpawn # Goobstation - Blob
->>>>>>> 7a1bfa61
 
 - type: entity
   id: BaseStationEvent

--- conflicted
+++ resolved
@@ -220,15 +220,12 @@
     - id: MedicalTechFabCircuitboard
     - id: MedkitFilled
     - id: RubberStampCMO
-<<<<<<< HEAD
     # Goobstation
     - id: CloningPodMachineCircuitboard
     - id: MedicalScannerMachineCircuitboard
     - id: CloningConsoleComputerCircuitboard
     - id: BiomassReclaimerMachineCircuitboard
-=======
     - id: MedTekCartridge
->>>>>>> ac16a05f
 
 # Hardsuit table, used for suit storage as well
 - type: entityTable

- type: entityTable
  id: LockerFillQuarterMaster
  table: !type:AllSelector
    children:
    - id: BoxEncryptionKeyCargo
    - id: BoxFolderQmClipboard
    - id: CargoBountyComputerCircuitboard
    - id: CargoRequestComputerCircuitboard
    - id: CargoSaleComputerCircuitboard
    - id: CargoShuttleComputerCircuitboard
    - id: CargoShuttleConsoleCircuitboard
    - id: CigPackGreen
      prob: 0.50
    - id: ClothingHeadsetAltCargo
    - id: DoorRemoteCargo
    - id: RubberStampApproved
    - id: RubberStampDenied
    - id: RubberStampQm
    - id: SalvageShuttleConsoleCircuitboard

- type: entity
  id: LockerQuarterMasterFilled
  suffix: Filled
  parent: LockerQuarterMaster
  components:
  - type: EntityTableContainerFill
    containers:
      entity_storage: !type:NestedSelector
        tableId: LockerFillQuarterMaster

# No laser table
- type: entityTable
  id: LockerFillCaptainNoLaser
  table: !type:AllSelector
    children:
    - id: CaptainIDCard
    - id: CigarGoldCase
      prob: 0.25
    - id: ClothingBeltSheathFilled
    - id: ClothingHeadsetAltCommand
    - id: ClothingOuterArmorCaptainCarapace
    - id: CommsComputerCircuitboard
    - id: DoorRemoteCommand
    - id: MedalCase
    - id: NukeDisk
    - id: PinpointerNuclear
    - id: PlushieNuke
      prob: 0.1
    - id: RubberStampCaptain
    - id: SpaceCash1000
    - id: WeaponDisabler

# No laser table + Laser table
- type: entityTable
  id: LockerFillCaptainLaser
  table: !type:AllSelector
    children:
    - !type:NestedSelector
      tableId: LockerFillCaptainNoLaser
    - id: WeaponAntiqueLaser

# Hardsuit table, used for suit storage as well
- type: entityTable
  id: FillCaptainHardsuit
  table: !type:AllSelector
    children:
    - id: ClothingOuterHardsuitCap
    - id: ClothingMaskGasCaptain
    - id: JetpackCaptainFilled
    - id: OxygenTankFilled

# No laser locker, used when the antique laser is placed in the special display crate
- type: entity
  id: LockerCaptainFilledNoLaser
  suffix: Filled
  parent: LockerCaptain
  components:
  - type: EntityTableContainerFill
    containers:
      entity_storage: !type:NestedSelector
        tableId: LockerFillCaptainNoLaser

# No Laser + Laser locker
- type: entity
  id: LockerCaptainFilled
  suffix: Filled, AntiqueLaser
  parent: LockerCaptain
  components:
  - type: EntityTableContainerFill
    containers:
      entity_storage: !type:NestedSelector
        tableId: LockerFillCaptainLaser

# No Laser + Laser + Hardsuit locker
- type: entity
  id: LockerCaptainFilledHardsuit
  suffix: Filled, Hardsuit
  parent: LockerCaptain
  components:
  - type: EntityTableContainerFill
    containers:
      entity_storage: !type:AllSelector
        children:
        - !type:NestedSelector
          tableId: LockerFillCaptainLaser
        - !type:NestedSelector
          tableId: FillCaptainHardsuit

- type: entityTable
  id: LockerFillHeadOfPersonnel
  table: !type:AllSelector
    children:
    - id: AccessConfigurator
    - id: BoxEncryptionKeyPassenger
    - id: BoxEncryptionKeyService
    - id: BoxHeadset
    - id: BoxID
    - id: BoxPDA
    - id: CigarGoldCase
      prob: 0.25
      # Fuck the HoP they don't deserve fucking cigars.
      # Yes they do fuck you.
    - id: ClothingBackpackIan
      prob: 0.5
    - id: ClothingHeadsetCommand
    - id: ClothingNeckGoldmedal
    - id: DoorRemoteService
    - id: HoPIDCard
    - id: IDComputerCircuitboard
    - id: RubberStampApproved
    - id: RubberStampDenied
    - id: RubberStampHop
    - id: WeaponDisabler

- type: entity
  id: LockerHeadOfPersonnelFilled
  suffix: Filled
  parent: LockerHeadOfPersonnel
  components:
  - type: EntityTableContainerFill
    containers:
      entity_storage: !type:NestedSelector
        tableId: LockerFillHeadOfPersonnel

<<<<<<< HEAD
- type: entity
  id: LockerChiefEngineerFilledHardsuit
  suffix: Filled, Hardsuit
  parent: LockerChiefEngineer
  components:
  - type: StorageFill
    contents:
      - id: ClothingOuterHardsuitEngineeringWhite
      - id: ClothingMaskBreath
      - id: ClothingEyesGlassesMeson
      - id: ClothingBeltChiefEngineerFilled
      - id: ClothingShoesBootsMagAdv
      - id: ClothingHandsGlovesColorYellow
      - id: CigarCase
        prob: 0.15
      - id: DoorRemoteEngineering
      - id: RubberStampCE
      - id: JetpackVoidFilled
      - id: ClothingHeadsetAltEngineering
      - id: BoxEncryptionKeyEngineering
      - id: AccessConfigurator
      - id: RCD
      - id: RCDAmmo
      - id: BaseHandheldStationMapPowerCe
=======
# No hardsuit table
- type: entityTable
  id: LockerFillChiefEngineerNoHardsuit
  table: !type:AllSelector
    children:
    - id: AccessConfigurator
    - id: BoxEncryptionKeyEngineering
    - id: CigarCase
      prob: 0.15
    - id: ClothingBeltChiefEngineerFilled
    - id: ClothingEyesGlassesMeson
    - id: ClothingHandsGlovesColorYellow
    - id: ClothingHeadsetAltEngineering
    - id: DoorRemoteEngineering
    - id: RCD
    - id: RCDAmmo
    - id: RubberStampCE
>>>>>>> 8d72e7d9

# Hardsuit table, used for suit storage as well
- type: entityTable
  id: FillChiefEngineerHardsuit
  table: !type:AllSelector
    children:
    - id: ClothingMaskBreath
    - id: ClothingOuterHardsuitEngineeringWhite
    - id: ClothingShoesBootsMagAdv
    - id: JetpackVoidFilled
    - id: OxygenTankFilled

# No hardsuit locker
- type: entity
  id: LockerChiefEngineerFilled
  suffix: Filled
  parent: LockerChiefEngineer
  components:
<<<<<<< HEAD
  - type: StorageFill
    contents:
      - id: ClothingEyesGlassesMeson
      - id: ClothingBeltChiefEngineerFilled
      - id: ClothingHandsGlovesColorYellow
      - id: CigarCase
        prob: 0.15
      - id: DoorRemoteEngineering
      - id: RubberStampCE
      - id: ClothingHeadsetAltEngineering
      - id: BoxEncryptionKeyEngineering
      - id: AccessConfigurator
      - id: RCD
      - id: RCDAmmo
      - id: BaseHandheldStationMapPowerCe
=======
  - type: EntityTableContainerFill
    containers:
      entity_storage: !type:NestedSelector
        tableId: LockerFillChiefEngineerNoHardsuit
>>>>>>> 8d72e7d9

# No hardsuit + hardsuit locker
- type: entity
  id: LockerChiefEngineerFilledHardsuit
  suffix: Filled, Hardsuit
  parent: LockerChiefEngineer
  components:
<<<<<<< HEAD
  - type: StorageFill
    contents:
      - id: MedkitFilled
      - id: ClothingHandsGlovesNitrile
      - id: ClothingEyesHudMedical
      - id: ClothingHeadsetAltMedical
      - id: ClothingCloakCmo
      - id: ClothingBackpackDuffelSurgeryFilled
      - id: ClothingMaskSterile
      - id: ClothingHeadHatBeretCmo
      - id: ClothingOuterHardsuitMedical
      - id: Hypospray
      - id: HandheldCrewMonitor
      - id: DoorRemoteMedical
      - id: RubberStampCMO
      - id: MedicalTechFabCircuitboard
      - id: BoxEncryptionKeyMedical
      # Goobstation
      - id: CloningPodMachineCircuitboard
      - id: MedicalScannerMachineCircuitboard
      - id: CloningConsoleComputerCircuitboard
      - id: BiomassReclaimerMachineCircuitboard
=======
  - type: EntityTableContainerFill
    containers:
      entity_storage: !type:AllSelector
        children:
        - !type:NestedSelector
          tableId: LockerFillChiefEngineerNoHardsuit
        - !type:NestedSelector
          tableId: FillChiefEngineerHardsuit
>>>>>>> 8d72e7d9

# No hardsuit table
- type: entityTable
  id: LockerFillChiefMedicalOfficerNoHardsuit
  table: !type:AllSelector
    children:
    - id: BoxEncryptionKeyMedical
    - id: ClothingBackpackDuffelSurgeryFilled
    - id: ClothingCloakCmo
    - id: ClothingEyesHudMedical
    - id: ClothingHandsGlovesNitrile
    - id: ClothingHeadHatBeretCmo
    - id: ClothingHeadsetAltMedical
    - id: ClothingMaskSterile
    - id: DoorRemoteMedical
    - id: HandheldCrewMonitor
    - id: Hypospray
    - id: MedicalTechFabCircuitboard
    - id: MedkitFilled
    - id: RubberStampCMO

# Hardsuit table, used for suit storage as well
- type: entityTable
  id: FillChiefMedicalOfficerHardsuit
  table: !type:AllSelector
    children:
    - id: ClothingMaskBreathMedical
    - id: ClothingOuterHardsuitMedical
    - id: OxygenTankFilled

# No hardsuit locker
- type: entity
  id: LockerChiefMedicalOfficerFilled
  suffix: Filled
  parent: LockerChiefMedicalOfficer
  components:
<<<<<<< HEAD
  - type: StorageFill
    contents:
      - id: MedkitFilled
      - id: ClothingHandsGlovesNitrile
      - id: ClothingEyesHudMedical
      - id: ClothingHeadsetAltMedical
      - id: ClothingBackpackDuffelSurgeryFilled
      - id: ClothingMaskSterile
      - id: Hypospray
      - id: HandheldCrewMonitor
      - id: DoorRemoteMedical
      - id: RubberStampCMO
      - id: MedicalTechFabCircuitboard
      - id: BoxEncryptionKeyMedical
      # Goobstation
      - id: CloningPodMachineCircuitboard
      - id: MedicalScannerMachineCircuitboard
      - id: CloningConsoleComputerCircuitboard
      - id: BiomassReclaimerMachineCircuitboard
=======
  - type: EntityTableContainerFill
    containers:
      entity_storage: !type:NestedSelector
        tableId: LockerFillChiefMedicalOfficerNoHardsuit
>>>>>>> 8d72e7d9

# No hardsuit + Hardsuit locker
- type: entity
  id: LockerChiefMedicalOfficerFilledHardsuit
  suffix: Filled, Hardsuit
  parent: LockerChiefMedicalOfficer
  components:
<<<<<<< HEAD
  - type: StorageFill
    contents:
      - id: ResearchComputerCircuitboard
      - id: ProtolatheMachineCircuitboard
      - id: CircuitImprinterMachineCircuitboard
      - id: ClothingOuterHardsuitRd
      - id: HandTeleporter
      - id: DoorRemoteResearch
      - id: ClothingBeltUtilityFilled
      - id: RubberStampRd
      - id: BoxEncryptionKeyScience
      - id: ClothingHeadsetAltScience
      - id: EncryptionKeyBinary
      - id: AnomalyLocator # GoobStation - adding anomaly locator to the RD locker to reduce the amount of anoms that crit
      - id: CigarCase
        prob: 0.15 # GoobStation - RD needs cigs for uhh... science...
=======
  - type: EntityTableContainerFill
    containers:
      entity_storage: !type:AllSelector
        children:
        - !type:NestedSelector
          tableId: LockerFillChiefMedicalOfficerNoHardsuit
        - !type:NestedSelector
          tableId: FillChiefMedicalOfficerHardsuit

# No hardsuit table
- type: entityTable
  id: LockerFillResearchDirectorNoHardsuit
  table: !type:AllSelector
    children:
    - id: BoxEncryptionKeyScience
    - id: CircuitImprinterMachineCircuitboard
    - id: ClothingBeltUtilityFilled
    - id: ClothingHeadsetAltScience
    - id: DoorRemoteResearch
    - id: EncryptionKeyBinary
    - id: HandTeleporter
    - id: ProtolatheMachineCircuitboard
    - id: ResearchComputerCircuitboard
    - id: RubberStampRd
>>>>>>> 8d72e7d9

# Hardsuit table, used for suit storage as well
- type: entityTable
  id: FillResearchDirectorHardsuit
  table: !type:AllSelector
    children:
    - id: ClothingMaskBreath
    - id: ClothingOuterHardsuitRd
    - id: OxygenTankFilled

# No hardsuit locker
- type: entity
  id: LockerResearchDirectorFilled
  suffix: Filled
  parent: LockerResearchDirector
  components:
<<<<<<< HEAD
  - type: StorageFill
    contents:
      - id: ResearchComputerCircuitboard
      - id: ProtolatheMachineCircuitboard
      - id: CircuitImprinterMachineCircuitboard
      - id: HandTeleporter
      - id: DoorRemoteResearch
      - id: ClothingBeltUtilityFilled
      - id: RubberStampRd
      - id: BoxEncryptionKeyScience
      - id: ClothingHeadsetAltScience
      - id: EncryptionKeyBinary
      - id: AnomalyLocator # GoobStation - adding anomaly locator to the RD locker to reduce the amount of anoms that crit
      - id: CigarCase
        prob: 0.15 # GoobStation - RD needs cigs for uhh... science...
=======
  - type: EntityTableContainerFill
    containers:
      entity_storage: !type:NestedSelector
        tableId: LockerFillResearchDirectorNoHardsuit
>>>>>>> 8d72e7d9

# No hardsuit + Hardsuit locker
- type: entity
  id: LockerResearchDirectorFilledHardsuit
  suffix: Filled, Hardsuit
  parent: LockerResearchDirector
  components:
  - type: EntityTableContainerFill
    containers:
      entity_storage: !type:AllSelector
        children:
        - !type:NestedSelector
          tableId: LockerFillResearchDirectorNoHardsuit
        - !type:NestedSelector
          tableId: FillResearchDirectorHardsuit

# No hardsuit table
- type: entityTable
  id: LockerFillHeadOfSecurityNoHardsuit
  table: !type:AllSelector
    children:
    - id: BookSecretDocuments
    - id: BookSpaceLaw
    - id: BoxEncryptionKeySecurity
    - id: CigarGoldCase
      prob: 0.50
    - id: ClothingBeltSecurityFilled
    - id: ClothingEyesGlassesSecurity
    - id: ClothingHeadsetAltSecurity
    - id: ClothingMaskNeckGaiter
    - id: ClothingOuterCoatHoSTrench
    - id: ClothingShoesBootsJack
    - id: DoorRemoteSecurity
    - id: HoloprojectorSecurity
    - id: RubberStampHos
    - id: SecurityTechFabCircuitboard
    - id: WeaponDisabler

# Hardsuit table, used for suit storage as well
- type: entityTable
  id: FillHeadOfSecurityHardsuit
  table: !type:AllSelector
    children:
    - id: ClothingMaskGasSwat
    - id: ClothingOuterHardsuitSecurityRed
    - id: JetpackSecurityFilled
    - id: OxygenTankFilled

# No hardsuit locker
- type: entity
  id: LockerHeadOfSecurityFilled
  suffix: Filled
  parent: LockerHeadOfSecurity
  components:
  - type: EntityTableContainerFill
    containers:
      entity_storage: !type:NestedSelector
        tableId: LockerFillHeadOfSecurityNoHardsuit

# No hardsuit + Hardsuit locker
- type: entity
  id: LockerHeadOfSecurityFilledHardsuit
  suffix: Filled, Hardsuit
  parent: LockerHeadOfSecurity
  components:
  - type: EntityTableContainerFill
    containers:
      entity_storage: !type:AllSelector
        children:
        - !type:NestedSelector
          tableId: LockerFillHeadOfSecurityNoHardsuit
        - !type:NestedSelector
          tableId: FillHeadOfSecurityHardsuit

- type: entity
  id: LockerFreezerVaultFilled
  suffix: Vault, Locked
  parent: LockerFreezerBase
  components:
  - type: AccessReader
    access: [ [ "Command" ] ]
  - type: StorageFill
    contents:
    - id: WeaponRevolverDeckard
    - id: ClothingOuterHardsuitBasic
    - id: JetpackBlue
    - id: SpaceCash1000
    - id: BeachBall
    - id: BikeHorn<|MERGE_RESOLUTION|>--- conflicted
+++ resolved
@@ -142,32 +142,6 @@
       entity_storage: !type:NestedSelector
         tableId: LockerFillHeadOfPersonnel
 
-<<<<<<< HEAD
-- type: entity
-  id: LockerChiefEngineerFilledHardsuit
-  suffix: Filled, Hardsuit
-  parent: LockerChiefEngineer
-  components:
-  - type: StorageFill
-    contents:
-      - id: ClothingOuterHardsuitEngineeringWhite
-      - id: ClothingMaskBreath
-      - id: ClothingEyesGlassesMeson
-      - id: ClothingBeltChiefEngineerFilled
-      - id: ClothingShoesBootsMagAdv
-      - id: ClothingHandsGlovesColorYellow
-      - id: CigarCase
-        prob: 0.15
-      - id: DoorRemoteEngineering
-      - id: RubberStampCE
-      - id: JetpackVoidFilled
-      - id: ClothingHeadsetAltEngineering
-      - id: BoxEncryptionKeyEngineering
-      - id: AccessConfigurator
-      - id: RCD
-      - id: RCDAmmo
-      - id: BaseHandheldStationMapPowerCe
-=======
 # No hardsuit table
 - type: entityTable
   id: LockerFillChiefEngineerNoHardsuit
@@ -185,7 +159,6 @@
     - id: RCD
     - id: RCDAmmo
     - id: RubberStampCE
->>>>>>> 8d72e7d9
 
 # Hardsuit table, used for suit storage as well
 - type: entityTable
@@ -204,28 +177,10 @@
   suffix: Filled
   parent: LockerChiefEngineer
   components:
-<<<<<<< HEAD
-  - type: StorageFill
-    contents:
-      - id: ClothingEyesGlassesMeson
-      - id: ClothingBeltChiefEngineerFilled
-      - id: ClothingHandsGlovesColorYellow
-      - id: CigarCase
-        prob: 0.15
-      - id: DoorRemoteEngineering
-      - id: RubberStampCE
-      - id: ClothingHeadsetAltEngineering
-      - id: BoxEncryptionKeyEngineering
-      - id: AccessConfigurator
-      - id: RCD
-      - id: RCDAmmo
-      - id: BaseHandheldStationMapPowerCe
-=======
   - type: EntityTableContainerFill
     containers:
       entity_storage: !type:NestedSelector
         tableId: LockerFillChiefEngineerNoHardsuit
->>>>>>> 8d72e7d9
 
 # No hardsuit + hardsuit locker
 - type: entity
@@ -233,30 +188,6 @@
   suffix: Filled, Hardsuit
   parent: LockerChiefEngineer
   components:
-<<<<<<< HEAD
-  - type: StorageFill
-    contents:
-      - id: MedkitFilled
-      - id: ClothingHandsGlovesNitrile
-      - id: ClothingEyesHudMedical
-      - id: ClothingHeadsetAltMedical
-      - id: ClothingCloakCmo
-      - id: ClothingBackpackDuffelSurgeryFilled
-      - id: ClothingMaskSterile
-      - id: ClothingHeadHatBeretCmo
-      - id: ClothingOuterHardsuitMedical
-      - id: Hypospray
-      - id: HandheldCrewMonitor
-      - id: DoorRemoteMedical
-      - id: RubberStampCMO
-      - id: MedicalTechFabCircuitboard
-      - id: BoxEncryptionKeyMedical
-      # Goobstation
-      - id: CloningPodMachineCircuitboard
-      - id: MedicalScannerMachineCircuitboard
-      - id: CloningConsoleComputerCircuitboard
-      - id: BiomassReclaimerMachineCircuitboard
-=======
   - type: EntityTableContainerFill
     containers:
       entity_storage: !type:AllSelector
@@ -265,7 +196,6 @@
           tableId: LockerFillChiefEngineerNoHardsuit
         - !type:NestedSelector
           tableId: FillChiefEngineerHardsuit
->>>>>>> 8d72e7d9
 
 # No hardsuit table
 - type: entityTable
@@ -286,6 +216,11 @@
     - id: MedicalTechFabCircuitboard
     - id: MedkitFilled
     - id: RubberStampCMO
+    # Goobstation
+    - id: CloningPodMachineCircuitboard
+    - id: MedicalScannerMachineCircuitboard
+    - id: CloningConsoleComputerCircuitboard
+    - id: BiomassReclaimerMachineCircuitboard
 
 # Hardsuit table, used for suit storage as well
 - type: entityTable
@@ -302,32 +237,10 @@
   suffix: Filled
   parent: LockerChiefMedicalOfficer
   components:
-<<<<<<< HEAD
-  - type: StorageFill
-    contents:
-      - id: MedkitFilled
-      - id: ClothingHandsGlovesNitrile
-      - id: ClothingEyesHudMedical
-      - id: ClothingHeadsetAltMedical
-      - id: ClothingBackpackDuffelSurgeryFilled
-      - id: ClothingMaskSterile
-      - id: Hypospray
-      - id: HandheldCrewMonitor
-      - id: DoorRemoteMedical
-      - id: RubberStampCMO
-      - id: MedicalTechFabCircuitboard
-      - id: BoxEncryptionKeyMedical
-      # Goobstation
-      - id: CloningPodMachineCircuitboard
-      - id: MedicalScannerMachineCircuitboard
-      - id: CloningConsoleComputerCircuitboard
-      - id: BiomassReclaimerMachineCircuitboard
-=======
   - type: EntityTableContainerFill
     containers:
       entity_storage: !type:NestedSelector
         tableId: LockerFillChiefMedicalOfficerNoHardsuit
->>>>>>> 8d72e7d9
 
 # No hardsuit + Hardsuit locker
 - type: entity
@@ -335,24 +248,6 @@
   suffix: Filled, Hardsuit
   parent: LockerChiefMedicalOfficer
   components:
-<<<<<<< HEAD
-  - type: StorageFill
-    contents:
-      - id: ResearchComputerCircuitboard
-      - id: ProtolatheMachineCircuitboard
-      - id: CircuitImprinterMachineCircuitboard
-      - id: ClothingOuterHardsuitRd
-      - id: HandTeleporter
-      - id: DoorRemoteResearch
-      - id: ClothingBeltUtilityFilled
-      - id: RubberStampRd
-      - id: BoxEncryptionKeyScience
-      - id: ClothingHeadsetAltScience
-      - id: EncryptionKeyBinary
-      - id: AnomalyLocator # GoobStation - adding anomaly locator to the RD locker to reduce the amount of anoms that crit
-      - id: CigarCase
-        prob: 0.15 # GoobStation - RD needs cigs for uhh... science...
-=======
   - type: EntityTableContainerFill
     containers:
       entity_storage: !type:AllSelector
@@ -377,7 +272,9 @@
     - id: ProtolatheMachineCircuitboard
     - id: ResearchComputerCircuitboard
     - id: RubberStampRd
->>>>>>> 8d72e7d9
+    - id: AnomalyLocator # GoobStation - adding anomaly locator to the RD locker to reduce the amount of anoms that crit
+    - id: CigarCase
+      prob: 0.15 # GoobStation - RD needs cigs for uhh... science...
 
 # Hardsuit table, used for suit storage as well
 - type: entityTable
@@ -394,28 +291,10 @@
   suffix: Filled
   parent: LockerResearchDirector
   components:
-<<<<<<< HEAD
-  - type: StorageFill
-    contents:
-      - id: ResearchComputerCircuitboard
-      - id: ProtolatheMachineCircuitboard
-      - id: CircuitImprinterMachineCircuitboard
-      - id: HandTeleporter
-      - id: DoorRemoteResearch
-      - id: ClothingBeltUtilityFilled
-      - id: RubberStampRd
-      - id: BoxEncryptionKeyScience
-      - id: ClothingHeadsetAltScience
-      - id: EncryptionKeyBinary
-      - id: AnomalyLocator # GoobStation - adding anomaly locator to the RD locker to reduce the amount of anoms that crit
-      - id: CigarCase
-        prob: 0.15 # GoobStation - RD needs cigs for uhh... science...
-=======
   - type: EntityTableContainerFill
     containers:
       entity_storage: !type:NestedSelector
         tableId: LockerFillResearchDirectorNoHardsuit
->>>>>>> 8d72e7d9
 
 # No hardsuit + Hardsuit locker
 - type: entity

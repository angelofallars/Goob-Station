# TODO: make more categories
# Guns

- type: listing
  id: UplinkPistolViper
  name: uplink-pistol-viper-name
  description: uplink-pistol-viper-desc
  productEntity: WeaponPistolViper
  cost:
    # Goobstation - Telecrystal rework
    Telecrystal: 14 # this +1 mag = 20 TC
  categories:
  - UplinkWeaponry

- type: listing
  id: UplinkRevolverPython
  name: uplink-revolver-python-name
  description: uplink-revolver-python-desc
  productEntity: WeaponRevolverPythonAP
  cost:
    # Goobstation - Telecrystal rework
    Telecrystal: 24 # Originally was 65 TC but was not used due to high cost. and the same happened at 40 TC. +2 mags = 40 TC.
  categories:
  - UplinkWeaponry

# Inbuilt suppressor so it's sneaky + more expensive.
- type: listing
  id: UplinkPistolCobra
  name: uplink-pistol-cobra-name
  description: uplink-pistol-cobra-desc
  productEntity: WeaponPistolCobra
  cost:
    # Goobstation - Telecrystal rework
    Telecrystal: 17 # this +1 mag = 25 TC
  categories:
  - UplinkWeaponry

# Poor accuracy, slow to fire, cheap option
- type: listing
  id: UplinkRifleMosin
  name: uplink-rifle-mosin-name
  description: uplink-rifle-mosin-desc
  productEntity: WeaponSniperMosin
  cost:
    # Goobstation - Telecrystal rework
    Telecrystal: 4
  categories:
  - UplinkWeaponry

- type: listing
  id: UplinkEsword
  name: uplink-esword-name
  description: uplink-esword-desc
  icon: { sprite: /Textures/Objects/Weapons/Melee/e_sword.rsi, state: icon }
  productEntity: EnergySword
  cost:
    # Goobstation - Telecrystal rework
    Telecrystal: 40
  categories:
  - UplinkWeaponry

- type: listing
  id: UplinkEnergyDagger
  name: uplink-edagger-name
  description: uplink-edagger-desc
  icon: { sprite: /Textures/Objects/Weapons/Melee/e_dagger.rsi, state: icon }
  productEntity: EnergyDaggerBox
  cost:
    # Goobstation - Telecrystal rework
    Telecrystal: 10
  categories:
  - UplinkWeaponry

- type: listing
  id: UplinkThrowingKnivesKit
  name: uplink-knives-kit-name
  description: uplink-knives-kit-desc
  icon: { sprite: /Textures/Objects/Storage/boxicons.rsi, state: throwing_knives }
  productEntity: ThrowingKnivesKit
  cost:
    # Goobstation - Telecrystal rework
    Telecrystal: 20 # Pretty weak, but resusable ranged crit potential shouldn't be less.
  categories:
    - UplinkWeaponry

- type: listing
  id: UplinkGlovesNorthStar
  name: uplink-gloves-north-star-name
  description: uplink-gloves-north-star-desc
  productEntity: ClothingHandsGlovesNorthStar
  cost:
    # Goobstation - Telecrystal rework
    Telecrystal: 40
  categories:
  - UplinkWeaponry

- type: listing
  id: UplinkDisposableTurret
  name: uplink-disposable-turret-name
  description: uplink-disposable-turret-desc
  productEntity: ToolboxElectricalTurretFilled
  cost:
    # Goobstation - Telecrystal rework
    Telecrystal: 30
  categories:
  - UplinkWeaponry
  conditions:
    - !type:StoreWhitelistCondition
      blacklist:
        tags:
          - NukeOpsUplink

- type: listing
  id: UplinkEshield
  name: uplink-eshield-name
  description: uplink-eshield-desc
  icon: { sprite: /Textures/Objects/Weapons/Melee/e_shield.rsi, state: eshield-on }
  productEntity: EnergyShield
  cost:
    # Goobstation - Telecrystal rework
    Telecrystal: 40
  categories:
  - UplinkWeaponry
  conditions:
  - !type:StoreWhitelistCondition
    whitelist:
      tags:
      - NukeOpsUplink

- type: listing
  id: UplinkSniperBundle
  name: uplink-sniper-bundle-name
  description: uplink-sniper-bundle-desc
  icon: { sprite: /Textures/Objects/Weapons/Guns/Snipers/heavy_sniper.rsi, state: base }
  productEntity: BriefcaseSyndieSniperBundleFilled
  cost:
    # Goobstation - Telecrystal rework
    Telecrystal: 80 # increase price by a lot when the thing has a scope
  categories:
  - UplinkWeaponry

- type: listing
  id: UplinkC20RBundle
  name: uplink-c20r-bundle-name
  description: uplink-c20r-bundle-desc
  icon: { sprite: /Textures/Objects/Weapons/Guns/SMGs/c20r.rsi, state: icon }
  productEntity: ClothingBackpackDuffelSyndicateFilledSMG
  cost:
    # Goobstation - Telecrystal rework
    Telecrystal: 85
  categories:
  - UplinkWeaponry

- type: listing
  id: UplinkBulldogBundle
  name: uplink-buldog-bundle-name
  description: uplink-buldog-bundle-desc
  icon: { sprite: /Textures/Objects/Weapons/Guns/Shotguns/bulldog.rsi, state: icon }
  productEntity: ClothingBackpackDuffelSyndicateFilledShotgun
  cost:
    # Goobstation - Telecrystal rework
    Telecrystal: 100
  categories:
  - UplinkWeaponry

- type: listing
  id: UplinkGrenadeLauncherBundle
  name: uplink-grenade-launcher-bundle-name
  description: uplink-grenade-launcher-bundle-desc
  icon: { sprite: /Textures/Objects/Weapons/Guns/Launchers/china_lake.rsi, state: icon }
  productEntity: ClothingBackpackDuffelSyndicateFilledGrenadeLauncher
  cost:
    # Goobstation - Telecrystal rework
    Telecrystal: 125
  categories:
  - UplinkWeaponry

- type: listing
  id: UplinkL6SawBundle
  name: uplink-l6-saw-bundle-name
  description: uplink-l6-saw-bundle-desc
  icon: { sprite: /Textures/Objects/Weapons/Guns/LMGs/l6.rsi, state: icon }
  productEntity: ClothingBackpackDuffelSyndicateFilledLMG
  cost:
    # Goobstation - Telecrystal rework
    Telecrystal: 150
  categories:
  - UplinkWeaponry

# Explosives

- type: listing
  id: UplinkExplosiveGrenade
  name: uplink-explosive-grenade-name
  description: uplink-explosive-grenade-desc
  productEntity: ExGrenade
  cost:
    # Goobstation - Telecrystal rework
    Telecrystal: 12 # Better than C4 combat wise, less utility elsewhere. Don't want crazy spam on ops however.
  categories:
  - UplinkExplosives

- type: listing
  id: UplinkExplosiveGrenadeFlash
  name: uplink-flash-grenade-name
  description: uplink-flash-grenade-desc
  productEntity: GrenadeFlashBang
  cost:
    # Goobstation - Telecrystal rework
    Telecrystal: 4 # grenade balancing applies
  categories:
  - UplinkExplosives

- type: listing
  id: UplinkSmokeGrenade
  name: uplink-smoke-grenade-name
  description: uplink-smoke-grenade-desc
  productEntity: SmokeGrenade
  cost:
    # Goobstation - Telecrystal rework
    Telecrystal: 4 # grenade balancing applies
  categories:
  - UplinkExplosives

- type: listing
  id: UplinkSyndieMiniBomb
  name: uplink-mini-bomb-name
  description: uplink-mini-bomb-desc
  productEntity: SyndieMiniBomb
  cost:
    # Goobstation - Telecrystal rework
    Telecrystal: 32
  categories:
    - UplinkExplosives

- type: listing
  id: UplinkSupermatterGrenade
  name: uplink-supermatter-grenade-name
  description: uplink-supermatter-grenade-desc
  productEntity: SupermatterGrenade
  cost:
    # Goobstation - Telecrystal rework
    Telecrystal: 28
  categories:
    - UplinkExplosives

- type: listing
  id: UplinkWhiteholeGrenade
  name: uplink-whitehole-grenade-name
  description: uplink-whitehole-grenade-desc
  productEntity: WhiteholeGrenade
  cost:
    # Goobstation - Telecrystal rework
    Telecrystal: 8 # it's an emergency escape tool and distraction, not a real nade.
  categories:
    - UplinkExplosives

- type: listing
  id: UplinkGrenadePenguin
  name: uplink-penguin-grenade-name
  description: uplink-penguin-grenade-desc
  productEntity: MobGrenadePenguin
  cost:
    # Goobstation - Telecrystal rework
    Telecrystal: 25
  categories:
    - UplinkExplosives
  conditions:
  - !type:BuyerWhitelistCondition
    blacklist:
      components:
      - SurplusBundle

- type: listing
  id: UplinkC4
  name: uplink-c4-name
  description: uplink-c4-desc
  productEntity: C4
  cost:
    # Goobstation - Telecrystal rework
    Telecrystal: 8 # We have a ten tens or 100 TC system, lets use the bastard. Better than 13's yet 10 TC's a pretty crappy price.
  categories:
  - UplinkExplosives

- type: listing
  id: UplinkGrenadierRig
  name: uplink-grenadier-rig-name
  description: uplink-grenadier-rig-desc
  productEntity: ClothingBeltMilitaryWebbingGrenadeFilled
  cost:
    # Goobstation - Telecrystal rework
    Telecrystal: 50
  categories:
  - UplinkExplosives
  conditions:
  - !type:StoreWhitelistCondition
    whitelist:
      tags:
      - NukeOpsUplink

- type: listing
  id: UplinkC4Bundle
  name: uplink-c4-bundle-name
  description: uplink-c4-bundle-desc
  productEntity: ClothingBackpackDuffelSyndicateC4tBundle
  cost:
    # Goobstation - Telecrystal rework
    Telecrystal: 50 # All in the C4s, are we now??? not a clean number, but slightly less than 25% cheaper than the contents
  categories:
  - UplinkExplosives

- type: listing
  id: UplinkEmpGrenade
  name: uplink-emp-grenade-name
  description: uplink-emp-grenade-desc
  productEntity: EmpGrenade
  cost:
    # Goobstation - Telecrystal rework
    Telecrystal: 8 # Pretty decent, but underused for a reason at 10 TC.
  categories:
  - UplinkExplosives

- type: listing
  id: UplinkExplodingPen
  name: uplink-exploding-pen-name
  description: uplink-exploding-pen-desc
  icon: { sprite: /Textures/Objects/Misc/pens.rsi, state: pen }
  productEntity: PenExplodingBox
  cost:
    # Goobstation - Telecrystal rework
    Telecrystal: 16
  categories:
  - UplinkExplosives

- type: listing
  id: UplinkSyndicateBomb
  name: uplink-exploding-syndicate-bomb-name
  description: uplink-exploding-syndicate-bomb-desc
  productEntity: SyndicateBomb
  cost:
    # Goobstation - Telecrystal rework
    Telecrystal: 55
  categories:
    - UplinkExplosives
  restockTime: 1800
  conditions:
  - !type:StoreWhitelistCondition
    blacklist:
      tags:
      - NukeOpsUplink

- type: listing
  id: UplinkSyndicateBombNukie
  name: uplink-exploding-syndicate-bomb-name
  description: uplink-exploding-syndicate-bomb-desc
  productEntity: SyndicateBomb
  cost:
    # Goobstation - Telecrystal rework
    Telecrystal: 55
  categories:
    - UplinkExplosives
  conditions:
  - !type:StoreWhitelistCondition
    whitelist:
      tags:
      - NukeOpsUplink

- type: listing
  id: UplinkClusterGrenade
  name: uplink-cluster-grenade-name
  description: uplink-cluster-grenade-desc
  productEntity: ClusterGrenade
  cost:
    # Goobstation - Telecrystal rework
    Telecrystal: 28 # Best grenade in the game currently, but very hard to predict how it explodes.
  categories:
  - UplinkExplosives

- type: listing
  id: UplinkGrenadeShrapnel
  name: uplink-shrapnel-grenade-name
  description: uplink-shrapnel-grenade-desc
  productEntity: GrenadeShrapnel
  cost:
    # Goobstation - Telecrystal rework
    Telecrystal: 16 # Better than the normal nade, but not by much.
  categories:
  - UplinkExplosives

- type: listing
  id: UplinkGrenadeIncendiary
  name: uplink-incendiary-grenade-name
  description: uplink-incendiary-grenade-desc
  productEntity: GrenadeIncendiary
  cost:
    # Goobstation - Telecrystal rework
    Telecrystal: 20 # Better than the shrapnel nade by far.
  categories:
  - UplinkExplosives

- type: listing
  id: UplinkEmpKit
  name: uplink-emp-kit-name
  description: uplink-emp-kit-desc
  productEntity: ElectricalDisruptionKit
  cost:
    # Goobstation - Telecrystal rework
    Telecrystal: 20
  categories:
    - UplinkExplosives

# Ammo

- type: listing
  id: UplinkPistol9mmMagazine
  name: uplink-pistol-magazine-name
  description: uplink-pistol-magazine-desc
  icon: { sprite: /Textures/Objects/Weapons/Guns/Ammunition/Magazine/Pistol/pistol_mag.rsi, state: red-icon }
  productEntity: MagazinePistol
  cost:
    # Goobstation - Telecrystal rework
    Telecrystal: 6 # Harder to spam mags, not that people really viper spam and they have more space.
  categories:
  - UplinkAmmo

# For the C20R
- type: listing
  id: UplinkMagazinePistolSubMachineGun
  name: uplink-pistol-magazine-c20r-name
  description: uplink-pistol-magazine-c20r-desc
  icon: { sprite: /Textures/Objects/Weapons/Guns/Ammunition/Magazine/Pistol/smg_mag.rsi, state: red-icon }
  productEntity: MagazinePistolSubMachineGun
  cost:
    # Goobstation - Telecrystal rework
    Telecrystal: 15 # Bundle + Mag = 100 TC
  categories:
  - UplinkAmmo

# For the Cobra
- type: listing
  id: UplinkMagazinePistolCaselessRifle
  name: uplink-pistol-magazine-caseless-name
  description: uplink-pistol-magazine-caseless-desc
  icon: { sprite: /Textures/Objects/Weapons/Guns/Ammunition/Magazine/CaselessRifle/caseless_pistol_mag.rsi, state: red-icon }
  productEntity: MagazinePistolCaselessRifle
  cost:
    # Goobstation - Telecrystal rework
    Telecrystal: 8 # People actually spam these more than other ammo types
  categories:
  - UplinkAmmo

# For the Python
- type: listing
  id: UplinkSpeedLoaderMagnumAP
  name: uplink-speedloader-magnum-name
  description: uplink-speedloader-magnu-desc
  icon: { sprite: /Textures/Objects/Weapons/Guns/Ammunition/SpeedLoaders/Magnum/magnum_speed_loader.rsi, state: icon }
  productEntity: SpeedLoaderMagnumAP
  cost:
    # Goobstation - Telecrystal rework
    Telecrystal: 8 # AP, improved level
  categories:
  - UplinkAmmo

# For the mosin
- type: listing
  id: UplinkMosinAmmo
  name: uplink-mosin-ammo-name
  description: uplink-mosin-ammo-desc
  productEntity: MagazineBoxLightRifle
  cost:
    # Goobstation - Telecrystal rework
    Telecrystal: 4
  categories:
  - UplinkAmmo

# for the hristov
- type: listing
  id: UplinkHristovAmmo
  name: uplink-sniper-ammo-name
  description: uplink-sniper-ammo-desc
  productEntity: MagazineBoxAntiMateriel
  cost:
    # Goobstation - Telecrystal rework
    Telecrystal: 40 # 2 ammo capacity worth
  categories:
  - UplinkAmmo

- type: listing
  id: UplinkAmmoBundle
  name: uplink-ammo-bundle-name
  description: uplink-ammo-bundle-desc
  productEntity: ClothingBackpackDuffelSyndicateAmmoFilled
  cost:
    # Goobstation - Telecrystal rework
    Telecrystal: 75
  categories:
  - UplinkAmmo
  conditions:
    - !type:StoreWhitelistCondition
      whitelist:
        tags:
          - NukeOpsUplink
    - !type:BuyerWhitelistCondition
      blacklist:
        components:
          - SurplusBundle

#Chemicals

- type: listing
  id: UplinkHypopen
  name: uplink-hypopen-name
  description: uplink-hypopen-desc
  icon: { sprite: /Textures/Objects/Misc/pens.rsi, state: pen }
  productEntity: HypopenBox
  cost:
    # Goobstation - Telecrystal rework
    Telecrystal: 30
  categories:
  - UplinkChemicals

- type: listing
  id: UplinkHypoDart
  name: uplink-hypodart-name
  description: uplink-hypodart-desc
  icon: { sprite: /Textures/Objects/Fun/Darts/dart_red.rsi, state: icon }
  productEntity: HypoDartBox
  cost:
    # Goobstation - Telecrystal rework
    Telecrystal: 10
  categories:
  - UplinkChemicals

- type: listing
  id: UplinkChemistryKitBundle
  name: uplink-chemistry-kit-name
  description: uplink-chemistry-kit-desc
  icon: { sprite: /Textures/Objects/Storage/boxicons.rsi, state: vials }
  productEntity: ChemicalSynthesisKit
  cost:
    # Goobstation - Telecrystal rework
    Telecrystal: 20
  categories:
  - UplinkChemicals

- type: listing
  id: UplinkZombieBundle
  name: uplink-zombie-bundle-name
  description: uplink-zombie-bundle-desc
  icon: { sprite: /Textures/Structures/Wallmounts/signs.rsi, state: bio }
  productEntity: ClothingBackpackDuffelZombieBundle
  cost:
    # Goobstation - Telecrystal rework
    Telecrystal: 200
  categories:
  - UplinkChemicals
  conditions:
  - !type:StoreWhitelistCondition
    whitelist:
      tags:
      - NukeOpsUplink
  - !type:BuyerWhitelistCondition
    blacklist:
      components:
      - SurplusBundle

- type: listing
  id: UplinkNocturineChemistryBottle
  name: uplink-nocturine-chemistry-bottle-name
  description: uplink-nocturine-chemistry-bottle-desc
  productEntity: NocturineChemistryBottle
  cost:
    # Goobstation - Telecrystal rework
    Telecrystal: 30
  categories:
  - UplinkChemicals

- type: listing
  id: UplinkCombatMedkit
  name: uplink-combat-medkit-name
  description: uplink-combat-medkit-desc
  productEntity: MedkitCombatFilled
  cost:
    # Goobstation - Telecrystal rework
    Telecrystal: 25
  categories:
  - UplinkChemicals

- type: listing
  id: UplinkCombatMedipen
  name: uplink-combat-medipen-name
  description: uplink-combat-medipen-desc
  productEntity: CombatMedipen
  cost:
    # Goobstation - Telecrystal rework
    Telecrystal: 20
  categories:
  - UplinkChemicals

- type: listing
  id: UplinkStimpack
  name: uplink-stimpack-name
  description: uplink-stimpack-desc
  productEntity: Stimpack
  cost:
    # Goobstation - Telecrystal rework
    Telecrystal: 10 # 1 TC per 3 seconds.
  categories:
  - UplinkChemicals

- type: listing
  id: UplinkStimkit
  name: uplink-stimkit-name
  description: uplink-stimkit-desc
  productEntity: StimkitFilled
  cost:
    # Goobstation - Telecrystal rework
    Telecrystal: 30
  categories:
  - UplinkChemicals

- type: listing
  id: UplinkCigarettes
  name: uplink-cigarettes-name
  description: uplink-cigarettes-desc
  productEntity: CigPackSyndicate
  cost:
    # Goobstation - Telecrystal rework
    Telecrystal: 10
  categories:
  - UplinkChemicals

- type: listing
  id: UplinkMedsBundle
  name: uplink-meds-bundle-name
  description: uplink-meds-bundle-desc
  productEntity: ClothingBackpackDuffelSyndicateMedicalBundleFilled
  cost:
    # Goobstation - Telecrystal rework
    Telecrystal: 100
  categories:
  - UplinkChemicals
  conditions:
    - !type:StoreWhitelistCondition
      whitelist:
        tags:
          - NukeOpsUplink
    - !type:BuyerWhitelistCondition
      blacklist:
        components:
          - SurplusBundle

# Deception

- type: listing
  id: UplinkAgentIDCard
  name: uplink-agent-id-card-name
  description: uplink-agent-id-card-desc
  productEntity: AgentIDCard
  cost:
    # Goobstation - Telecrystal rework
    Telecrystal: 15
  categories:
  - UplinkDeception

- type: listing
  id: UplinkStealthBox
  name: uplink-stealth-box-name
  description: uplink-stealth-box-desc
  productEntity: StealthBox
  cost:
    # Goobstation - Telecrystal rework
    Telecrystal: 20 # 20 TC's a balance tier, and the stealth box's not good enough to lose a 20/40/80 TC item for.
  categories:
  - UplinkDeception

- type: listing
  id: UplinkChameleonProjector
  name: uplink-chameleon-projector-name
  description: uplink-chameleon-projector-desc
  productEntity: ChameleonProjector
  cost:
    # Goobstation - Telecrystal rework
    Telecrystal: 30 # Basically a meme item at 35 TC to be real.
  categories:
  - UplinkDeception

- type: listing
  id: UplinkHeadsetEncryptionKey
  name: uplink-encryption-key-name
  description: uplink-encryption-key-desc
  icon: { sprite: /Textures/Objects/Devices/encryption_keys.rsi, state: synd_label }
  productEntity: BoxEncryptionKeySyndie # Two for the price of one
  cost:
    # Goobstation - Telecrystal rework
    Telecrystal: 10
  categories:
  - UplinkDeception

- type: listing
  id: UplinkBinaryTranslatorKey
  name: uplink-binary-translator-key-name
  description: uplink-binary-translator-key-desc
  icon: { sprite: /Textures/Objects/Devices/encryption_keys.rsi, state: rd_label }
  productEntity: EncryptionKeyBinary
  cost:
    # Goobstation - Telecrystal rework
    Telecrystal: 5
  categories:
  - UplinkDeception

- type: listing
  id: UplinkCyberpen
  name: uplink-cyberpen-name
  description: uplink-cyberpen-desc
  productEntity: CyberPen
  cost:
    # Goobstation - Telecrystal rework
    Telecrystal: 5
  categories:
  - UplinkDeception

- type: listing
  id: UplinkDecoyDisk
  name: uplink-decoy-disk-name
  description: uplink-decoy-disk-desc
  productEntity: NukeDiskFake
  cost:
    # Goobstation - Telecrystal rework
    Telecrystal: 2 # Pointless class item.
  categories:
  - UplinkDeception

- type: listing
  id: UplinkUltrabrightLantern
  name: uplink-ultrabright-lantern-name
  description: uplink-ultrabright-lantern-desc
  productEntity: LanternFlash
  cost:
    # Goobstation - Telecrystal rework
    Telecrystal: 10
  categories:
  - UplinkDeception

- type: listing
  id: UplinkBribe
  name: uplink-bribe-name
  description: uplink-bribe-desc
  productEntity: BriefcaseSyndieLobbyingBundleFilled
  cost:
    # Goobstation - Telecrystal rework
    Telecrystal: 20
  categories:
    - UplinkDeception

# - type: listing
#   id: UplinkGigacancerScanner
#   name: Ultragigacancer Health Analyzer
#   description: Works like a normal health analyzer, other than giving everyone it scans ultragigacancer.
#   productEntity: HandheldHealthAnalyzerGigacancer
#   cost:
#     Telecrystal: 5
#   categories:
#   - UplinkDeception

- type: listing
  id: UplinkDecoyKit
  name: uplink-decoy-kit-name
  description: uplink-decoy-kit-desc
  icon: { sprite: /Textures/Objects/Tools/Decoys/operative_decoy.rsi, state: folded }
  productEntity: ClothingBackpackDuffelSyndicateDecoyKitFilled
  cost:
    # Goobstation - Telecrystal rework
    Telecrystal: 20 # total meme item.
  categories:
  - UplinkDeception

- type: listing
  id: UplinkSyndicateBombFake
  name: uplink-exploding-syndicate-bomb-fake-name
  description: uplink-exploding-syndicate-bomb-fake-desc
  productEntity: SyndicateBombFake
  cost:
    # Goobstation - Telecrystal rework
    Telecrystal: 10
  categories:
  - UplinkDeception

# Disruption

- type: listing
  id: UplinkEmag
  name: uplink-emag-name
  description: uplink-emag-desc
  productEntity: Emag
  cost:
    # Goobstation - Telecrystal rework
    Telecrystal: 40
  categories:
  - UplinkDisruption

- type: listing
  id: UplinkRadioJammer
  name: uplink-radio-jammer-name
  description: uplink-radio-jammer-desc
  productEntity: RadioJammer
  cost:
    # Goobstation - Telecrystal rework
    Telecrystal: 20
  categories:
  - UplinkDisruption

- type: listing
  id: UplinkSyndicateWeaponModule
  name: uplink-syndicate-weapon-module-name
  description: uplink-syndicate-weapon-module-desc
  productEntity: BorgModuleSyndicateWeapon
  cost:
    # Goobstation - Telecrystal rework
    Telecrystal: 25
  categories:
  - UplinkDisruption

- type: listing
  id: UplinkSyndicateMartyrModule
  name: uplink-syndicate-martyr-module-name
  description: uplink-syndicate-martyr-module-desc
  productEntity: BorgModuleMartyr
  icon: { sprite: /Textures/Objects/Specific/Robotics/borgmodule.rsi, state: syndicateborgbomb }
  cost:
    # Goobstation - Telecrystal rework
    Telecrystal: 20
  categories:
    - UplinkDisruption

- type: listing
  id: UplinkSoapSyndie
  name: uplink-soap-name
  description: uplink-soap-desc
  productEntity: SoapSyndie
  cost:
    # Goobstation - Telecrystal rework
    Telecrystal: 5
  categories:
  - UplinkDisruption

- type: listing
  id: UplinkSlipocalypseClusterSoap
  name: uplink-slipocalypse-clustersoap-name
  description: uplink-slipocalypse-clustersoap-desc
  productEntity: SlipocalypseClusterSoap
  cost:
    # Goobstation - Telecrystal rework
    Telecrystal: 12 # Not a GREAT item but has some effects. Bomb Balance.
  categories:
  - UplinkDisruption

- type: listing
  id: UplinkToolbox
  name: uplink-toolbox-name
  description: uplink-toolbox-desc
  productEntity: ToolboxSyndicateFilled
  cost:
    # Goobstation - Telecrystal rework
    Telecrystal: 10
  categories:
  - UplinkDisruption

- type: listing
  id: UplinkSyndicateJawsOfLife
  name: uplink-syndicate-jaws-of-life-name
  description: uplink-syndicate-jaws-of-life-desc
  productEntity: SyndicateJawsOfLife
  cost:
    # Goobstation - Telecrystal rework
    Telecrystal: 10
  categories:
  - UplinkDisruption

- type: listing
  id: UplinkDuffelSurgery
  name: uplink-duffel-surgery-name
  description: uplink-duffel-surgery-desc
  productEntity: ClothingBackpackDuffelSyndicateFilledMedical
  cost:
    # Goobstation - Telecrystal rework
    Telecrystal: 20
  categories:
  - UplinkDisruption

- type: listing
  id: UplinkPowerSink
  name: uplink-power-sink-name
  description: uplink-power-sink-desc
  productEntity: PowerSink
  cost:
    # Goobstation - Telecrystal rework
    Telecrystal: 32 # worse synd bomb. Requires real skill to pull off. Can get 3, but that blocks any decent item. Bomb balancing applies here.
  categories:
  - UplinkDisruption
  conditions:
    - !type:BuyerWhitelistCondition
      blacklist:
        components:
          - SurplusBundle

- type: listing
  id: UplinkSurplusBundle
  name: uplink-surplus-bundle-name
  description: uplink-surplus-bundle-desc
  productEntity: CrateSyndicateSurplusBundle
  cost:
    # Goobstation - Telecrystal rework
    Telecrystal: 100
  categories:
  - UplinkDisruption
  conditions:
  - !type:StoreWhitelistCondition
    blacklist:
      tags:
      - NukeOpsUplink
  - !type:BuyerWhitelistCondition
    blacklist:
      components:
      - SurplusBundle

- type: listing
  id: UplinkSuperSurplusBundle
  name: uplink-super-surplus-bundle-name
  description: uplink-super-surplus-bundle-desc
  productEntity: CrateSyndicateSuperSurplusBundle
  cost:
    # Goobstation - Telecrystal rework
    Telecrystal: 200
  categories:
  - UplinkDisruption
  conditions:
  - !type:StoreWhitelistCondition
    blacklist:
      tags:
      - NukeOpsUplink
  - !type:BuyerWhitelistCondition
    blacklist:
      components:
      - SurplusBundle

- type: listing
  id: UplinkSingarityBeacon
  name: uplink-singularity-beacon-name
  description: uplink-singularity-beacon-desc
  productEntity: SingularityBeacon
  cost:
    # Goobstation - Telecrystal rework
    Telecrystal: 60
  categories:
    - UplinkDisruption

# Allies

- type: listing
  id: UplinkHoloparaKit
  name: uplink-holopara-kit-name
  description: uplink-holopara-kit-desc
  icon: { sprite: /Textures/Objects/Misc/guardian_info.rsi, state: icon }
  productEntity: BoxHoloparasite
  cost:
    # Goobstation - Telecrystal rework
    Telecrystal: 70
  categories:
  - UplinkAllies
  conditions:
  - !type:StoreWhitelistCondition
    blacklist:
      tags:
      - NukeOpsUplink

- type: listing
  id: UplinkReinforcementRadioSyndicate
  name: uplink-reinforcement-radio-name
  description: uplink-reinforcement-radio-traitor-desc
  productEntity: ReinforcementRadioSyndicate
  icon: { sprite: Objects/Devices/communication.rsi, state: old-radio-urist }
  cost:
    # Goobstation - Telecrystal rework
    Telecrystal: 70
  categories:
  - UplinkAllies
  conditions:
    - !type:StoreWhitelistCondition
      blacklist:
        tags:
          - NukeOpsUplink

# Goobstation - Nukeop reinforcement
- type: listing
<<<<<<< HEAD
  id: UplinkReinforcementRadioSyndicateNukeops # Version for Nukeops that spawns another nuclear operative.
  name: uplink-operative-radio-name
  description: uplink-operative-radio-desc
=======
  id: UplinkReinforcementRadioSyndicateNukeops # Version for Nukeops that spawns an agent with the NukeOperative component.
  name: uplink-reinforcement-radio-name
  description: uplink-reinforcement-radio-nukeops-desc
>>>>>>> 29054253
  productEntity: ReinforcementRadioSyndicateNukeops
  icon: { sprite: Objects/Devices/communication.rsi, state: old-radio-urist }
  cost:
    # Goobstation - Telecrystal rework
    Telecrystal: 150
  categories:
  - UplinkAllies
  conditions:
    - !type:StoreWhitelistCondition
      whitelist:
        tags:
          - NukeOpsUplink

- type: listing
  id: UplinkReinforcementRadioSyndicateCyborgAssault
  name:  uplink-reinforcement-radio-cyborg-assault-name
  description: uplink-reinforcement-radio-cyborg-assault-desc
  productEntity: ReinforcementRadioSyndicateCyborgAssault
  icon: { sprite: Objects/Devices/communication.rsi, state: old-radio-borg-assault }
  cost:
    # Goobstation - Telecrystal rework
    Telecrystal: 325
  categories:
    - UplinkAllies
  conditions:
    - !type:StoreWhitelistCondition
      whitelist:
        tags:
          - NukeOpsUplink

- type: listing
  id: UplinkReinforcementRadioSyndicateAncestor
  name: uplink-reinforcement-radio-ancestor-name
  description: uplink-reinforcement-radio-ancestor-desc
  productEntity: ReinforcementRadioSyndicateAncestor
  icon: { sprite: Objects/Devices/communication.rsi, state: old-radio-ancestor }
  cost:
    # Goobstation - Telecrystal rework
    Telecrystal: 30
  categories:
  - UplinkAllies
  conditions:
    - !type:StoreWhitelistCondition
      blacklist:
        tags:
          - NukeOpsUplink

- type: listing
  id: UplinkReinforcementRadioSyndicateAncestorNukeops # Version for Nukeops that spawns a syndicate monkey with the NukeOperative component.
  name: uplink-reinforcement-radio-ancestor-name
  description: uplink-reinforcement-radio-ancestor-desc
  productEntity: ReinforcementRadioSyndicateAncestorNukeops
  icon: { sprite: Objects/Devices/communication.rsi, state: old-radio-ancestor }
  cost:
    # Goobstation - Telecrystal rework
    Telecrystal: 40 # Nuke ops have a lot of free gear, and synd eva a common one has been buffed so these need to cost more
  categories:
  - UplinkAllies
  conditions:
    - !type:StoreWhitelistCondition
      whitelist:
        tags:
          - NukeOpsUplink

- type: listing
  id: UplinkCarpDehydrated
  name: uplink-carp-dehydrated-name
  description: uplink-carp-dehydrated-desc
  productEntity: DehydratedSpaceCarp
  cost:
    # Goobstation - Telecrystal rework
    Telecrystal: 10
  categories:
  - UplinkAllies
  conditions:
  - !type:StoreWhitelistCondition
    blacklist:
      tags:
      - NukeOpsUplink

- type: listing
  id: UplinkMobCatMicrobomb
  name: uplink-mobcat-microbomb-name
  description: uplink-mobcat-microbomb-desc
  icon: { sprite: Objects/Devices/communication.rsi, state: old-radio-syndicat }
  productEntity: ReinforcementRadioSyndicateSyndiCat
  cost:
    # Goobstation - Telecrystal rework
    Telecrystal: 30
  categories:
    - UplinkAllies

- type: listing
  id: UplinkSyndicatePersonalAI
  name: uplink-syndicate-pai-name
  description: uplink-syndicate-pai-desc
  icon: { sprite: /Textures/Objects/Fun/pai.rsi, state: syndicate-icon-pai-off }
  productEntity: SyndicatePersonalAI
  cost:
    # Goobstation - Telecrystal rework
    Telecrystal: 5
  categories:
    - UplinkAllies
  conditions:
  - !type:ListingLimitedStockCondition
    stock: 1

# Implants

- type: listing
  id: UplinkStorageImplanter
  name: uplink-storage-implanter-name
  description: uplink-storage-implanter-desc
  icon: { sprite: /Textures/Clothing/Back/Backpacks/backpack.rsi, state: icon }
  productEntity: StorageImplanter
  cost:
    # Goobstation - Telecrystal rework
    Telecrystal: 40
  categories:
    - UplinkImplants
  conditions:
    - !type:StoreWhitelistCondition
      blacklist:
        tags:
          - NukeOpsUplink

- type: listing
  id: UplinkFreedomImplanter
  name: uplink-freedom-implanter-name
  description: uplink-freedom-implanter-desc
  icon: { sprite: /Textures/Actions/Implants/implants.rsi, state: freedom }
  productEntity: FreedomImplanter
  cost:
    # Goobstation - Telecrystal rework
    Telecrystal: 25
  categories:
    - UplinkImplants

- type: listing
  id: UplinkScramImplanter
  name: uplink-scram-implanter-name
  description: uplink-scram-implanter-desc
  icon: { sprite: /Textures/Structures/Specific/anomaly.rsi, state: anom4 }
  productEntity: ScramImplanter
  cost:
    # Goobstation - Telecrystal rework
    Telecrystal: 20 # it's a gamble that may kill you easily but can also save an agent. and that's why the 20 TC Balance tier makes sense.
  categories:
    - UplinkImplants

- type: listing
  id: UplinkDnaScramblerImplant
  name: uplink-dna-scrambler-implanter-name
  description: uplink-dna-scrambler-implanter-desc
  icon: { sprite: /Textures/Mobs/Species/Human/parts.rsi, state: full }
  productEntity: DnaScramblerImplanter
  cost:
    # Goobstation - Telecrystal rework
    Telecrystal: 25
  categories:
    - UplinkImplants

- type: listing
  id: UplinkEmpImplanter
  name: uplink-emp-implanter-name
  description: uplink-emp-implanter-desc
  icon: { sprite: /Textures/Objects/Magic/magicactions.rsi, state: shield }
  productEntity: EmpImplanter
  cost:
    # Goobstation - Telecrystal rework
    Telecrystal: 10
  categories:
    - UplinkImplants

- type: listing
  id: UplinkMicroBombImplanter
  name: uplink-micro-bomb-implanter-name
  description: uplink-micro-bomb-implanter-desc
  icon: { sprite: /Textures/Actions/Implants/implants.rsi, state: explosive }
  productEntity: MicroBombImplanter
  cost:
    # Goobstation - Telecrystal rework
    Telecrystal: 10
  categories:
  - UplinkImplants
  conditions:
  - !type:StoreWhitelistCondition
    whitelist:
      tags:
      - NukeOpsUplink
  - !type:BuyerWhitelistCondition
    blacklist:
      components:
      - SurplusBundle

- type: listing
  id: UplinkMacroBombImplanter
  name: uplink-macro-bomb-implanter-name
  description: uplink-macro-bomb-implanter-desc
  icon: { sprite: /Textures/Actions/Implants/implants.rsi, state: explosive }
  productEntity: MacroBombImplanter
  cost:
    # Goobstation - Telecrystal rework
    Telecrystal: 65
  categories:
    - UplinkImplants
  conditions:
    - !type:StoreWhitelistCondition
      whitelist:
        tags:
          - NukeOpsUplink
    - !type:BuyerWhitelistCondition
      blacklist:
        components:
          - SurplusBundle

- type: listing
  id: UplinkDeathAcidifierImplanter
  name: uplink-death-acidifier-implant-name
  description: uplink-death-acidifier-implant-desc
  icon: { sprite: /Textures/Objects/Magic/magicactions.rsi, state: gib }
  productEntity: DeathAcidifierImplanter
  cost:
    # Goobstation - Telecrystal rework
    Telecrystal: 20
  categories:
    - UplinkImplants
  conditions:
    - !type:StoreWhitelistCondition
      whitelist:
        tags:
          - NukeOpsUplink

- type: listing
  id: UplinkUplinkImplanter # uplink uplink real
  name: uplink-uplink-implanter-name
  description: uplink-uplink-implanter-desc
  icon: { sprite: /Textures/Objects/Devices/communication.rsi, state: radio }
  productEntity: UplinkImplanter
  cost:
    # Goobstation - Telecrystal rework
    Telecrystal: 10
  categories:
  - UplinkImplants
  conditions:
    - !type:StoreWhitelistCondition
      blacklist:
        tags:
          - NukeOpsUplink

- type: listing
  id: UplinkDeathRattle
  name: uplink-deathrattle-implant-name
  description: uplink-deathrattle-implant-desc
  productEntity: BoxDeathRattleImplants
  cost:
    # Goobstation - Telecrystal rework
    Telecrystal: 20
  categories:
  - UplinkImplants
  conditions:
    - !type:StoreWhitelistCondition
      whitelist:
        tags:
          - NukeOpsUplink
    - !type:BuyerWhitelistCondition
      blacklist:
        components:
          - SurplusBundle

# Wearables

- type: listing
  id: UplinkJetpack
  name: uplink-black-jetpack-name
  description: uplink-black-jetpack-desc
  productEntity: JetpackBlackFilled
  cost:
    # Goobstation - Telecrystal rework
    Telecrystal: 10
  categories:
  - UplinkWearables

- type: listing
  id: UplinkVoiceMask
  name: uplink-voice-mask-name
  description: uplink-voice-mask-desc
  productEntity: ClothingMaskGasVoiceChameleon
  cost:
    # Goobstation - Telecrystal rework
    Telecrystal: 10
  categories:
  - UplinkWearables

- type: listing
  id: UplinkHolster
  name: uplink-holster-name
  description: uplink-holster-desc
  productEntity: ClothingBeltSyndieHolster
  cost:
    # Goobstation - Telecrystal rework
    Telecrystal: 2 # Pointless and valid.
  categories:
  - UplinkWearables

- type: listing
  id: UplinkChestRig
  name: uplink-chest-rig-name
  description: uplink-chest-rig-desc
  productEntity: ClothingBeltMilitaryWebbing
  cost:
    # Goobstation - Telecrystal rework
    Telecrystal: 4
  categories:
  - UplinkWearables

- type: listing
  id: UplinkChameleon
  name: uplink-chameleon-name
  description: uplink-chameleon-desc
  productEntity: ClothingBackpackChameleonFill
  icon: { sprite: /Textures/Clothing/Uniforms/Jumpsuit/rainbow.rsi, state: icon }
  cost:
    # Goobstation - Telecrystal rework
    Telecrystal: 20
  categories:
    - UplinkWearables

- type: listing
  id: UplinkClothingNoSlipsShoes
  name: uplink-clothing-no-slips-shoes-name
  description: uplink-clothing-no-slips-shoes-desc
  productEntity: ClothingShoesChameleonNoSlips
  cost:
    # Goobstation - Telecrystal rework
    Telecrystal: 10
  categories:
  - UplinkWearables

- type: listing
  id: UplinkgClothingThievingGloves
  name: uplink-clothing-thieving-gloves-name
  description: uplink-clothing-thieving-gloves-desc
  productEntity: ThievingGloves
  cost:
    # Goobstation - Telecrystal rework
    Telecrystal: 20
  categories:
  - UplinkWearables

- type: listing
  id: UplinkClothingOuterVestWeb
  name: uplink-clothing-outer-vest-web-name
  description: uplink-clothing-outer-vest-web-desc
  productEntity: ClothingOuterVestWeb
  cost:
    # Goobstation - Telecrystal rework
    Telecrystal: 20 # Locks out some stronger items. Also 20 TC Tier makes more sense.
  categories:
  - UplinkWearables

- type: listing
  id: UplinkClothingShoesBootsMagSyndie
  name: uplink-clothing-shoes-boots-mag-syndie-name
  description: uplink-clothing-shoes-boots-mag-syndie-desc
  productEntity: ClothingShoesBootsMagSyndie
  cost:
    # Goobstation - Telecrystal rework
    Telecrystal: 20
  categories:
  - UplinkWearables

- type: listing
  id: UplinkEVASyndie
  name: uplink-eva-syndie-name
  description: uplink-eva-syndie-desc
  icon: { sprite: /Textures/Clothing/OuterClothing/Suits/eva_syndicate.rsi, state: icon }
  productEntity: ClothingBackpackDuffelSyndicateEVABundle
  cost:
    # Goobstation - Telecrystal rework
    Telecrystal: 20 # Meh protection no slowdown. Can definitely take a hit or two extra however.
  categories:
  - UplinkWearables

- type: listing
  id: UplinkHardsuitCarp
  name: uplink-hardsuit-carp-name
  description: uplink-hardsuit-carp-desc
  icon: { sprite: /Textures/Clothing/OuterClothing/Suits/carpsuit.rsi, state: icon }
  productEntity: ClothingOuterHardsuitCarp
  cost:
    # Goobstation - Telecrystal rework
    Telecrystal: 20
  categories:
  - UplinkWearables

- type: listing
  id: UplinkHardsuitSyndie
  name: uplink-hardsuit-syndie-name
  description: uplink-hardsuit-syndie-desc
  icon: { sprite: /Textures/Clothing/OuterClothing/Hardsuits/syndicate.rsi, state: icon }
  productEntity: ClothingBackpackDuffelSyndicateHardsuitBundle
  cost:
    # Goobstation - Telecrystal rework
    Telecrystal: 40
  categories:
  - UplinkWearables

- type: listing
  id: UplinkClothingOuterArmorRaid
  name: uplink-syndie-raid-name
  description: uplink-syndie-raid-desc
  icon: { sprite: /Textures/Clothing/OuterClothing/Armor/syndie-raid.rsi, state: icon }
  productEntity: ClothingBackpackDuffelSyndicateRaidBundle
  cost:
    Telecrystal: 8
  categories:
  - UplinkWearables
  conditions:
  - !type:StoreWhitelistCondition
    whitelist:
      tags:
      - NukeOpsUplink

- type: listing
  id: UplinkHardsuitSyndieElite
  name: uplink-hardsuit-syndieelite-name
  description: uplink-hardsuit-syndieelite-desc
  icon: { sprite: /Textures/Clothing/OuterClothing/Hardsuits/syndieelite.rsi, state: icon }
  productEntity: ClothingBackpackDuffelSyndicateEliteHardsuitBundle
  cost:
    # Goobstation - Telecrystal rework
    Telecrystal: 60
  categories:
  - UplinkWearables

- type: listing
  id: UplinkClothingOuterHardsuitJuggernaut
  name: uplink-clothing-outer-hardsuit-juggernaut-name
  description: uplink-clothing-outer-hardsuit-juggernaut-desc
  icon: { sprite: /Textures/Structures/Storage/Crates/syndicate.rsi, state: icon }
  productEntity: CrateCybersunJuggernautBundle
  cost:
    # Goobstation - Telecrystal rework
    Telecrystal: 60
  categories:
  - UplinkWearables

- type: listing
  id: UplinkClothingEyesHudSyndicate
  name: uplink-clothing-eyes-hud-syndicate-name
  description: uplink-clothing-eyes-hud-syndicate-desc
  productEntity: ClothingEyesHudSyndicate
  cost:
    # Goobstation - Telecrystal rework
    Telecrystal: 10
  categories:
    - UplinkWearables
  conditions:
    - !type:StoreWhitelistCondition
      whitelist:
        tags:
          - NukeOpsUplink

- type: listing
  id: UplinkClothingConductingGloves
  name: uplink-clothing-conducting-gloves-name
  description: uplink-clothing-conducting-gloves-desc
  productEntity: ClothingHandsGlovesConducting
  cost:
    # Goobstation - Telecrystal rework
    Telecrystal: 10
  categories:
  - UplinkWearables

- type: listing
  id: UplinkBackpackSyndicate
  name: uplink-backpack-syndicate-name
  description: uplink-backpack-syndicate-desc
  productEntity: ClothingBackpackSyndicate
  cost:
    # Goobstation - Telecrystal rework
    Telecrystal: 4 # Pointless valid item.
  categories:
    - UplinkWearables

 # Pointless

- type: listing
  id: UplinkBarberScissors
  name: uplink-barber-scissors-name
  description: uplink-barber-scissors-desc
  productEntity: BarberScissors
  cost:
    # Goobstation - Telecrystal rework
    Telecrystal: 2 # Meh, can be useful in preventing metagamers, but pretty pointless.
  categories:
  - UplinkPointless

- type: listing
  id: UplinkSnackBox
  name: uplink-snack-box-name
  description: uplink-snack-box-desc
  productEntity: HappyHonkNukieSnacks
  cost:
    # Goobstation - Telecrystal rework
    Telecrystal: 5
  categories:
  - UplinkPointless

- type: listing
  id: UplinkRevolverCapGun
  name: uplink-revolver-cap-gun-name
  description: uplink-revolver-cap-gun-desc
  productEntity: RevolverCapGun
  cost:
    # Goobstation - Telecrystal rework
    Telecrystal: 4 # Funny, but not 20 TC Funny.
  categories:
  - UplinkPointless

- type: listing
  id: UplinkSyndicateStamp
  name: uplink-syndicate-stamp-name
  description: uplink-syndicate-stamp-desc
  productEntity: RubberStampSyndicate
  cost:
    # Goobstation - Telecrystal rework
    Telecrystal: 8 # Has some gimmicky use, can't be 5 TC. Not on 10 TC level so it takes 8 TC.
  categories:
  - UplinkPointless

- type: listing
  id: UplinkCatEars
  name: uplink-cat-ears-name
  description: uplink-cat-ears-desc
  productEntity: ClothingHeadHatCatEars
  cost:
    # Goobstation - Telecrystal rework
    Telecrystal: 130
  categories:
  - UplinkPointless

- type: listing
  id: UplinkOutlawHat
  name: uplink-outlaw-hat-name
  description: uplink-outlaw-hat-desc
  productEntity: ClothingHeadHatOutlawHat
  cost:
    # Goobstation - Telecrystal rework
    Telecrystal: 2 # Yeehaw! less than 5 TC for both to get a set.
  categories:
  - UplinkPointless

- type: listing
  id: UplinkOutlawGlasses
  name: uplink-outlaw-glasses-name
  description: uplink-outlaw-glasses-desc
  productEntity: ClothingEyesGlassesOutlawGlasses
  cost:
    # Goobstation - Telecrystal rework
    Telecrystal: 2 # Who am i??? less than 5 TC for both to get a set.
  categories:
  - UplinkPointless

- type: listing
  id: UplinkCostumePyjama
  name: uplink-costume-pyjama-name
  description: uplink-costume-pyjama-desc
  productEntity: ClothingBackpackDuffelSyndicatePyjamaBundle
  cost:
    # Goobstation - Telecrystal rework
    Telecrystal: 8 # Funny but blatantly not worth more
  categories:
  - UplinkPointless

- type: listing
  id: UplinkCostumeClown
  name: uplink-costume-clown-name
  description: uplink-costume-clown-desc
  productEntity: ClothingBackpackDuffelSyndicateCostumeClown
  cost:
    # Goobstation - Telecrystal rework
    Telecrystal: 10
  categories:
  - UplinkPointless

- type: listing
  id: UplinkCarpSuitBundle
  name: uplink-carp-suit-bundle-name
  description: uplink-carp-suit-bundle-desc
  productEntity: ClothingBackpackDuffelSyndicateCarpSuit
  cost:
    # Goobstation - Telecrystal rework
    Telecrystal: 15
  categories:
  - UplinkPointless

- type: listing
  id: UplinkOperativeSuit
  name: uplink-operative-suit-name
  description: uplink-operative-suit-desc
  productEntity: ClothingUniformJumpsuitOperative
  cost:
    # Goobstation - Telecrystal rework
    Telecrystal: 2
  categories:
  - UplinkPointless

- type: listing
  id: UplinkOperativeSkirt
  name: uplink-operative-skirt-name
  description: uplink-operative-skirt-desc
  productEntity: ClothingUniformJumpskirtOperative
  cost:
    # Goobstation - Telecrystal rework
    Telecrystal: 2
  categories:
  - UplinkPointless

- type: listing
  id: UplinkBalloon
  name: uplink-balloon-name
  description: uplink-balloon-desc
  productEntity: BalloonSyn
  cost:
    # Goobstation - Telecrystal rework
    Telecrystal: 100
  categories:
  - UplinkPointless

- type: listing
  id: UplinkScarfSyndieRed
  name: uplink-scarf-syndie-red-name
  description: uplink-scarf-syndie-red-desc
  productEntity: ClothingNeckScarfStripedSyndieRed
  cost:
    # Goobstation - Telecrystal rework
    Telecrystal: 2
  categories:
  - UplinkPointless

- type: listing
  id: UplinkScarfSyndieGreen
  name: uplink-scarf-syndie-green-name
  description: uplink-scarf-syndie-green-desc
  productEntity: ClothingNeckScarfStripedSyndieGreen
  cost:
    # Goobstation - Telecrystal rework
    Telecrystal: 2
  categories:
    - UplinkPointless

# Job Specific

- type: listing
  id: uplinkGatfruitSeeds
  name: uplink-gatfruit-seeds-name
  description: uplink-gatfruit-seeds-desc
  productEntity: GatfruitSeeds
  cost:
    # Goobstation - Telecrystal rework
    Telecrystal: 30
  categories:
  - UplinkJob
  conditions:
  - !type:BuyerJobCondition
    whitelist:
    - Botanist

- type: listing
  id: uplinkRiggedBoxingGlovesPassenger # Remove when contractor baton gets added- and yes, i'm working on that - Goobstation, Fenn :3
  name: uplink-rigged-boxing-gloves-name
  description: uplink-rigged-boxing-gloves-desc
  productEntity: ClothingHandsGlovesBoxingRigged
  cost:
    # Goobstation - Telecrystal rework
    Telecrystal: 30
  categories:
    - UplinkJob
  conditions:
    - !type:BuyerJobCondition
      whitelist:
        - Passenger

- type: listing
  id: uplinkRiggedBoxingGlovesBoxer
  name: uplink-rigged-boxing-gloves-name
  description: uplink-rigged-boxing-gloves-desc
  productEntity: ClothingHandsGlovesBoxingRigged
  cost:
    # Goobstation - Telecrystal rework
    Telecrystal: 20
  categories:
    - UplinkJob
  conditions:
    - !type:BuyerJobCondition
      whitelist:
        - Boxer

- type: listing
  id: uplinkNecronomicon
  name: uplink-necronomicon-name
  description: uplink-necronomicon-desc
  productEntity: BibleNecronomicon
  cost:
    # Goobstation - Telecrystal rework
    Telecrystal: 20
  categories:
  - UplinkJob
  conditions:
  - !type:BuyerJobCondition
    whitelist:
    - Chaplain
  - !type:BuyerWhitelistCondition
    blacklist:
      components:
      - SurplusBundle

- type: listing
  id: uplinkHolyHandGrenade
  name: uplink-holy-hand-grenade-name
  description: uplink-holy-hand-grenade-desc
  productEntity: HolyHandGrenade
  cost:
    # Goobstation - Telecrystal rework
    Telecrystal: 100
  categories:
  - UplinkJob
  conditions:
  - !type:BuyerJobCondition
    whitelist:
    - Chaplain

- type: listing
  id: uplinkRevolverCapGunFake
  name: uplink-revolver-cap-gun-fake-name
  description: uplink-revolver-cap-gun-fake-desc
  productEntity: RevolverCapGunFake
  cost:
    # Goobstation - Telecrystal rework
    Telecrystal: 28
  categories:
  - UplinkJob
  conditions:
  - !type:BuyerJobCondition
    whitelist:
    - Mime
    - Clown

- type: listing
  id: uplinkBananaPeelExplosive
  name: uplink-banana-peel-explosive-name
  description: uplink-banana-peel-explosive-desc
  icon: { sprite: Objects/Specific/Hydroponics/banana.rsi, state: peel }
  productEntity: TrashBananaPeelExplosiveUnarmed
  cost:
    # Goobstation - Telecrystal rework
    Telecrystal: 8
  categories:
  - UplinkJob
  conditions:
  - !type:BuyerJobCondition
    whitelist:
    - Clown

- type: listing
  id: UplinkClusterBananaPeel
  name: uplink-cluster-banana-peel-name
  description: uplink-cluster-banana-peel-desc
  productEntity: ClusterBananaPeel
  cost:
    # Goobstation - Telecrystal rework
    Telecrystal: 24
  categories:
  - UplinkJob
  conditions:
  - !type:BuyerJobCondition
    whitelist:
    - Clown

- type: listing
  id: UplinkHoloclownKit
  name: uplink-holoclown-kit-name
  description: uplink-holoclown-kit-desc
  icon: { sprite: /Textures/Objects/Fun/figurines.rsi, state: holoclown }
  productEntity: BoxHoloclown
  cost:
    # Goobstation - Telecrystal rework
    Telecrystal: 60
  categories:
  - UplinkJob
  conditions:
  - !type:BuyerJobCondition
    whitelist:
    - Clown

- type: listing
  id: uplinkHotPotato
  name: uplink-hot-potato-name
  description: uplink-hot-potato-desc
  productEntity: HotPotato
  cost:
    # Goobstation - Telecrystal rework
    Telecrystal: 20
  categories:
  - UplinkJob
  conditions:
  - !type:BuyerJobCondition
    whitelist:
    - Chef
    - Botanist
    - Clown
    - Mime

- type: listing
  id: UplinkChimpUpgradeKit
  name: uplink-chimp-upgrade-kit-name
  description: uplink-chimp-upgrade-kit-desc
  productEntity: WeaponPistolCHIMPUpgradeKit
  cost:
    # Goobstation - Telecrystal rework
    Telecrystal: 10 # Weak but very cheap
  categories:
  - UplinkJob
  conditions:
    - !type:BuyerDepartmentCondition
      whitelist:
      - Science

- type: listing
  id: uplinkProximityMine
  name: uplink-proximity-mine-name
  description: uplink-proximity-mine-desc
  productEntity: WetFloorSignMineExplosive
  cost:
    # Goobstation - Telecrystal rework
    Telecrystal: 16 # was 20, with my buff made it 25 to be closer to minibomb -panzer well no one uses it! 16 TC better.
  categories:
  - UplinkJob
  conditions:
  - !type:BuyerJobCondition
    whitelist:
    - Janitor
  - !type:BuyerWhitelistCondition
    blacklist:
      components:
      - SurplusBundle

- type: listing
  id: UplinkSyndicateSpongeBox
  name: uplink-syndicate-sponge-box-name
  description: uplink-syndicate-sponge-box-desc
  icon: { sprite:  Objects/Misc/monkeycube.rsi, state: box}
  productEntity: SyndicateSpongeBox
  cost:
    # Goobstation - Telecrystal rework
    Telecrystal: 35
  categories:
  - UplinkJob
  conditions:
  - !type:BuyerJobCondition # We can't use BuyerDepartmentCondition here since Zookeeper and Chef can also get this
    whitelist:
    - Zookeeper
    - Scientist
    - ResearchDirector
    - Chef

- type: listing
  id: UplinkCaneBlade
  name: uplink-cane-blade-name
  description: uplink-cane-blade-desc
  icon: { sprite:  Objects/Weapons/Melee/cane.rsi, state: cane}
  productEntity: CaneSheathFilled
  cost:
    # Goobstation - Telecrystal rework
    Telecrystal: 40 # E-sword sidegrade
  categories:
  - UplinkJob
  conditions:
  - !type:BuyerJobCondition
    whitelist:
    - Librarian
  #- !type:BuyerWhitelistCondition
  #  blacklist:
  #    components:
  #    - SurplusBundle<|MERGE_RESOLUTION|>--- conflicted
+++ resolved
@@ -994,15 +994,9 @@
 
 # Goobstation - Nukeop reinforcement
 - type: listing
-<<<<<<< HEAD
-  id: UplinkReinforcementRadioSyndicateNukeops # Version for Nukeops that spawns another nuclear operative.
-  name: uplink-operative-radio-name
-  description: uplink-operative-radio-desc
-=======
   id: UplinkReinforcementRadioSyndicateNukeops # Version for Nukeops that spawns an agent with the NukeOperative component.
   name: uplink-reinforcement-radio-name
   description: uplink-reinforcement-radio-nukeops-desc
->>>>>>> 29054253
   productEntity: ReinforcementRadioSyndicateNukeops
   icon: { sprite: Objects/Devices/communication.rsi, state: old-radio-urist }
   cost:

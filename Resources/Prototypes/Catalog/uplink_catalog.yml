# TODO: make more categories
# Guns

- type: listing
  id: UplinkPistolViper
  name: uplink-pistol-viper-name
  description: uplink-pistol-viper-desc
  productEntity: WeaponPistolViper
  cost:
    Telecrystal: 14 # goob - this +1 mag = 20 TC
  categories:
  - UplinkWeaponry
  saleLimit: 1 # WD EDIT

- type: listing
  id: UplinkRevolverPython
  name: uplink-revolver-python-name
  description: uplink-revolver-python-desc
  productEntity: WeaponRevolverPythonAP
  cost:
    Telecrystal: 24 # goob - Originally was 65 TC but was not used due to high cost. and the same happened at 40 TC. +2 mags = 40 TC.
  categories:
  - UplinkWeaponry
  saleLimit: 1 # WD EDIT

# Inbuilt suppressor so it's sneaky + more expensive.
- type: listing
  id: UplinkPistolCobra
  name: uplink-pistol-cobra-name
  description: uplink-pistol-cobra-desc
  productEntity: WeaponPistolCobra
  cost:
    Telecrystal: 17 # goob - this +1 mag = 25 TC
  categories:
  - UplinkWeaponry
  saleLimit: 1 # WD EDIT

# Poor accuracy, slow to fire, cheap option
- type: listing
  id: UplinkRifleMosin
  name: uplink-rifle-mosin-name
  description: uplink-rifle-mosin-desc
  productEntity: WeaponSniperMosin
  cost:
    Telecrystal: 4 # goob
  categories:
  - UplinkWeaponry

- type: listing
  id: UplinkEsword
  name: uplink-esword-name
  description: uplink-esword-desc
  icon: { sprite: /Textures/Objects/Weapons/Melee/e_sword.rsi, state: icon }
  productEntity: EnergySword
  cost:
    Telecrystal: 40 # goob
  categories:
  - UplinkWeaponry
  saleLimit: 1 # WD EDIT

- type: listing
  id: UplinkEnergyDagger
  name: uplink-edagger-name
  description: uplink-edagger-desc
  icon: { sprite: /Textures/Objects/Weapons/Melee/e_dagger.rsi, state: icon }
  productEntity: EnergyDaggerBox
  cost:
    Telecrystal: 10 # goob
  categories:
  - UplinkWeaponry
  saleLimit: 1 # WD EDIT

- type: listing
  id: UplinkThrowingKnivesKit
  name: uplink-knives-kit-name
  description: uplink-knives-kit-desc
  icon: { sprite: /Textures/Objects/Storage/boxicons.rsi, state: throwing_knives }
  productEntity: ThrowingKnivesKit
  cost:
    Telecrystal: 20 # goob - Pretty weak, but resusable ranged crit potential shouldn't be less.
  categories:
    - UplinkWeaponry
  saleLimit: 1 # WD EDIT

- type: listing
  id: UplinkGlovesNorthStar
  name: uplink-gloves-north-star-name
  description: uplink-gloves-north-star-desc
  productEntity: ClothingHandsGlovesNorthStar
  cost:
    Telecrystal: 40 # goob
  categories:
  - UplinkWeaponry
  saleLimit: 1 # WD EDIT

- type: listing
  id: UplinkDisposableTurret
  name: uplink-disposable-turret-name
  description: uplink-disposable-turret-desc
  productEntity: ToolboxElectricalTurretFilled
  cost:
    Telecrystal: 30 # goob
  categories:
  - UplinkWeaponry
  conditions:
    - !type:StoreWhitelistCondition
      blacklist:
        tags:
          - NukeOpsUplink
  saleLimit: 1 # WD EDIT

- type: listing
  id: UplinkEshield
  name: uplink-eshield-name
  description: uplink-eshield-desc
  icon: { sprite: /Textures/Objects/Weapons/Melee/e_shield.rsi, state: eshield-on }
  productEntity: EnergyShield
  cost:
    Telecrystal: 40 # goob
  categories:
  - UplinkWeaponry
  conditions:
  - !type:StoreWhitelistCondition
    whitelist:
      tags:
      - NukeOpsUplink
  saleLimit: 1 # WD EDIT

- type: listing
  id: UplinkSniperBundle
  name: uplink-sniper-bundle-name
  description: uplink-sniper-bundle-desc
  icon: { sprite: /Textures/Objects/Weapons/Guns/Snipers/heavy_sniper.rsi, state: base }
  productEntity: BriefcaseSyndieSniperBundleFilled
  cost:
    Telecrystal: 80 # goob - increase price by a lot when the thing has a scope
  categories:
  - UplinkWeaponry
  saleLimit: 1 # WD EDIT

- type: listing
  id: UplinkC20RBundle
  name: uplink-c20r-bundle-name
  description: uplink-c20r-bundle-desc
  icon: { sprite: /Textures/Objects/Weapons/Guns/SMGs/c20r.rsi, state: icon }
  productEntity: ClothingBackpackDuffelSyndicateFilledSMG
  cost:
    Telecrystal: 85 # goob
  categories:
  - UplinkWeaponry
  saleLimit: 1 # WD EDIT

- type: listing
  id: UplinkBulldogBundle
  name: uplink-buldog-bundle-name
  description: uplink-buldog-bundle-desc
  icon: { sprite: /Textures/Objects/Weapons/Guns/Shotguns/bulldog.rsi, state: icon }
  productEntity: ClothingBackpackDuffelSyndicateFilledShotgun
  cost:
    Telecrystal: 100 # goob
  categories:
  - UplinkWeaponry
  saleLimit: 1 # WD EDIT

- type: listing
  id: UplinkGrenadeLauncherBundle
  name: uplink-grenade-launcher-bundle-name
  description: uplink-grenade-launcher-bundle-desc
  icon: { sprite: /Textures/Objects/Weapons/Guns/Launchers/china_lake.rsi, state: icon }
  productEntity: ClothingBackpackDuffelSyndicateFilledGrenadeLauncher
  cost:
    Telecrystal: 150 # goob
  categories:
  - UplinkWeaponry
  saleLimit: 1 # WD EDIT

- type: listing
  id: UplinkL6SawBundle
  name: uplink-l6-saw-bundle-name
  description: uplink-l6-saw-bundle-desc
  icon: { sprite: /Textures/Objects/Weapons/Guns/LMGs/l6.rsi, state: icon }
  productEntity: ClothingBackpackDuffelSyndicateFilledLMG
  cost:
    Telecrystal: 150 # goob
  categories:
  - UplinkWeaponry
  saleLimit: 1 # WD EDIT

# Explosives

- type: listing
  id: UplinkExplosiveGrenade
  name: uplink-explosive-grenade-name
  description: uplink-explosive-grenade-desc
  productEntity: ExGrenade
  cost:
    Telecrystal: 12 # goob - Better than C4 combat wise, less utility elsewhere. Don't want crazy spam on ops however.
  categories:
  - UplinkExplosives
  saleLimit: 1 # WD EDIT

- type: listing
  id: UplinkExplosiveGrenadeFlash
  name: uplink-flash-grenade-name
  description: uplink-flash-grenade-desc
  productEntity: GrenadeFlashBang
  cost:
    Telecrystal: 4 # goob - grenade balancing applies
  categories:
  - UplinkExplosives
  saleLimit: 1 # WD EDIT

- type: listing
  id: UplinkSmokeGrenade
  name: uplink-smoke-grenade-name
  description: uplink-smoke-grenade-desc
  productEntity: SmokeGrenade
  cost:
    Telecrystal: 4 # goob - grenade balancing applies
  categories:
  - UplinkExplosives
  saleLimit: 1 # WD EDIT

- type: listing
  id: UplinkSyndieMiniBomb
  name: uplink-mini-bomb-name
  description: uplink-mini-bomb-desc
  productEntity: SyndieMiniBomb
  cost:
    Telecrystal: 32 # goob
  categories:
    - UplinkExplosives
  saleLimit: 1 # WD EDIT

- type: listing
  id: UplinkSupermatterGrenade
  name: uplink-supermatter-grenade-name
  description: uplink-supermatter-grenade-desc
  productEntity: SupermatterGrenade
  cost:
    Telecrystal: 28 # goob
  categories:
    - UplinkExplosives
  saleLimit: 1 # WD EDIT

- type: listing
  id: UplinkWhiteholeGrenade
  name: uplink-whitehole-grenade-name
  description: uplink-whitehole-grenade-desc
  productEntity: WhiteholeGrenade
  cost:
    Telecrystal: 8 # goob - it's an emergency escape tool and distraction, not a real nade.
  categories:
    - UplinkExplosives
  saleLimit: 1 # WD EDIT

- type: listing
  id: UplinkGrenadePenguin
  name: uplink-penguin-grenade-name
  description: uplink-penguin-grenade-desc
  productEntity: MobGrenadePenguin
  cost:
    Telecrystal: 25 # goob
  categories:
    - UplinkExplosives
  conditions:
  - !type:BuyerWhitelistCondition
    blacklist:
      components:
      - SurplusBundle
  saleLimit: 1 # WD EDIT

- type: listing
  id: UplinkC4
  name: uplink-c4-name
  description: uplink-c4-desc
  productEntity: C4
  cost:
    Telecrystal: 8 # goob - We have a ten tens or 100 TC system, lets use the bastard. Better than 13's yet 10 TC's a pretty crappy price.
  categories:
  - UplinkExplosives
  saleLimit: 1 # WD EDIT

- type: listing
  id: UplinkGrenadierRig
  name: uplink-grenadier-rig-name
  description: uplink-grenadier-rig-desc
  productEntity: ClothingBeltMilitaryWebbingGrenadeFilled
  cost:
    Telecrystal: 50 # goob
  categories:
  - UplinkExplosives
  conditions:
  - !type:StoreWhitelistCondition
    whitelist:
      tags:
      - NukeOpsUplink
  saleLimit: 1 # WD EDIT

- type: listing
  id: UplinkC4Bundle
  name: uplink-c4-bundle-name
  description: uplink-c4-bundle-desc
  productEntity: ClothingBackpackDuffelSyndicateC4tBundle
  cost:
    Telecrystal: 60 # goob - you're buying bulk so its a 25% discount
  categories:
  - UplinkExplosives
  saleLimit: 1 # WD EDIT

- type: listing
  id: UplinkEmpGrenade
  name: uplink-emp-grenade-name
  description: uplink-emp-grenade-desc
  productEntity: EmpGrenade
  cost:
    Telecrystal: 8 # goob - Pretty decent, but underused for a reason at 10 TC.
  categories:
  - UplinkExplosives
  saleLimit: 1 # WD EDIT

- type: listing
  id: UplinkExplodingPen
  name: uplink-exploding-pen-name
  description: uplink-exploding-pen-desc
  icon: { sprite: /Textures/Objects/Misc/pens.rsi, state: pen }
  productEntity: PenExplodingBox
  cost:
    Telecrystal: 16 # goob
  categories:
  - UplinkExplosives
  saleLimit: 1 # WD EDIT

- type: listing
  id: UplinkSyndicateBomb
  name: uplink-exploding-syndicate-bomb-name
  description: uplink-exploding-syndicate-bomb-desc
  productEntity: SyndicateBomb
  cost:
    Telecrystal: 55 # goob
  categories:
    - UplinkExplosives
  restockTime: 1800
  conditions:
  - !type:StoreWhitelistCondition
    blacklist:
      tags:
      - NukeOpsUplink

- type: listing
  id: UplinkSyndicateBombNukie
  name: uplink-exploding-syndicate-bomb-name
  description: uplink-exploding-syndicate-bomb-desc
  productEntity: SyndicateBomb
  cost:
    Telecrystal: 60 # goob - the no restock tax of 5tc... devastating to the economy...
  categories:
    - UplinkExplosives
  conditions:
  - !type:StoreWhitelistCondition
    whitelist:
      tags:
      - NukeOpsUplink

- type: listing
  id: UplinkClusterGrenade
  name: uplink-cluster-grenade-name
  description: uplink-cluster-grenade-desc
  productEntity: ClusterGrenade
  cost:
    Telecrystal: 28 # goob - Best grenade in the game currently, but very hard to predict how it explodes.
  categories:
  - UplinkExplosives
  saleLimit: 1 # WD EDIT

- type: listing
  id: UplinkGrenadeShrapnel
  name: uplink-shrapnel-grenade-name
  description: uplink-shrapnel-grenade-desc
  productEntity: GrenadeShrapnel
  cost:
    Telecrystal: 16 # goob - Better than the normal nade, but not by much.
  categories:
  - UplinkExplosives
  saleLimit: 1 # WD EDIT

- type: listing
  id: UplinkGrenadeIncendiary
  name: uplink-incendiary-grenade-name
  description: uplink-incendiary-grenade-desc
  productEntity: GrenadeIncendiary
  cost:
    Telecrystal: 20 # goob - Better than the shrapnel nade by far.
  categories:
  - UplinkExplosives
  saleLimit: 1 # WD EDIT

- type: listing
  id: UplinkEmpKit
  name: uplink-emp-kit-name
  description: uplink-emp-kit-desc
  productEntity: ElectricalDisruptionKit
  cost:
    Telecrystal: 20 # goob
  categories:
    - UplinkExplosives
  saleLimit: 1 # WD EDIT

# Ammo

- type: listing
  id: UplinkPistol9mmMagazine
  name: uplink-pistol-magazine-name
  description: uplink-pistol-magazine-desc
  icon: { sprite: /Textures/Objects/Weapons/Guns/Ammunition/Magazine/Pistol/pistol_mag.rsi, state: red-icon }
  productEntity: MagazinePistol
  cost:
    Telecrystal: 6 # goob - Harder to spam mags, not that people really viper spam and they have more space.
  categories:
  - UplinkAmmo

# For the C20R
- type: listing
  id: UplinkMagazinePistolSubMachineGun
  name: uplink-pistol-magazine-c20r-name
  description: uplink-pistol-magazine-c20r-desc
  icon: { sprite: /Textures/Objects/Weapons/Guns/Ammunition/Magazine/Pistol/smg_mag.rsi, state: red-icon }
  productEntity: MagazinePistolSubMachineGun
  cost:
    Telecrystal: 15 # goob - Bundle + Mag = 100 TC
  categories:
  - UplinkAmmo

# For the Cobra
- type: listing
  id: UplinkMagazinePistolCaselessRifle
  name: uplink-pistol-magazine-caseless-name
  description: uplink-pistol-magazine-caseless-desc
  icon: { sprite: /Textures/Objects/Weapons/Guns/Ammunition/Magazine/CaselessRifle/caseless_pistol_mag.rsi, state: red-icon }
  productEntity: MagazinePistolCaselessRifle
  cost:
    Telecrystal: 8 # goob - People actually spam these more than other ammo types
  categories:
  - UplinkAmmo

# For the Python
- type: listing
  id: UplinkSpeedLoaderMagnumAP
  name: uplink-speedloader-magnum-name
  description: uplink-speedloader-magnu-desc
  icon: { sprite: /Textures/Objects/Weapons/Guns/Ammunition/SpeedLoaders/Magnum/magnum_speed_loader.rsi, state: icon }
  productEntity: SpeedLoaderMagnumAP
  cost:
    Telecrystal: 8 # goob - AP, improved level
  categories:
  - UplinkAmmo

# For the mosin
- type: listing
  id: UplinkMosinAmmo
  name: uplink-mosin-ammo-name
  description: uplink-mosin-ammo-desc
  productEntity: MagazineBoxLightRifle
  cost:
    Telecrystal: 4 # goob
  categories:
  - UplinkAmmo

# for the hristov
- type: listing
  id: UplinkHristovAmmo
  name: uplink-sniper-ammo-name
  description: uplink-sniper-ammo-desc
  productEntity: MagazineBoxAntiMateriel
  cost:
    Telecrystal: 40 # goob - 2 ammo capacity worth
  categories:
  - UplinkAmmo

- type: listing
  id: UplinkAmmoBundle
  name: uplink-ammo-bundle-name
  description: uplink-ammo-bundle-desc
  productEntity: ClothingBackpackDuffelSyndicateAmmoFilled
  cost:
    Telecrystal: 75 # goob
  categories:
  - UplinkAmmo
  conditions:
    - !type:StoreWhitelistCondition
      whitelist:
        tags:
          - NukeOpsUplink
    - !type:BuyerWhitelistCondition
      blacklist:
        components:
          - SurplusBundle

#Chemicals

- type: listing
  id: UplinkHypopen
  name: uplink-hypopen-name
  description: uplink-hypopen-desc
  icon: { sprite: /Textures/Objects/Misc/pens.rsi, state: pen }
  productEntity: HypopenBox
  cost:
    Telecrystal: 30 # goob
  categories:
  - UplinkChemicals
  saleLimit: 1 # WD EDIT

- type: listing
  id: UplinkHypoDart
  name: uplink-hypodart-name
  description: uplink-hypodart-desc
  icon: { sprite: /Textures/Objects/Fun/Darts/dart_red.rsi, state: icon }
  productEntity: HypoDartBox
  cost:
    Telecrystal: 10 # goob
  categories:
  - UplinkChemicals
  saleLimit: 1 # WD EDIT

- type: listing
  id: UplinkChemistryKitBundle
  name: uplink-chemistry-kit-name
  description: uplink-chemistry-kit-desc
  icon: { sprite: /Textures/Objects/Storage/boxicons.rsi, state: vials }
  productEntity: ChemicalSynthesisKit
  cost:
    Telecrystal: 20 # goob
  categories:
  - UplinkChemicals
  saleLimit: 1 # WD EDIT

- type: listing
  id: UplinkZombieBundle
  name: uplink-zombie-bundle-name
  description: uplink-zombie-bundle-desc
  icon: { sprite: /Textures/Structures/Wallmounts/signs.rsi, state: bio }
  productEntity: ClothingBackpackDuffelZombieBundle
  cost:
    Telecrystal: 200 # goob
  categories:
  - UplinkChemicals
  conditions:
  - !type:StoreWhitelistCondition
    whitelist:
      tags:
      - NukeOpsUplink
  - !type:BuyerWhitelistCondition
    blacklist:
      components:
      - SurplusBundle

- type: listing
  id: UplinkNocturineChemistryBottle
  name: uplink-nocturine-chemistry-bottle-name
  description: uplink-nocturine-chemistry-bottle-desc
  productEntity: NocturineChemistryBottle
  cost:
    Telecrystal: 30 # goob
  categories:
  - UplinkChemicals
  saleLimit: 1 # WD EDIT

- type: listing
  id: UplinkCombatMedkit
  name: uplink-combat-medkit-name
  description: uplink-combat-medkit-desc
  productEntity: MedkitCombatFilled
  cost:
    Telecrystal: 25 # goob
  categories:
  - UplinkChemicals
  saleLimit: 1 # WD EDIT

- type: listing
  id: UplinkCombatMedipen
  name: uplink-combat-medipen-name
  description: uplink-combat-medipen-desc
  productEntity: CombatMedipen
  cost:
    Telecrystal: 12 # Goobstation - Combat pen rebalance
  categories:
  - UplinkChemicals
  saleLimit: 1 # WD EDIT

- type: listing
  id: UplinkStimpack
  name: uplink-stimpack-name
  description: uplink-stimpack-desc
  productEntity: Stimpack
  cost:
    Telecrystal: 10 # goob - 1 TC per 3 seconds.
  categories:
  - UplinkChemicals
  saleLimit: 1 # WD EDIT

- type: listing
  id: UplinkStimkit
  name: uplink-stimkit-name
  description: uplink-stimkit-desc
  productEntity: StimkitFilled
  cost:
    Telecrystal: 30 # goob
  categories:
  - UplinkChemicals
  saleLimit: 1 # WD EDIT

- type: listing
  id: UplinkCigarettes
  name: uplink-cigarettes-name
  description: uplink-cigarettes-desc
  productEntity: CigPackSyndicate
  cost:
    Telecrystal: 10 # goob
  categories:
  - UplinkChemicals
  saleLimit: 1 # WD EDIT

- type: listing
  id: UplinkMedsBundle
  name: uplink-meds-bundle-name
  description: uplink-meds-bundle-desc
  productEntity: ClothingBackpackDuffelSyndicateMedicalBundleFilled
<<<<<<< HEAD
  cost:
    Telecrystal: 100 # goob
=======
  discountCategory: rareDiscounts
  discountDownTo:
    Telecrystal: 16
  cost:
    Telecrystal: 24
>>>>>>> 530a741b
  categories:
  - UplinkChemicals
  conditions:
    - !type:StoreWhitelistCondition
      whitelist:
        tags:
          - NukeOpsUplink
    - !type:BuyerWhitelistCondition
      blacklist:
        components:
          - SurplusBundle
  saleLimit: 1 # WD EDIT

# Deception

- type: listing
  id: UplinkAgentIDCard
  name: uplink-agent-id-card-name
  description: uplink-agent-id-card-desc
  productEntity: AgentIDCard
  cost:
    Telecrystal: 15 # goob
  categories:
  - UplinkDeception
  saleLimit: 1 # WD EDIT

- type: listing
  id: UplinkStealthBox
  name: uplink-stealth-box-name
  description: uplink-stealth-box-desc
  productEntity: StealthBox
  cost:
    Telecrystal: 20 # goob - 20 TC's a balance tier, and the stealth box's not good enough to lose a 20/40/80 TC item for.
  categories:
  - UplinkDeception
  saleLimit: 1 # WD EDIT

- type: listing
  id: UplinkChameleonProjector
  name: uplink-chameleon-projector-name
  description: uplink-chameleon-projector-desc
  productEntity: ChameleonProjector
  cost:
    Telecrystal: 30 # goob - Basically a meme item at 35 TC to be real.
  categories:
  - UplinkDeception
  saleLimit: 1 # WD EDIT

- type: listing
  id: UplinkHeadsetEncryptionKey
  name: uplink-encryption-key-name
  description: uplink-encryption-key-desc
  icon: { sprite: /Textures/Objects/Devices/encryption_keys.rsi, state: synd_label }
  productEntity: BoxEncryptionKeySyndie # Two for the price of one
  cost:
    Telecrystal: 10 # goob
  categories:
  - UplinkDeception
  saleLimit: 1 # WD EDIT

- type: listing
  id: UplinkBinaryTranslatorKey
  name: uplink-binary-translator-key-name
  description: uplink-binary-translator-key-desc
  icon: { sprite: /Textures/Objects/Devices/encryption_keys.rsi, state: ai_label }
  productEntity: EncryptionKeyBinarySyndicate
  cost:
    Telecrystal: 5 # goob
  categories:
  - UplinkDeception

- type: listing
  id: UplinkCyberpen
  name: uplink-cyberpen-name
  description: uplink-cyberpen-desc
  productEntity: CyberPen
  cost:
    Telecrystal: 5 # goob
  categories:
  - UplinkDeception

- type: listing
  id: UplinkDecoyDisk
  name: uplink-decoy-disk-name
  description: uplink-decoy-disk-desc
  productEntity: NukeDiskFake
  cost:
    Telecrystal: 2 # goob - Pointless class item.
  categories:
  - UplinkDeception

- type: listing
  id: UplinkUltrabrightLantern
  name: uplink-ultrabright-lantern-name
  description: uplink-ultrabright-lantern-desc
  productEntity: LanternFlash
  cost:
    Telecrystal: 10 # goob
  categories:
  - UplinkDeception
  saleLimit: 1 # WD EDIT

- type: listing
  id: UplinkBribe
  name: uplink-bribe-name
  description: uplink-bribe-desc
  productEntity: BriefcaseSyndieLobbyingBundleFilled
  cost:
    Telecrystal: 20 # goob
  categories:
    - UplinkDeception
  saleLimit: 1 # WD EDIT

# - type: listing
#   id: UplinkGigacancerScanner
#   name: Ultragigacancer Health Analyzer
#   description: Works like a normal health analyzer, other than giving everyone it scans ultragigacancer.
#   productEntity: HandheldHealthAnalyzerGigacancer
#   cost:
#     Telecrystal: 5
#   categories:
#   - UplinkDeception

- type: listing
  id: UplinkDecoyKit
  name: uplink-decoy-kit-name
  description: uplink-decoy-kit-desc
  icon: { sprite: /Textures/Objects/Tools/Decoys/operative_decoy.rsi, state: folded }
  productEntity: ClothingBackpackDuffelSyndicateDecoyKitFilled
  cost:
    Telecrystal: 20 # goob - total meme item.
  categories:
  - UplinkDeception
  saleLimit: 1 # WD EDIT

- type: listing
  id: UplinkSyndicateBombFake
  name: uplink-exploding-syndicate-bomb-fake-name
  description: uplink-exploding-syndicate-bomb-fake-desc
  productEntity: SyndicateBombFake
  cost:
    Telecrystal: 10 # goob
  categories:
  - UplinkDeception

# Disruption

- type: listing
  id: UplinkEmag
  name: uplink-emag-name
  description: uplink-emag-desc
  productEntity: Emag
  cost:
    Telecrystal: 40 # goob
  categories:
  - UplinkDisruption
  saleLimit: 1 # WD EDIT

- type: listing
  id: UplinkRadioJammer
  name: uplink-radio-jammer-name
  description: uplink-radio-jammer-desc
  productEntity: RadioJammer
  cost:
    Telecrystal: 20 # goob
  categories:
  - UplinkDisruption
  saleLimit: 1 # WD EDIT

- type: listing
  id: UplinkSyndicateWeaponModule
  name: uplink-syndicate-weapon-module-name
  description: uplink-syndicate-weapon-module-desc
  productEntity: BorgModuleSyndicateWeapon
  cost:
    Telecrystal: 25 # goob
  categories:
  - UplinkDisruption
  saleLimit: 1 # WD EDIT

- type: listing
  id: UplinkSyndicateMartyrModule
  name: uplink-syndicate-martyr-module-name
  description: uplink-syndicate-martyr-module-desc
  productEntity: BorgModuleMartyr
  icon: { sprite: /Textures/Objects/Specific/Robotics/borgmodule.rsi, state: syndicateborgbomb }
  cost:
    Telecrystal: 20 # goob
  categories:
    - UplinkDisruption
  saleLimit: 1 # WD EDIT

- type: listing
  id: UplinkSoapSyndie
  name: uplink-soap-name
  description: uplink-soap-desc
  productEntity: SoapSyndie
  cost:
    Telecrystal: 5 # goob
  categories:
  - UplinkDisruption
  saleLimit: 1 # WD EDIT

- type: listing
  id: UplinkSlipocalypseClusterSoap
  name: uplink-slipocalypse-clustersoap-name
  description: uplink-slipocalypse-clustersoap-desc
  productEntity: SlipocalypseClusterSoap
  cost:
    Telecrystal: 12 # goob - Not a GREAT item but has some effects. Bomb Balance.
  categories:
  - UplinkDisruption
  saleLimit: 1 # WD EDIT

- type: listing
  id: UplinkToolbox
  name: uplink-toolbox-name
  description: uplink-toolbox-desc
  productEntity: ToolboxSyndicateFilled
  cost:
    Telecrystal: 10 # goob
  categories:
  - UplinkDisruption
  saleLimit: 1 # WD EDIT

- type: listing
  id: UplinkSyndicateJawsOfLife
  name: uplink-syndicate-jaws-of-life-name
  description: uplink-syndicate-jaws-of-life-desc
  productEntity: SyndicateJawsOfLife
  cost:
    Telecrystal: 10 # goob
  categories:
  - UplinkDisruption
  saleLimit: 1 # WD EDIT

- type: listing
  id: UplinkDuffelSurgery
  name: uplink-duffel-surgery-name
  description: uplink-duffel-surgery-desc
  productEntity: ClothingBackpackDuffelSyndicateFilledMedical
  cost:
    Telecrystal: 20 # goob
  categories:
  - UplinkDisruption
  saleLimit: 1 # WD EDIT

- type: listing
  id: UplinkPowerSink
  name: uplink-power-sink-name
  description: uplink-power-sink-desc
  productEntity: PowerSink
  cost:
    Telecrystal: 32 # goob - worse synd bomb. Requires real skill to pull off. Can get 3, but that blocks any decent item. Bomb balancing applies here.
  categories:
  - UplinkDisruption
  conditions:
  - !type:BuyerWhitelistCondition
      blacklist:
        components:
          - SurplusBundle
  saleLimit: 1 # WD EDIT

- type: listing
  id: UplinkAntimovCircuitBoard
  name: uplink-antimov-law-name
  description: uplink-antimov-law-desc
  productEntity: AntimovCircuitBoard
  cost:
    Telecrystal: 70 # goob
  categories:
  - UplinkDisruption
  conditions:
  - !type:StoreWhitelistCondition
     blacklist:
       tags:
       - NukeOpsUplink

- type: listing
  id: UplinkNukieAntimovCircuitBoard
  name: uplink-antimov-law-name
  description: uplink-antimov-law-desc
  productEntity: AntimovCircuitBoard
  cost:
    Telecrystal: 120 # goob
  categories:
  - UplinkDisruption
  conditions:
  - !type:StoreWhitelistCondition
    whitelist:
      tags:
      - NukeOpsUplink

- type: listing
  id: UplinkSurplusBundle
  name: uplink-surplus-bundle-name
  description: uplink-surplus-bundle-desc
  productEntity: CrateSyndicateSurplusBundle
  cost:
    Telecrystal: 100 # goob
  categories:
  - UplinkDisruption
  conditions:
  - !type:StoreWhitelistCondition
    blacklist:
      tags:
      - NukeOpsUplink
  - !type:BuyerWhitelistCondition
    blacklist:
      components:
      - SurplusBundle
  saleLimit: 0 # goob edit

- type: listing
  id: UplinkSuperSurplusBundle
  name: uplink-super-surplus-bundle-name
  description: uplink-super-surplus-bundle-desc
  productEntity: CrateSyndicateSuperSurplusBundle
  cost:
    Telecrystal: 200 # goob
  categories:
  - UplinkDisruption
  conditions:
  - !type:StoreWhitelistCondition
    blacklist:
      tags:
      - NukeOpsUplink
  - !type:BuyerWhitelistCondition
    blacklist:
      components:
      - SurplusBundle
  saleLimit: 0 # goob edit

- type: listing
  id: UplinkSingarityBeacon
  name: uplink-singularity-beacon-name
  description: uplink-singularity-beacon-desc
  productEntity: SingularityBeacon
  cost:
    Telecrystal: 60 # goob
  categories:
    - UplinkDisruption
  saleLimit: 1 # WD EDIT

- type: listing
  id: UplinkCameraBug
  name: uplink-cameraBug-name
  description: uplink-cameraBug-desc
  productEntity: CameraBug
  cost:
    Telecrystal: 4
  categories:
  - UplinkDisruption

# Allies

- type: listing
  id: UplinkHoloparaKit
  name: uplink-holopara-kit-name
  description: uplink-holopara-kit-desc
  icon: { sprite: /Textures/Objects/Misc/guardian_info.rsi, state: icon }
  productEntity: BoxHoloparasite
  cost:
    Telecrystal: 70 # goob
  categories:
  - UplinkAllies
  conditions:
  - !type:StoreWhitelistCondition
    blacklist:
      tags:
      - NukeOpsUplink
  saleLimit: 1 # WD EDIT

- type: listing
  id: UplinkReinforcementRadioSyndicate
  name: uplink-reinforcement-radio-name
  description: uplink-reinforcement-radio-traitor-desc
  productEntity: ReinforcementRadioSyndicate
  icon: { sprite: Objects/Devices/communication.rsi, state: old-radio-urist }
  cost:
    Telecrystal: 70 # goob
  categories:
  - UplinkAllies
  conditions:
    - !type:StoreWhitelistCondition
      blacklist:
        tags:
          - NukeOpsUplink
  saleLimit: 1 # WD EDIT

# Goobstation - Nukeop reinforcement
- type: listing
  id: UplinkReinforcementRadioSyndicateNukeops # Version for Nukeops that spawns another nuclear operative without the uplink.
  name: uplink-reinforcement-radio-nukeops-name
  description: uplink-reinforcement-radio-nukeops-desc
  productEntity: ReinforcementRadioSyndicateNukeops
  icon: { sprite: Objects/Devices/communication.rsi, state: old-radio-nukeop }
  cost:
    Telecrystal: 125 # goob
  categories:
  - UplinkAllies
  conditions:
    - !type:StoreWhitelistCondition
      whitelist:
        tags:
          - NukeOpsUplink
  saleLimit: 1 # WD EDIT

- type: listing
  id: UplinkReinforcementRadioSyndicateCyborgAssault
  name:  uplink-reinforcement-radio-cyborg-assault-name
  description: uplink-reinforcement-radio-cyborg-assault-desc
  productEntity: ReinforcementRadioSyndicateCyborgAssault
  icon: { sprite: Objects/Devices/communication.rsi, state: old-radio-borg-assault }
  cost:
    Telecrystal: 375 # goob
  categories:
    - UplinkAllies
  conditions:
    - !type:StoreWhitelistCondition
      whitelist:
        tags:
          - NukeOpsUplink
  saleLimit: 1 # WD EDIT

- type: listing
  id: UplinkReinforcementRadioSyndicateAncestor
  name: uplink-reinforcement-radio-ancestor-name
  description: uplink-reinforcement-radio-ancestor-desc
  productEntity: ReinforcementRadioSyndicateAncestor
  icon: { sprite: Objects/Devices/communication.rsi, state: old-radio-ancestor }
  cost:
    Telecrystal: 30 # goob
  categories:
  - UplinkAllies
  conditions:
    - !type:StoreWhitelistCondition
      blacklist:
        tags:
          - NukeOpsUplink
  saleLimit: 1 # WD EDIT

- type: listing
  id: UplinkReinforcementRadioSyndicateAncestorNukeops # Version for Nukeops that spawns a syndicate monkey with the NukeOperative component.
  name: uplink-reinforcement-radio-ancestor-name
  description: uplink-reinforcement-radio-ancestor-desc
  productEntity: ReinforcementRadioSyndicateAncestorNukeops
  icon: { sprite: Objects/Devices/communication.rsi, state: old-radio-ancestor }
  cost:
    Telecrystal: 40 # goob - Nuke ops have a lot of free gear, and synd eva a common one has been buffed so these need to cost more
  categories:
  - UplinkAllies
  conditions:
    - !type:StoreWhitelistCondition
      whitelist:
        tags:
          - NukeOpsUplink
  saleLimit: 1 # WD EDIT

- type: listing
  id: UplinkCarpDehydrated
  name: uplink-carp-dehydrated-name
  description: uplink-carp-dehydrated-desc
  productEntity: DehydratedSpaceCarp
  cost:
    Telecrystal: 10 # goob
  categories:
  - UplinkAllies
  conditions:
  - !type:StoreWhitelistCondition
    blacklist:
      tags:
      - NukeOpsUplink
  saleLimit: 1 # WD EDIT

- type: listing
  id: UplinkMobCatMicrobomb
  name: uplink-mobcat-microbomb-name
  description: uplink-mobcat-microbomb-desc
  icon: { sprite: Objects/Devices/communication.rsi, state: old-radio-syndicat }
  productEntity: ReinforcementRadioSyndicateSyndiCat
  cost:
    Telecrystal: 30 # goob
  categories:
    - UplinkAllies
  saleLimit: 1 # WD EDIT

- type: listing
  id: UplinkSyndicatePersonalAI
  name: uplink-syndicate-pai-name
  description: uplink-syndicate-pai-desc
  icon: { sprite: /Textures/Objects/Fun/pai.rsi, state: syndicate-icon-pai-off }
  productEntity: SyndicatePersonalAI
  cost:
    Telecrystal: 5 # goob
  categories:
    - UplinkAllies
  conditions:
  - !type:ListingLimitedStockCondition
    stock: 1
  saleLimit: 1 # WD EDIT

# Implants

- type: listing
  id: UplinkStorageImplanter
  name: uplink-storage-implanter-name
  description: uplink-storage-implanter-desc
  icon: { sprite: /Textures/Clothing/Back/Backpacks/backpack.rsi, state: icon }
  productEntity: StorageImplanter
  cost:
    Telecrystal: 40 # goob
  categories:
    - UplinkImplants
  conditions:
    - !type:StoreWhitelistCondition
      blacklist:
        tags:
          - NukeOpsUplink
  saleLimit: 1 # WD EDIT

- type: listing
  id: UplinkFreedomImplanter
  name: uplink-freedom-implanter-name
  description: uplink-freedom-implanter-desc
  icon: { sprite: /Textures/Actions/Implants/implants.rsi, state: freedom }
  productEntity: FreedomImplanter
  cost:
    Telecrystal: 25 # goob
  categories:
    - UplinkImplants
  saleLimit: 1 # WD EDIT

- type: listing
  id: UplinkScramImplanter
  name: uplink-scram-implanter-name
  description: uplink-scram-implanter-desc
  icon: { sprite: /Textures/Structures/Specific/anomaly.rsi, state: anom4 }
  productEntity: ScramImplanter
  cost:
    Telecrystal: 20 # goob - it's a gamble that may kill you easily but can also save an agent. and that's why the 20 TC Balance tier makes sense.
  categories:
    - UplinkImplants
  saleLimit: 1 # WD EDIT

- type: listing
  id: UplinkDnaScramblerImplant
  name: uplink-dna-scrambler-implanter-name
  description: uplink-dna-scrambler-implanter-desc
  icon: { sprite: /Textures/Mobs/Species/Human/parts.rsi, state: full }
  productEntity: DnaScramblerImplanter
  cost:
    Telecrystal: 25 # goob
  categories:
    - UplinkImplants
  saleLimit: 1 # WD EDIT

- type: listing
  id: UplinkEmpImplanter
  name: uplink-emp-implanter-name
  description: uplink-emp-implanter-desc
  icon: { sprite: /Textures/Objects/Magic/magicactions.rsi, state: shield }
  productEntity: EmpImplanter
  cost:
    Telecrystal: 10 # goob
  categories:
    - UplinkImplants
  saleLimit: 1 # WD EDIT

- type: listing
  id: UplinkMicroBombImplanter
  name: uplink-micro-bomb-implanter-name
  description: uplink-micro-bomb-implanter-desc
  icon: { sprite: /Textures/Actions/Implants/implants.rsi, state: explosive }
  productEntity: MicroBombImplanter
  cost:
    Telecrystal: 10 # goob
  categories:
  - UplinkImplants
  conditions:
  - !type:StoreWhitelistCondition
    whitelist:
      tags:
      - NukeOpsUplink
  - !type:BuyerWhitelistCondition
    blacklist:
      components:
      - SurplusBundle
  saleLimit: 1 # WD EDIT

- type: listing
  id: UplinkMacroBombImplanter
  name: uplink-macro-bomb-implanter-name
  description: uplink-macro-bomb-implanter-desc
  icon: { sprite: /Textures/Actions/Implants/implants.rsi, state: explosive }
  productEntity: MacroBombImplanter
  cost:
    Telecrystal: 65 # goob
  categories:
    - UplinkImplants
  conditions:
    - !type:StoreWhitelistCondition
      whitelist:
        tags:
          - NukeOpsUplink
    - !type:BuyerWhitelistCondition
      blacklist:
        components:
          - SurplusBundle
  saleLimit: 1 # WD EDIT

- type: listing
  id: UplinkDeathAcidifierImplanter
  name: uplink-death-acidifier-implant-name
  description: uplink-death-acidifier-implant-desc
  icon: { sprite: /Textures/Objects/Magic/magicactions.rsi, state: gib }
  productEntity: DeathAcidifierImplanter
  cost:
    Telecrystal: 20 # goob
  categories:
    - UplinkImplants
  conditions:
    - !type:StoreWhitelistCondition
      whitelist:
        tags:
          - NukeOpsUplink
  saleLimit: 1 # WD EDIT

- type: listing
  id: UplinkUplinkImplanter # uplink uplink real
  name: uplink-uplink-implanter-name
  description: uplink-uplink-implanter-desc
  icon: { sprite: /Textures/Objects/Devices/communication.rsi, state: radio }
  productEntity: UplinkImplanter
  cost:
    Telecrystal: 10 # goob
  categories:
  - UplinkImplants
  conditions:
    - !type:StoreWhitelistCondition
      blacklist:
        tags:
          - NukeOpsUplink
  saleLimit: 1 # WD EDIT

- type: listing
  id: UplinkDeathRattle
  name: uplink-deathrattle-implant-name
  description: uplink-deathrattle-implant-desc
  productEntity: BoxDeathRattleImplants
  cost:
    Telecrystal: 20 # goob
  categories:
  - UplinkImplants
  conditions:
    - !type:StoreWhitelistCondition
      whitelist:
        tags:
          - NukeOpsUplink
    - !type:BuyerWhitelistCondition
      blacklist:
        components:
          - SurplusBundle
  saleLimit: 1 # WD EDIT

# Wearables

- type: listing
  id: UplinkJetpack
  name: uplink-black-jetpack-name
  description: uplink-black-jetpack-desc
  productEntity: JetpackBlackFilled
  cost:
    Telecrystal: 10 # goob
  categories:
  - UplinkWearables
  saleLimit: 1 # WD EDIT

- type: listing
  id: UplinkVoiceMask
  name: uplink-voice-mask-name
  description: uplink-voice-mask-desc
  productEntity: ClothingMaskGasVoiceChameleon
  cost:
    Telecrystal: 10 # goob
  categories:
  - UplinkWearables
  saleLimit: 1 # WD EDIT

- type: listing
  id: UplinkHolster
  name: uplink-holster-name
  description: uplink-holster-desc
  productEntity: ClothingBeltSyndieHolster
  cost:
    Telecrystal: 2 # goob - Pointless and valid.
  categories:
  - UplinkWearables
  saleLimit: 1 # WD EDIT

- type: listing
  id: UplinkChestRig
  name: uplink-chest-rig-name
  description: uplink-chest-rig-desc
  productEntity: ClothingBeltMilitaryWebbing
  cost:
    Telecrystal: 4 # goob
  categories:
  - UplinkWearables
  saleLimit: 1 # WD EDIT

- type: listing
  id: UplinkChameleon
  name: uplink-chameleon-name
  description: uplink-chameleon-desc
  productEntity: ClothingBackpackChameleonFill
  icon: { sprite: /Textures/Clothing/Uniforms/Jumpsuit/rainbow.rsi, state: icon }
  cost:
    Telecrystal: 20 # goob
  categories:
    - UplinkWearables
  saleLimit: 1 # WD EDIT

- type: listing
  id: UplinkClothingNoSlipsShoes
  name: uplink-clothing-no-slips-shoes-name
  description: uplink-clothing-no-slips-shoes-desc
  productEntity: ClothingShoesChameleonNoSlips
  cost:
    Telecrystal: 10 # goob
  categories:
  - UplinkWearables
  saleLimit: 1 # WD EDIT

- type: listing
  id: UplinkgClothingThievingGloves
  name: uplink-clothing-thieving-gloves-name
  description: uplink-clothing-thieving-gloves-desc
  productEntity: ThievingGloves
  cost:
    Telecrystal: 20 # goob
  categories:
  - UplinkWearables
  saleLimit: 1 # WD EDIT

- type: listing
  id: UplinkClothingOuterVestWeb
  name: uplink-clothing-outer-vest-web-name
  description: uplink-clothing-outer-vest-web-desc
  productEntity: ClothingOuterVestWeb
  cost:
    Telecrystal: 20 # goob - Locks out some stronger items. Also 20 TC Tier makes more sense.
  categories:
  - UplinkWearables
  saleLimit: 1 # WD EDIT

- type: listing
  id: UplinkClothingShoesBootsMagSyndie
  name: uplink-clothing-shoes-boots-mag-syndie-name
  description: uplink-clothing-shoes-boots-mag-syndie-desc
  productEntity: ClothingShoesBootsMagSyndie
  cost:
    Telecrystal: 20 # goob
  categories:
  - UplinkWearables
  saleLimit: 1 # WD EDIT

- type: listing
  id: UplinkEVASyndie
  name: uplink-eva-syndie-name
  description: uplink-eva-syndie-desc
  icon: { sprite: /Textures/Clothing/OuterClothing/Suits/eva_syndicate.rsi, state: icon }
  productEntity: ClothingBackpackDuffelSyndicateEVABundle
  cost:
    Telecrystal: 20 # goob - Meh protection no slowdown. Can definitely take a hit or two extra however.
  categories:
  - UplinkWearables
  saleLimit: 1 # WD EDIT

- type: listing
  id: UplinkHardsuitCarp
  name: uplink-hardsuit-carp-name
  description: uplink-hardsuit-carp-desc
  icon: { sprite: /Textures/Clothing/OuterClothing/Suits/carpsuit.rsi, state: icon }
  productEntity: ClothingOuterHardsuitCarp
  cost:
    Telecrystal: 20 # goob
  categories:
  - UplinkWearables
  saleLimit: 1 # WD EDIT

- type: listing
  id: UplinkHardsuitSyndie
  name: uplink-hardsuit-syndie-name
  description: uplink-hardsuit-syndie-desc
  icon: { sprite: /Textures/Clothing/OuterClothing/Hardsuits/syndicate.rsi, state: icon }
  productEntity: ClothingBackpackDuffelSyndicateHardsuitBundle
  cost:
    Telecrystal: 50 # goob
  categories:
  - UplinkWearables
  saleLimit: 1 # WD EDIT

- type: listing
  id: UplinkClothingOuterArmorRaid
  name: uplink-syndie-raid-name
  description: uplink-syndie-raid-desc
  icon: { sprite: /Textures/Clothing/OuterClothing/Armor/syndie-raid.rsi, state: icon }
  productEntity: ClothingBackpackDuffelSyndicateRaidBundle
  cost:
    Telecrystal: 50 # goob
  categories:
  - UplinkWearables
  conditions:
  - !type:StoreWhitelistCondition
    whitelist:
      tags:
      - NukeOpsUplink
  saleLimit: 1 # WD EDIT

- type: listing
  id: UplinkHardsuitSyndieElite
  name: uplink-hardsuit-syndieelite-name
  description: uplink-hardsuit-syndieelite-desc
  icon: { sprite: /Textures/Clothing/OuterClothing/Hardsuits/syndieelite.rsi, state: icon }
  productEntity: ClothingBackpackDuffelSyndicateEliteHardsuitBundle
  cost:
    Telecrystal: 75 # goob
  categories:
  - UplinkWearables
  saleLimit: 1 # WD EDIT

- type: listing
  id: UplinkClothingOuterHardsuitJuggernaut
  name: uplink-clothing-outer-hardsuit-juggernaut-name
  description: uplink-clothing-outer-hardsuit-juggernaut-desc
  icon: { sprite: /Textures/Clothing/OuterClothing/Hardsuits/cybersun.rsi, state: icon } # goobstation - duke nukies
  productEntity: CrateCybersunJuggernautBundle
  cost:
    Telecrystal: 75 # goob
  categories:
  - UplinkWearables
  saleLimit: 1 # WD EDIT

- type: listing
  id: UplinkClothingEyesHudSyndicate
  name: uplink-clothing-eyes-hud-syndicate-name
  description: uplink-clothing-eyes-hud-syndicate-desc
  productEntity: ClothingEyesHudSyndicate
  cost:
    Telecrystal: 10 # goob
  categories:
    - UplinkWearables
  conditions:
    - !type:StoreWhitelistCondition
      whitelist:
        tags:
          - NukeOpsUplink
  saleLimit: 1 # WD EDIT

- type: listing
  id: UplinkClothingConductingGloves
  name: uplink-clothing-conducting-gloves-name
  description: uplink-clothing-conducting-gloves-desc
  productEntity: ClothingHandsGlovesConducting
  cost:
    Telecrystal: 10 # goob
  categories:
  - UplinkWearables
  saleLimit: 1 # WD EDIT

- type: listing
  id: UplinkBackpackSyndicate
  name: uplink-backpack-syndicate-name
  description: uplink-backpack-syndicate-desc
  productEntity: ClothingBackpackSyndicate
  cost:
    Telecrystal: 4 # goob - Pointless valid item.
  categories:
    - UplinkWearables
  saleLimit: 1 # WD EDIT

 # Pointless

- type: listing
  id: UplinkBarberScissors
  name: uplink-barber-scissors-name
  description: uplink-barber-scissors-desc
  productEntity: BarberScissors
  cost:
    Telecrystal: 2 # goob - Meh, can be useful in preventing metagamers, but pretty pointless.
  categories:
  - UplinkPointless

- type: listing
  id: UplinkSnackBox
  name: uplink-snack-box-name
  description: uplink-snack-box-desc
  productEntity: HappyHonkNukieSnacks
  cost:
    Telecrystal: 5 # goob
  categories:
  - UplinkPointless

- type: listing
  id: UplinkRevolverCapGun
  name: uplink-revolver-cap-gun-name
  description: uplink-revolver-cap-gun-desc
  productEntity: RevolverCapGun
  cost:
    Telecrystal: 4 # goob - Funny, but not 20 TC Funny.
  categories:
  - UplinkPointless

- type: listing
  id: UplinkSyndicateStamp
  name: uplink-syndicate-stamp-name
  description: uplink-syndicate-stamp-desc
  productEntity: RubberStampSyndicate
  cost:
    Telecrystal: 8 # goob - Has some gimmicky use, can't be 5 TC. Not on 10 TC level so it takes 8 TC.
  categories:
  - UplinkPointless
  saleLimit: 1 # WD EDIT

- type: listing
  id: UplinkCatEars
  name: uplink-cat-ears-name
  description: uplink-cat-ears-desc
  productEntity: ClothingHeadHatCatEars
  cost:
    Telecrystal: 130 # goob
  categories:
  - UplinkPointless
  saleLimit: 1 # WD EDIT

- type: listing
  id: UplinkOutlawHat
  name: uplink-outlaw-hat-name
  description: uplink-outlaw-hat-desc
  productEntity: ClothingHeadHatOutlawHat
  cost:
    Telecrystal: 2 # goob - Yeehaw! less than 5 TC for both to get a set.
  categories:
  - UplinkPointless

- type: listing
  id: UplinkOutlawGlasses
  name: uplink-outlaw-glasses-name
  description: uplink-outlaw-glasses-desc
  productEntity: ClothingEyesGlassesOutlawGlasses
  cost:
    Telecrystal: 2 # goob - Who am i??? less than 5 TC for both to get a set.
  categories:
  - UplinkPointless

- type: listing
  id: UplinkCostumePyjama
  name: uplink-costume-pyjama-name
  description: uplink-costume-pyjama-desc
  productEntity: ClothingBackpackDuffelSyndicatePyjamaBundle
  cost:
    Telecrystal: 8 # goob - Funny but blatantly not worth more
  categories:
  - UplinkPointless

- type: listing
  id: UplinkCostumeClown
  name: uplink-costume-clown-name
  description: uplink-costume-clown-desc
  productEntity: ClothingBackpackDuffelSyndicateCostumeClown
  cost:
    Telecrystal: 10 # goob
  categories:
  - UplinkPointless
  saleLimit: 1 # WD EDIT

- type: listing
  id: UplinkCarpSuitBundle
  name: uplink-carp-suit-bundle-name
  description: uplink-carp-suit-bundle-desc
  productEntity: ClothingBackpackDuffelSyndicateCarpSuit
  cost:
    Telecrystal: 15 # goob
  categories:
  - UplinkPointless

- type: listing
  id: UplinkOperativeSuit
  name: uplink-operative-suit-name
  description: uplink-operative-suit-desc
  productEntity: ClothingUniformJumpsuitOperative
  cost:
    Telecrystal: 2 # goob
  categories:
  - UplinkPointless

- type: listing
  id: UplinkOperativeSkirt
  name: uplink-operative-skirt-name
  description: uplink-operative-skirt-desc
  productEntity: ClothingUniformJumpskirtOperative
  cost:
    Telecrystal: 2 # goob
  categories:
  - UplinkPointless

- type: listing
  id: UplinkBalloon
  name: uplink-balloon-name
  description: uplink-balloon-desc
  productEntity: BalloonSyn
  cost:
    Telecrystal: 100 # goob
  categories:
  - UplinkPointless
  saleLimit: 1 # WD EDIT

- type: listing
  id: UplinkScarfSyndieRed
  name: uplink-scarf-syndie-red-name
  description: uplink-scarf-syndie-red-desc
  productEntity: ClothingNeckScarfStripedSyndieRed
  cost:
    Telecrystal: 2 # goob
  categories:
  - UplinkPointless

- type: listing
  id: UplinkScarfSyndieGreen
  name: uplink-scarf-syndie-green-name
  description: uplink-scarf-syndie-green-desc
  productEntity: ClothingNeckScarfStripedSyndieGreen
  cost:
    Telecrystal: 2 # goob
  categories:
    - UplinkPointless

- type: listing
  id: UplinkSyndicateBusinessCard
  name: uplink-business-card-name
  description: uplink-business-card-desc
  productEntity: SyndicateBusinessCard
  categories:
    - UplinkPointless
  conditions:
  - !type:ListingLimitedStockCondition
    stock: 3

# Job Specific

- type: listing
  id: uplinkGatfruitSeeds
  name: uplink-gatfruit-seeds-name
  description: uplink-gatfruit-seeds-desc
  productEntity: GatfruitSeeds
  cost:
    Telecrystal: 30 # goob
  categories:
  - UplinkJob
  conditions:
  - !type:BuyerJobCondition
    whitelist:
    - Botanist
  saleLimit: 1 # WD EDIT

- type: listing
  id: uplinkRiggedBoxingGlovesPassenger # Remove when contractor baton gets added- and yes, i'm working on that - Goobstation, Fenn :3
  name: uplink-rigged-boxing-gloves-name
  description: uplink-rigged-boxing-gloves-desc
  productEntity: ClothingHandsGlovesBoxingRigged
  cost:
    Telecrystal: 30 # goob
  categories:
    - UplinkJob
  conditions:
    - !type:BuyerJobCondition
      whitelist:
        - Passenger
  saleLimit: 1 # WD EDIT

- type: listing
  id: uplinkRiggedBoxingGlovesBoxer
  name: uplink-rigged-boxing-gloves-name
  description: uplink-rigged-boxing-gloves-desc
  productEntity: ClothingHandsGlovesBoxingRigged
  cost:
    Telecrystal: 20 # goob
  categories:
    - UplinkJob
  conditions:
    - !type:BuyerJobCondition
      whitelist:
        - Boxer
  saleLimit: 1 # WD EDIT

- type: listing
  id: uplinkNecronomicon
  name: uplink-necronomicon-name
  description: uplink-necronomicon-desc
  productEntity: BibleNecronomicon
  cost:
    Telecrystal: 20 # goob
  categories:
  - UplinkJob
  conditions:
  - !type:BuyerJobCondition
    whitelist:
    - Chaplain
  - !type:BuyerWhitelistCondition
    blacklist:
      components:
      - SurplusBundle
  saleLimit: 1 # WD EDIT

- type: listing
  id: uplinkHolyHandGrenade
  name: uplink-holy-hand-grenade-name
  description: uplink-holy-hand-grenade-desc
  productEntity: HolyHandGrenade
  cost:
    Telecrystal: 100 # goob
  categories:
  - UplinkJob
  conditions:
  - !type:BuyerJobCondition
    whitelist:
    - Chaplain
  saleLimit: 1 # WD EDIT

- type: listing
  id: uplinkRevolverCapGunFake
  name: uplink-revolver-cap-gun-fake-name
  description: uplink-revolver-cap-gun-fake-desc
  productEntity: RevolverCapGunFake
  cost:
    Telecrystal: 28 # goob
  categories:
  - UplinkJob
  conditions:
  - !type:BuyerJobCondition
    whitelist:
    - Mime
    - Clown
  saleLimit: 1 # WD EDIT

- type: listing
  id: uplinkBananaPeelExplosive
  name: uplink-banana-peel-explosive-name
  description: uplink-banana-peel-explosive-desc
  icon: { sprite: Objects/Specific/Hydroponics/banana.rsi, state: peel }
  productEntity: TrashBananaPeelExplosiveUnarmed
  cost:
    Telecrystal: 8 # goob
  categories:
  - UplinkJob
  conditions:
  - !type:BuyerJobCondition
    whitelist:
    - Clown
  saleLimit: 1 # WD EDIT

- type: listing
  id: UplinkClusterBananaPeel
  name: uplink-cluster-banana-peel-name
  description: uplink-cluster-banana-peel-desc
  productEntity: ClusterBananaPeel
  cost:
    Telecrystal: 24 # goob
  categories:
  - UplinkJob
  conditions:
  - !type:BuyerJobCondition
    whitelist:
    - Clown
  saleLimit: 1 # WD EDIT

- type: listing
  id: UplinkHoloclownKit
  name: uplink-holoclown-kit-name
  description: uplink-holoclown-kit-desc
  icon: { sprite: /Textures/Objects/Fun/figurines.rsi, state: holoclown }
  productEntity: BoxHoloclown
  cost:
    Telecrystal: 60 # goob
  categories:
  - UplinkJob
  conditions:
  - !type:BuyerJobCondition
    whitelist:
    - Clown
  saleLimit: 1 # WD EDIT

- type: listing
  id: uplinkHotPotato
  name: uplink-hot-potato-name
  description: uplink-hot-potato-desc
  productEntity: HotPotato
  cost:
    Telecrystal: 20 # goob
  categories:
  - UplinkJob
  conditions:
  - !type:BuyerJobCondition
    whitelist:
    - Chef
    - Botanist
    - Clown
    - Mime
  saleLimit: 1 # WD EDIT

- type: listing
  id: UplinkChimpUpgradeKit
  name: uplink-chimp-upgrade-kit-name
  description: uplink-chimp-upgrade-kit-desc
  productEntity: WeaponPistolCHIMPUpgradeKit
  cost:
    Telecrystal: 10 # goob - Weak but very cheap
  categories:
  - UplinkJob
  conditions:
    - !type:BuyerDepartmentCondition
      whitelist:
      - Science
  saleLimit: 1 # WD EDIT

- type: listing
  id: uplinkProximityMine
  name: uplink-proximity-mine-name
  description: uplink-proximity-mine-desc
  productEntity: WetFloorSignMineExplosive
  cost:
    Telecrystal: 16 # goob - was 20, with my buff made it 25 to be closer to minibomb -panzer well no one uses it! 16 TC better.
  categories:
  - UplinkJob
  conditions:
  - !type:BuyerJobCondition
    whitelist:
    - Janitor
  - !type:BuyerWhitelistCondition
    blacklist:
      components:
      - SurplusBundle
  saleLimit: 1 # WD EDIT

- type: listing
  id: UplinkSyndicateSpongeBox
  name: uplink-syndicate-sponge-box-name
  description: uplink-syndicate-sponge-box-desc
  icon: { sprite:  Objects/Misc/monkeycube.rsi, state: box}
  productEntity: SyndicateSpongeBox
  cost:
    Telecrystal: 35 # goob
  categories:
  - UplinkJob
  conditions:
  - !type:BuyerJobCondition # We can't use BuyerDepartmentCondition here since Zookeeper and Chef can also get this
    whitelist:
    - Zookeeper
    - Scientist
    - ResearchDirector
    - Chef
  saleLimit: 1 # WD EDIT

- type: listing
  id: UplinkCaneBlade
  name: uplink-cane-blade-name
  description: uplink-cane-blade-desc
  icon: { sprite:  Objects/Weapons/Melee/cane.rsi, state: cane}
  productEntity: CaneSheathFilled
  cost:
    Telecrystal: 40 # E-sword sidegrade - goob
  categories:
  - UplinkJob
  conditions:
  - !type:BuyerJobCondition
    whitelist:
    - Librarian
  #- !type:BuyerWhitelistCondition
  #  blacklist:
  #    components:
  #    - SurplusBundle
  saleLimit: 1 # WD EDIT

- type: listing
  id: UplinkCombatBakery
  name: uplink-combat-bakery-name
  description: uplink-combat-bakery-desc
  icon: { sprite:  Objects/Consumable/Food/Baked/bread.rsi, state: baguette}
  productEntity: CombatBakeryKit
  cost:
    Telecrystal: 30 # goob
  categories:
  - UplinkJob
  conditions:
  - !type:BuyerJobCondition
    whitelist:
    - Chef
    - Mime
  saleLimit: 1 # WD EDIT

- type: listing
  id: uplinkBeeNades    #goob - bee update
  name: uplink-beenades-name
  description: uplink-beenades-desc
  productEntity: BeeGrenade
  cost:
    Telecrystal: 16
  categories:
  - UplinkJob
  conditions:
  - !type:BuyerJobCondition
    whitelist:
    - Botanist
    - Zookeeper<|MERGE_RESOLUTION|>--- conflicted
+++ resolved
@@ -625,16 +625,8 @@
   name: uplink-meds-bundle-name
   description: uplink-meds-bundle-desc
   productEntity: ClothingBackpackDuffelSyndicateMedicalBundleFilled
-<<<<<<< HEAD
   cost:
     Telecrystal: 100 # goob
-=======
-  discountCategory: rareDiscounts
-  discountDownTo:
-    Telecrystal: 16
-  cost:
-    Telecrystal: 24
->>>>>>> 530a741b
   categories:
   - UplinkChemicals
   conditions:

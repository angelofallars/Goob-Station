# TODO: make more categories
# Guns

- type: listing
  id: UplinkPistolViper
  name: uplink-pistol-viper-name
  description: uplink-pistol-viper-desc
  productEntity: WeaponPistolViper
  cost:
    Telecrystal: 14 # goob - this +1 mag = 20 TC
  categories:
  - UplinkWeaponry
  saleLimit: 1 # WD EDIT

- type: listing
  id: UplinkRevolverPython
  name: uplink-revolver-python-name
  description: uplink-revolver-python-desc
  productEntity: WeaponRevolverPythonAP
  cost:
    Telecrystal: 24 # goob - Originally was 65 TC but was not used due to high cost. and the same happened at 40 TC. +2 mags = 40 TC.
  categories:
  - UplinkWeaponry
  saleLimit: 1 # WD EDIT

# Inbuilt suppressor so it's sneaky + more expensive.
- type: listing
  id: UplinkPistolCobra
  name: uplink-pistol-cobra-name
  description: uplink-pistol-cobra-desc
  productEntity: WeaponPistolCobra
  cost:
    Telecrystal: 17 # goob - this +1 mag = 25 TC
  categories:
  - UplinkWeaponry
  saleLimit: 1 # WD EDIT

# Poor accuracy, slow to fire, cheap option
- type: listing
  id: UplinkRifleMosin
  name: uplink-rifle-mosin-name
  description: uplink-rifle-mosin-desc
  productEntity: WeaponSniperMosin
  cost:
    Telecrystal: 4 # goob
  categories:
  - UplinkWeaponry

- type: listing
  id: UplinkEsword
  name: uplink-esword-name
  description: uplink-esword-desc
  icon: { sprite: /Textures/Objects/Weapons/Melee/e_sword.rsi, state: icon }
  productEntity: EnergySword
  cost:
    Telecrystal: 40 # goob
  categories:
  - UplinkWeaponry
  saleLimit: 1 # WD EDIT

- type: listing
  id: UplinkEnergyDagger
  name: uplink-edagger-name
  description: uplink-edagger-desc
  icon: { sprite: /Textures/Objects/Weapons/Melee/e_dagger.rsi, state: icon }
  productEntity: EnergyDaggerBox
  cost:
    Telecrystal: 10 # goob
  categories:
  - UplinkWeaponry
  saleLimit: 1 # WD EDIT

- type: listing
  id: UplinkThrowingKnivesKit
  name: uplink-knives-kit-name
  description: uplink-knives-kit-desc
  icon: { sprite: /Textures/Objects/Storage/boxicons.rsi, state: throwing_knives }
  productEntity: ThrowingKnivesKit
  cost:
    Telecrystal: 20 # goob - Pretty weak, but resusable ranged crit potential shouldn't be less.
  categories:
    - UplinkWeaponry
  saleLimit: 1 # WD EDIT

- type: listing
  id: UplinkGlovesNorthStar
  name: uplink-gloves-north-star-name
  description: uplink-gloves-north-star-desc
  productEntity: ClothingHandsGlovesNorthStar
  cost:
    Telecrystal: 40 # goob
  categories:
  - UplinkWeaponry
  saleLimit: 1 # WD EDIT

- type: listing
  id: UplinkDisposableTurret
  name: uplink-disposable-turret-name
  description: uplink-disposable-turret-desc
  productEntity: ToolboxElectricalTurretFilled
  cost:
    Telecrystal: 30 # goob
  categories:
  - UplinkWeaponry
  conditions:
    - !type:StoreWhitelistCondition
      blacklist:
        tags:
          - NukeOpsUplink
  saleLimit: 1 # WD EDIT

- type: listing
  id: UplinkEshield
  name: uplink-eshield-name
  description: uplink-eshield-desc
  icon: { sprite: /Textures/Objects/Weapons/Melee/e_shield.rsi, state: eshield-on }
  productEntity: EnergyShield
  cost:
    Telecrystal: 40 # goob
  categories:
  - UplinkWeaponry
  conditions:
  - !type:StoreWhitelistCondition
    whitelist:
      tags:
      - NukeOpsUplink
  saleLimit: 1 # WD EDIT

- type: listing
  id: UplinkSniperBundle
  name: uplink-sniper-bundle-name
  description: uplink-sniper-bundle-desc
  icon: { sprite: /Textures/Objects/Weapons/Guns/Snipers/heavy_sniper.rsi, state: base }
  productEntity: BriefcaseSyndieSniperBundleFilled
  cost:
    Telecrystal: 80 # goob - increase price by a lot when the thing has a scope
  categories:
  - UplinkWeaponry
  saleLimit: 1 # WD EDIT

- type: listing
  id: UplinkC20RBundle
  name: uplink-c20r-bundle-name
  description: uplink-c20r-bundle-desc
  icon: { sprite: /Textures/Objects/Weapons/Guns/SMGs/c20r.rsi, state: icon }
  productEntity: ClothingBackpackDuffelSyndicateFilledSMG
  cost:
    Telecrystal: 85 # goob
  categories:
  - UplinkWeaponry
  saleLimit: 1 # WD EDIT

- type: listing
  id: UplinkBulldogBundle
  name: uplink-buldog-bundle-name
  description: uplink-buldog-bundle-desc
  icon: { sprite: /Textures/Objects/Weapons/Guns/Shotguns/bulldog.rsi, state: icon }
  productEntity: ClothingBackpackDuffelSyndicateFilledShotgun
  cost:
    Telecrystal: 100 # goob
  categories:
  - UplinkWeaponry
  saleLimit: 1 # WD EDIT

- type: listing
  id: UplinkGrenadeLauncherBundle
  name: uplink-grenade-launcher-bundle-name
  description: uplink-grenade-launcher-bundle-desc
  icon: { sprite: /Textures/Objects/Weapons/Guns/Launchers/china_lake.rsi, state: icon }
  productEntity: ClothingBackpackDuffelSyndicateFilledGrenadeLauncher
  cost:
    Telecrystal: 150 # goob
  categories:
  - UplinkWeaponry
  saleLimit: 1 # WD EDIT

- type: listing
  id: UplinkL6SawBundle
  name: uplink-l6-saw-bundle-name
  description: uplink-l6-saw-bundle-desc
  icon: { sprite: /Textures/Objects/Weapons/Guns/LMGs/l6.rsi, state: icon }
  productEntity: ClothingBackpackDuffelSyndicateFilledLMG
  cost:
    Telecrystal: 150 # goob
  categories:
  - UplinkWeaponry
  saleLimit: 1 # WD EDIT

# Explosives

- type: listing
  id: UplinkExplosiveGrenade
  name: uplink-explosive-grenade-name
  description: uplink-explosive-grenade-desc
  productEntity: ExGrenade
  cost:
    Telecrystal: 12 # goob - Better than C4 combat wise, less utility elsewhere. Don't want crazy spam on ops however.
  categories:
  - UplinkExplosives
  saleLimit: 1 # WD EDIT

- type: listing
  id: UplinkExplosiveGrenadeFlash
  name: uplink-flash-grenade-name
  description: uplink-flash-grenade-desc
  productEntity: GrenadeFlashBang
  cost:
    Telecrystal: 4 # goob - grenade balancing applies
  categories:
  - UplinkExplosives
  saleLimit: 1 # WD EDIT

- type: listing
  id: UplinkSmokeGrenade
  name: uplink-smoke-grenade-name
  description: uplink-smoke-grenade-desc
  productEntity: SmokeGrenade
  cost:
    Telecrystal: 4 # goob - grenade balancing applies
  categories:
  - UplinkExplosives
  saleLimit: 1 # WD EDIT

- type: listing
  id: UplinkSyndieMiniBomb
  name: uplink-mini-bomb-name
  description: uplink-mini-bomb-desc
  productEntity: SyndieMiniBomb
  cost:
    Telecrystal: 32 # goob
  categories:
    - UplinkExplosives
  saleLimit: 1 # WD EDIT

- type: listing
  id: UplinkSupermatterGrenade
  name: uplink-supermatter-grenade-name
  description: uplink-supermatter-grenade-desc
  productEntity: SupermatterGrenade
  cost:
    Telecrystal: 28 # goob
  categories:
    - UplinkExplosives
  saleLimit: 1 # WD EDIT

- type: listing
  id: UplinkWhiteholeGrenade
  name: uplink-whitehole-grenade-name
  description: uplink-whitehole-grenade-desc
  productEntity: WhiteholeGrenade
  cost:
    Telecrystal: 8 # goob - it's an emergency escape tool and distraction, not a real nade.
  categories:
    - UplinkExplosives
  saleLimit: 1 # WD EDIT

- type: listing
  id: UplinkGrenadePenguin
  name: uplink-penguin-grenade-name
  description: uplink-penguin-grenade-desc
  productEntity: MobGrenadePenguin
  cost:
    Telecrystal: 25 # goob
  categories:
    - UplinkExplosives
  conditions:
  - !type:BuyerWhitelistCondition
    blacklist:
      components:
      - SurplusBundle
  saleLimit: 1 # WD EDIT

- type: listing
  id: UplinkC4
  name: uplink-c4-name
  description: uplink-c4-desc
  productEntity: C4
  cost:
    Telecrystal: 8 # goob - We have a ten tens or 100 TC system, lets use the bastard. Better than 13's yet 10 TC's a pretty crappy price.
  categories:
  - UplinkExplosives
  saleLimit: 1 # WD EDIT

- type: listing
  id: UplinkGrenadierRig
  name: uplink-grenadier-rig-name
  description: uplink-grenadier-rig-desc
  productEntity: ClothingBeltMilitaryWebbingGrenadeFilled
  cost:
    Telecrystal: 50 # goob
  categories:
  - UplinkExplosives
  conditions:
  - !type:StoreWhitelistCondition
    whitelist:
      tags:
      - NukeOpsUplink
  saleLimit: 1 # WD EDIT

- type: listing
  id: UplinkC4Bundle
  name: uplink-c4-bundle-name
  description: uplink-c4-bundle-desc
  productEntity: ClothingBackpackDuffelSyndicateC4tBundle
  cost:
    Telecrystal: 60 # goob - you're buying bulk so its a 25% discount
  categories:
  - UplinkExplosives
  saleLimit: 1 # WD EDIT

- type: listing
  id: UplinkEmpGrenade
  name: uplink-emp-grenade-name
  description: uplink-emp-grenade-desc
  productEntity: EmpGrenade
  cost:
    Telecrystal: 8 # goob - Pretty decent, but underused for a reason at 10 TC.
  categories:
  - UplinkExplosives
  saleLimit: 1 # WD EDIT

- type: listing
  id: UplinkExplodingPen
  name: uplink-exploding-pen-name
  description: uplink-exploding-pen-desc
  icon: { sprite: /Textures/Objects/Misc/pens.rsi, state: pen }
  productEntity: PenExplodingBox
  cost:
    Telecrystal: 16 # goob
  categories:
  - UplinkExplosives
  saleLimit: 1 # WD EDIT

- type: listing
  id: UplinkSyndicateBomb
  name: uplink-exploding-syndicate-bomb-name
  description: uplink-exploding-syndicate-bomb-desc
  productEntity: SyndicateBomb
  cost:
    Telecrystal: 55 # goob
  categories:
    - UplinkExplosives
  restockTime: 1800
  conditions:
  - !type:StoreWhitelistCondition
    blacklist:
      tags:
      - NukeOpsUplink

- type: listing
  id: UplinkSyndicateBombNukie
  name: uplink-exploding-syndicate-bomb-name
  description: uplink-exploding-syndicate-bomb-desc
  productEntity: SyndicateBomb
  cost:
    Telecrystal: 55 # goob
  categories:
    - UplinkExplosives
  conditions:
  - !type:StoreWhitelistCondition
    whitelist:
      tags:
      - NukeOpsUplink

- type: listing
  id: UplinkClusterGrenade
  name: uplink-cluster-grenade-name
  description: uplink-cluster-grenade-desc
  productEntity: ClusterGrenade
  cost:
    Telecrystal: 28 # goob - Best grenade in the game currently, but very hard to predict how it explodes.
  categories:
  - UplinkExplosives
  saleLimit: 1 # WD EDIT

- type: listing
  id: UplinkGrenadeShrapnel
  name: uplink-shrapnel-grenade-name
  description: uplink-shrapnel-grenade-desc
  productEntity: GrenadeShrapnel
  cost:
    Telecrystal: 16 # goob - Better than the normal nade, but not by much.
  categories:
  - UplinkExplosives
  saleLimit: 1 # WD EDIT

- type: listing
  id: UplinkGrenadeIncendiary
  name: uplink-incendiary-grenade-name
  description: uplink-incendiary-grenade-desc
  productEntity: GrenadeIncendiary
  cost:
    Telecrystal: 20 # goob - Better than the shrapnel nade by far.
  categories:
  - UplinkExplosives
  saleLimit: 1 # WD EDIT

- type: listing
  id: UplinkEmpKit
  name: uplink-emp-kit-name
  description: uplink-emp-kit-desc
  productEntity: ElectricalDisruptionKit
  cost:
    Telecrystal: 20 # goob
  categories:
    - UplinkExplosives
  saleLimit: 1 # WD EDIT

# Ammo

- type: listing
  id: UplinkPistol9mmMagazine
  name: uplink-pistol-magazine-name
  description: uplink-pistol-magazine-desc
  icon: { sprite: /Textures/Objects/Weapons/Guns/Ammunition/Magazine/Pistol/pistol_mag.rsi, state: red-icon }
  productEntity: MagazinePistol
  cost:
    Telecrystal: 6 # goob - Harder to spam mags, not that people really viper spam and they have more space.
  categories:
  - UplinkAmmo

# For the C20R
- type: listing
  id: UplinkMagazinePistolSubMachineGun
  name: uplink-pistol-magazine-c20r-name
  description: uplink-pistol-magazine-c20r-desc
  icon: { sprite: /Textures/Objects/Weapons/Guns/Ammunition/Magazine/Pistol/smg_mag.rsi, state: red-icon }
  productEntity: MagazinePistolSubMachineGun
  cost:
    Telecrystal: 15 # goob - Bundle + Mag = 100 TC
  categories:
  - UplinkAmmo

# For the Cobra
- type: listing
  id: UplinkMagazinePistolCaselessRifle
  name: uplink-pistol-magazine-caseless-name
  description: uplink-pistol-magazine-caseless-desc
  icon: { sprite: /Textures/Objects/Weapons/Guns/Ammunition/Magazine/CaselessRifle/caseless_pistol_mag.rsi, state: red-icon }
  productEntity: MagazinePistolCaselessRifle
  cost:
    Telecrystal: 8 # goob - People actually spam these more than other ammo types
  categories:
  - UplinkAmmo

# For the Python
- type: listing
  id: UplinkSpeedLoaderMagnumAP
  name: uplink-speedloader-magnum-name
  description: uplink-speedloader-magnu-desc
  icon: { sprite: /Textures/Objects/Weapons/Guns/Ammunition/SpeedLoaders/Magnum/magnum_speed_loader.rsi, state: icon }
  productEntity: SpeedLoaderMagnumAP
  cost:
    Telecrystal: 8 # goob - AP, improved level
  categories:
  - UplinkAmmo

# For the mosin
- type: listing
  id: UplinkMosinAmmo
  name: uplink-mosin-ammo-name
  description: uplink-mosin-ammo-desc
  productEntity: MagazineBoxLightRifle
  cost:
    Telecrystal: 4 # goob
  categories:
  - UplinkAmmo

# for the hristov
- type: listing
  id: UplinkHristovAmmo
  name: uplink-sniper-ammo-name
  description: uplink-sniper-ammo-desc
  productEntity: MagazineBoxAntiMateriel
  cost:
    Telecrystal: 40 # goob - 2 ammo capacity worth
  categories:
  - UplinkAmmo

- type: listing
  id: UplinkAmmoBundle
  name: uplink-ammo-bundle-name
  description: uplink-ammo-bundle-desc
  productEntity: ClothingBackpackDuffelSyndicateAmmoFilled
  cost:
    Telecrystal: 75 # goob
  categories:
  - UplinkAmmo
  conditions:
    - !type:StoreWhitelistCondition
      whitelist:
        tags:
          - NukeOpsUplink
    - !type:BuyerWhitelistCondition
      blacklist:
        components:
          - SurplusBundle

#Chemicals

- type: listing
  id: UplinkHypopen
  name: uplink-hypopen-name
  description: uplink-hypopen-desc
  icon: { sprite: /Textures/Objects/Misc/pens.rsi, state: pen }
  productEntity: HypopenBox
  cost:
    Telecrystal: 30 # goob
  categories:
  - UplinkChemicals
  saleLimit: 1 # WD EDIT

- type: listing
  id: UplinkHypoDart
  name: uplink-hypodart-name
  description: uplink-hypodart-desc
  icon: { sprite: /Textures/Objects/Fun/Darts/dart_red.rsi, state: icon }
  productEntity: HypoDartBox
  cost:
    Telecrystal: 10 # goob
  categories:
  - UplinkChemicals
  saleLimit: 1 # WD EDIT

- type: listing
  id: UplinkChemistryKitBundle
  name: uplink-chemistry-kit-name
  description: uplink-chemistry-kit-desc
  icon: { sprite: /Textures/Objects/Storage/boxicons.rsi, state: vials }
  productEntity: ChemicalSynthesisKit
  cost:
    Telecrystal: 20 # goob
  categories:
  - UplinkChemicals
  saleLimit: 1 # WD EDIT

- type: listing
  id: UplinkZombieBundle
  name: uplink-zombie-bundle-name
  description: uplink-zombie-bundle-desc
  icon: { sprite: /Textures/Structures/Wallmounts/signs.rsi, state: bio }
  productEntity: ClothingBackpackDuffelZombieBundle
  cost:
    Telecrystal: 200 # goob
  categories:
  - UplinkChemicals
  conditions:
  - !type:StoreWhitelistCondition
    whitelist:
      tags:
      - NukeOpsUplink
  - !type:BuyerWhitelistCondition
    blacklist:
      components:
      - SurplusBundle

- type: listing
  id: UplinkNocturineChemistryBottle
  name: uplink-nocturine-chemistry-bottle-name
  description: uplink-nocturine-chemistry-bottle-desc
  productEntity: NocturineChemistryBottle
  cost:
    Telecrystal: 30 # goob
  categories:
  - UplinkChemicals
  saleLimit: 1 # WD EDIT

- type: listing
  id: UplinkCombatMedkit
  name: uplink-combat-medkit-name
  description: uplink-combat-medkit-desc
  productEntity: MedkitCombatFilled
  cost:
    Telecrystal: 25 # goob
  categories:
  - UplinkChemicals
  saleLimit: 1 # WD EDIT

- type: listing
  id: UplinkCombatMedipen
  name: uplink-combat-medipen-name
  description: uplink-combat-medipen-desc
  productEntity: CombatMedipen
  cost:
    Telecrystal: 12 # Goobstation - Combat pen rebalance
  categories:
  - UplinkChemicals
  saleLimit: 1 # WD EDIT

- type: listing
  id: UplinkStimpack
  name: uplink-stimpack-name
  description: uplink-stimpack-desc
  productEntity: Stimpack
  cost:
    Telecrystal: 10 # goob - 1 TC per 3 seconds.
  categories:
  - UplinkChemicals
  saleLimit: 1 # WD EDIT

- type: listing
  id: UplinkStimkit
  name: uplink-stimkit-name
  description: uplink-stimkit-desc
  productEntity: StimkitFilled
  cost:
    Telecrystal: 30 # goob
  categories:
  - UplinkChemicals
  saleLimit: 1 # WD EDIT

- type: listing
  id: UplinkCigarettes
  name: uplink-cigarettes-name
  description: uplink-cigarettes-desc
  productEntity: CigPackSyndicate
  cost:
    Telecrystal: 10 # goob
  categories:
  - UplinkChemicals
  saleLimit: 1 # WD EDIT

- type: listing
  id: UplinkMedsBundle
  name: uplink-meds-bundle-name
  description: uplink-meds-bundle-desc
  productEntity: ClothingBackpackDuffelSyndicateMedicalBundleFilled
  cost:
    Telecrystal: 100 # goob
  categories:
  - UplinkChemicals
  conditions:
    - !type:StoreWhitelistCondition
      whitelist:
        tags:
          - NukeOpsUplink
    - !type:BuyerWhitelistCondition
      blacklist:
        components:
          - SurplusBundle
  saleLimit: 1 # WD EDIT

# Deception

- type: listing
  id: UplinkAgentIDCard
  name: uplink-agent-id-card-name
  description: uplink-agent-id-card-desc
  productEntity: AgentIDCard
  cost:
    Telecrystal: 15 # goob
  categories:
  - UplinkDeception
  saleLimit: 1 # WD EDIT

- type: listing
  id: UplinkStealthBox
  name: uplink-stealth-box-name
  description: uplink-stealth-box-desc
  productEntity: StealthBox
  cost:
    Telecrystal: 20 # goob - 20 TC's a balance tier, and the stealth box's not good enough to lose a 20/40/80 TC item for.
  categories:
  - UplinkDeception
  saleLimit: 1 # WD EDIT

- type: listing
  id: UplinkChameleonProjector
  name: uplink-chameleon-projector-name
  description: uplink-chameleon-projector-desc
  productEntity: ChameleonProjector
  cost:
    Telecrystal: 30 # goob - Basically a meme item at 35 TC to be real.
  categories:
  - UplinkDeception
  saleLimit: 1 # WD EDIT

- type: listing
  id: UplinkHeadsetEncryptionKey
  name: uplink-encryption-key-name
  description: uplink-encryption-key-desc
  icon: { sprite: /Textures/Objects/Devices/encryption_keys.rsi, state: synd_label }
  productEntity: BoxEncryptionKeySyndie # Two for the price of one
  cost:
    Telecrystal: 10 # goob
  categories:
  - UplinkDeception
  saleLimit: 1 # WD EDIT

- type: listing
  id: UplinkBinaryTranslatorKey
  name: uplink-binary-translator-key-name
  description: uplink-binary-translator-key-desc
  icon: { sprite: /Textures/Objects/Devices/encryption_keys.rsi, state: ai_label }
  productEntity: EncryptionKeyBinarySyndicate
  cost:
    Telecrystal: 5 # goob
  categories:
  - UplinkDeception

- type: listing
  id: UplinkCyberpen
  name: uplink-cyberpen-name
  description: uplink-cyberpen-desc
  productEntity: CyberPen
  cost:
    Telecrystal: 5 # goob
  categories:
  - UplinkDeception

- type: listing
  id: UplinkDecoyDisk
  name: uplink-decoy-disk-name
  description: uplink-decoy-disk-desc
  productEntity: NukeDiskFake
  cost:
    Telecrystal: 2 # goob - Pointless class item.
  categories:
  - UplinkDeception

- type: listing
  id: UplinkUltrabrightLantern
  name: uplink-ultrabright-lantern-name
  description: uplink-ultrabright-lantern-desc
  productEntity: LanternFlash
  cost:
    Telecrystal: 10 # goob
  categories:
  - UplinkDeception
  saleLimit: 1 # WD EDIT

- type: listing
  id: UplinkBribe
  name: uplink-bribe-name
  description: uplink-bribe-desc
  productEntity: BriefcaseSyndieLobbyingBundleFilled
  cost:
    Telecrystal: 20 # goob
  categories:
    - UplinkDeception
  saleLimit: 1 # WD EDIT

# - type: listing
#   id: UplinkGigacancerScanner
#   name: Ultragigacancer Health Analyzer
#   description: Works like a normal health analyzer, other than giving everyone it scans ultragigacancer.
#   productEntity: HandheldHealthAnalyzerGigacancer
#   cost:
#     Telecrystal: 5
#   categories:
#   - UplinkDeception

- type: listing
  id: UplinkDecoyKit
  name: uplink-decoy-kit-name
  description: uplink-decoy-kit-desc
  icon: { sprite: /Textures/Objects/Tools/Decoys/operative_decoy.rsi, state: folded }
  productEntity: ClothingBackpackDuffelSyndicateDecoyKitFilled
  cost:
    Telecrystal: 20 # goob - total meme item.
  categories:
  - UplinkDeception
  saleLimit: 1 # WD EDIT

- type: listing
  id: UplinkSyndicateBombFake
  name: uplink-exploding-syndicate-bomb-fake-name
  description: uplink-exploding-syndicate-bomb-fake-desc
  productEntity: SyndicateBombFake
  cost:
    Telecrystal: 10 # goob
  categories:
  - UplinkDeception

# Disruption

- type: listing
  id: UplinkEmag
  name: uplink-emag-name
  description: uplink-emag-desc
  productEntity: Emag
  cost:
    Telecrystal: 40 # goob
  categories:
  - UplinkDisruption
  saleLimit: 1 # WD EDIT

- type: listing
  id: UplinkRadioJammer
  name: uplink-radio-jammer-name
  description: uplink-radio-jammer-desc
  productEntity: RadioJammer
  cost:
<<<<<<< HEAD
    Telecrystal: 20 # goob
=======
    Telecrystal: 3
>>>>>>> ac16a05f
  categories:
  - UplinkDisruption
  saleLimit: 1 # WD EDIT

- type: listing
  id: UplinkSyndicateWeaponModule
  name: uplink-syndicate-weapon-module-name
  description: uplink-syndicate-weapon-module-desc
  productEntity: BorgModuleSyndicateWeapon
  cost:
    Telecrystal: 25 # goob
  categories:
  - UplinkDisruption
  saleLimit: 1 # WD EDIT

- type: listing
  id: UplinkSyndicateMartyrModule
  name: uplink-syndicate-martyr-module-name
  description: uplink-syndicate-martyr-module-desc
  productEntity: BorgModuleMartyr
  icon: { sprite: /Textures/Objects/Specific/Robotics/borgmodule.rsi, state: syndicateborgbomb }
  cost:
    Telecrystal: 20 # goob
  categories:
    - UplinkDisruption
  saleLimit: 1 # WD EDIT

- type: listing
  id: UplinkSoapSyndie
  name: uplink-soap-name
  description: uplink-soap-desc
  productEntity: SoapSyndie
  cost:
    Telecrystal: 5 # goob
  categories:
  - UplinkDisruption
  saleLimit: 1 # WD EDIT

- type: listing
  id: UplinkSlipocalypseClusterSoap
  name: uplink-slipocalypse-clustersoap-name
  description: uplink-slipocalypse-clustersoap-desc
  productEntity: SlipocalypseClusterSoap
  cost:
    Telecrystal: 12 # goob - Not a GREAT item but has some effects. Bomb Balance.
  categories:
  - UplinkDisruption
  saleLimit: 1 # WD EDIT

- type: listing
  id: UplinkToolbox
  name: uplink-toolbox-name
  description: uplink-toolbox-desc
  productEntity: ToolboxSyndicateFilled
  cost:
    Telecrystal: 10 # goob
  categories:
  - UplinkDisruption
  saleLimit: 1 # WD EDIT

- type: listing
  id: UplinkSyndicateJawsOfLife
  name: uplink-syndicate-jaws-of-life-name
  description: uplink-syndicate-jaws-of-life-desc
  productEntity: SyndicateJawsOfLife
  cost:
    Telecrystal: 10 # goob
  categories:
  - UplinkDisruption
  saleLimit: 1 # WD EDIT

- type: listing
  id: UplinkDuffelSurgery
  name: uplink-duffel-surgery-name
  description: uplink-duffel-surgery-desc
  productEntity: ClothingBackpackDuffelSyndicateFilledMedical
  cost:
    Telecrystal: 20 # goob
  categories:
  - UplinkDisruption
  saleLimit: 1 # WD EDIT

- type: listing
  id: UplinkPowerSink
  name: uplink-power-sink-name
  description: uplink-power-sink-desc
  productEntity: PowerSink
  cost:
    Telecrystal: 32 # goob - worse synd bomb. Requires real skill to pull off. Can get 3, but that blocks any decent item. Bomb balancing applies here.
  categories:
  - UplinkDisruption
  conditions:
  - !type:BuyerWhitelistCondition
      blacklist:
        components:
          - SurplusBundle
  saleLimit: 1 # WD EDIT

- type: listing
  id: UplinkAntimovCircuitBoard
  name: uplink-antimov-law-name
  description: uplink-antimov-law-desc
  productEntity: AntimovCircuitBoard
  cost:
    Telecrystal: 70 # goob
  categories:
  - UplinkDisruption
  conditions:
  - !type:StoreWhitelistCondition
     blacklist:
       tags:
       - NukeOpsUplink

- type: listing
  id: UplinkNukieAntimovCircuitBoard
  name: uplink-antimov-law-name
  description: uplink-antimov-law-desc
  productEntity: AntimovCircuitBoard
  cost:
    Telecrystal: 120 # goob
  categories:
  - UplinkDisruption
  conditions:
  - !type:StoreWhitelistCondition
    whitelist:
      tags:
      - NukeOpsUplink

- type: listing
  id: UplinkSurplusBundle
  name: uplink-surplus-bundle-name
  description: uplink-surplus-bundle-desc
  productEntity: CrateSyndicateSurplusBundle
  cost:
    Telecrystal: 100 # goob
  categories:
  - UplinkDisruption
  conditions:
  - !type:StoreWhitelistCondition
    blacklist:
      tags:
      - NukeOpsUplink
  - !type:BuyerWhitelistCondition
    blacklist:
      components:
      - SurplusBundle
  saleLimit: 0 # goob edit

- type: listing
  id: UplinkSuperSurplusBundle
  name: uplink-super-surplus-bundle-name
  description: uplink-super-surplus-bundle-desc
  productEntity: CrateSyndicateSuperSurplusBundle
  cost:
    Telecrystal: 200 # goob
  categories:
  - UplinkDisruption
  conditions:
  - !type:StoreWhitelistCondition
    blacklist:
      tags:
      - NukeOpsUplink
  - !type:BuyerWhitelistCondition
    blacklist:
      components:
      - SurplusBundle
  saleLimit: 0 # goob edit

- type: listing
  id: UplinkSingarityBeacon
  name: uplink-singularity-beacon-name
  description: uplink-singularity-beacon-desc
  productEntity: SingularityBeacon
  cost:
    Telecrystal: 60 # goob
  categories:
    - UplinkDisruption
  saleLimit: 1 # WD EDIT

- type: listing
  id: UplinkCameraBug
  name: uplink-cameraBug-name
  description: uplink-cameraBug-desc
  productEntity: CameraBug
  cost:
    Telecrystal: 4
  categories:
  - UplinkDisruption

# Allies

- type: listing
  id: UplinkHoloparaKit
  name: uplink-holopara-kit-name
  description: uplink-holopara-kit-desc
  icon: { sprite: /Textures/Objects/Misc/guardian_info.rsi, state: icon }
  productEntity: BoxHoloparasite
  cost:
    Telecrystal: 70 # goob
  categories:
  - UplinkAllies
  conditions:
  - !type:StoreWhitelistCondition
    blacklist:
      tags:
      - NukeOpsUplink
  saleLimit: 1 # WD EDIT

- type: listing
  id: UplinkReinforcementRadioSyndicate
  name: uplink-reinforcement-radio-name
  description: uplink-reinforcement-radio-traitor-desc
  productEntity: ReinforcementRadioSyndicate
  icon: { sprite: Objects/Devices/communication.rsi, state: old-radio-urist }
  cost:
    Telecrystal: 70 # goob
  categories:
  - UplinkAllies
  conditions:
    - !type:StoreWhitelistCondition
      blacklist:
        tags:
          - NukeOpsUplink
  saleLimit: 1 # WD EDIT

# Goobstation - Nukeop reinforcement
- type: listing
  id: UplinkReinforcementRadioSyndicateNukeops # Version for Nukeops that spawns another nuclear operative without the uplink.
  name: uplink-reinforcement-radio-nukeops-name
  description: uplink-reinforcement-radio-nukeops-desc
  productEntity: ReinforcementRadioSyndicateNukeops
  icon: { sprite: Objects/Devices/communication.rsi, state: old-radio-nukeop }
  cost:
    Telecrystal: 125 # goob
  categories:
  - UplinkAllies
  conditions:
    - !type:StoreWhitelistCondition
      whitelist:
        tags:
          - NukeOpsUplink
  saleLimit: 1 # WD EDIT

- type: listing
  id: UplinkReinforcementRadioSyndicateCyborgAssault
  name:  uplink-reinforcement-radio-cyborg-assault-name
  description: uplink-reinforcement-radio-cyborg-assault-desc
  productEntity: ReinforcementRadioSyndicateCyborgAssault
  icon: { sprite: Objects/Devices/communication.rsi, state: old-radio-borg-assault }
  cost:
    Telecrystal: 375 # goob
  categories:
    - UplinkAllies
  conditions:
    - !type:StoreWhitelistCondition
      whitelist:
        tags:
          - NukeOpsUplink
  saleLimit: 1 # WD EDIT

- type: listing
  id: UplinkReinforcementRadioSyndicateAncestor
  name: uplink-reinforcement-radio-ancestor-name
  description: uplink-reinforcement-radio-ancestor-desc
  productEntity: ReinforcementRadioSyndicateAncestor
  icon: { sprite: Objects/Devices/communication.rsi, state: old-radio-ancestor }
  cost:
    Telecrystal: 30 # goob
  categories:
  - UplinkAllies
  conditions:
    - !type:StoreWhitelistCondition
      blacklist:
        tags:
          - NukeOpsUplink
  saleLimit: 1 # WD EDIT

- type: listing
  id: UplinkReinforcementRadioSyndicateAncestorNukeops # Version for Nukeops that spawns a syndicate monkey with the NukeOperative component.
  name: uplink-reinforcement-radio-ancestor-name
  description: uplink-reinforcement-radio-ancestor-desc
  productEntity: ReinforcementRadioSyndicateAncestorNukeops
  icon: { sprite: Objects/Devices/communication.rsi, state: old-radio-ancestor }
  cost:
    Telecrystal: 40 # goob - Nuke ops have a lot of free gear, and synd eva a common one has been buffed so these need to cost more
  categories:
  - UplinkAllies
  conditions:
    - !type:StoreWhitelistCondition
      whitelist:
        tags:
          - NukeOpsUplink
  saleLimit: 1 # WD EDIT

- type: listing
  id: UplinkCarpDehydrated
  name: uplink-carp-dehydrated-name
  description: uplink-carp-dehydrated-desc
  productEntity: DehydratedSpaceCarp
  cost:
    Telecrystal: 10 # goob
  categories:
  - UplinkAllies
  conditions:
  - !type:StoreWhitelistCondition
    blacklist:
      tags:
      - NukeOpsUplink
  saleLimit: 1 # WD EDIT

- type: listing
  id: UplinkMobCatMicrobomb
  name: uplink-mobcat-microbomb-name
  description: uplink-mobcat-microbomb-desc
  icon: { sprite: Objects/Devices/communication.rsi, state: old-radio-syndicat }
  productEntity: ReinforcementRadioSyndicateSyndiCat
  cost:
    Telecrystal: 30 # goob
  categories:
    - UplinkAllies
  saleLimit: 1 # WD EDIT

- type: listing
  id: UplinkSyndicatePersonalAI
  name: uplink-syndicate-pai-name
  description: uplink-syndicate-pai-desc
  icon: { sprite: /Textures/Objects/Fun/pai.rsi, state: syndicate-icon-pai-off }
  productEntity: SyndicatePersonalAI
  cost:
    Telecrystal: 5 # goob
  categories:
    - UplinkAllies
  conditions:
  - !type:ListingLimitedStockCondition
    stock: 1
  saleLimit: 1 # WD EDIT

# Implants

- type: listing
  id: UplinkStorageImplanter
  name: uplink-storage-implanter-name
  description: uplink-storage-implanter-desc
  icon: { sprite: /Textures/Clothing/Back/Backpacks/backpack.rsi, state: icon }
  productEntity: StorageImplanter
  cost:
    Telecrystal: 40 # goob
  categories:
    - UplinkImplants
  conditions:
    - !type:StoreWhitelistCondition
      blacklist:
        tags:
          - NukeOpsUplink
  saleLimit: 1 # WD EDIT

- type: listing
  id: UplinkFreedomImplanter
  name: uplink-freedom-implanter-name
  description: uplink-freedom-implanter-desc
  icon: { sprite: /Textures/Actions/Implants/implants.rsi, state: freedom }
  productEntity: FreedomImplanter
  cost:
    Telecrystal: 25 # goob
  categories:
    - UplinkImplants
  saleLimit: 1 # WD EDIT

- type: listing
  id: UplinkScramImplanter
  name: uplink-scram-implanter-name
  description: uplink-scram-implanter-desc
  icon: { sprite: /Textures/Structures/Specific/anomaly.rsi, state: anom4 }
  productEntity: ScramImplanter
  cost:
    Telecrystal: 20 # goob - it's a gamble that may kill you easily but can also save an agent. and that's why the 20 TC Balance tier makes sense.
  categories:
    - UplinkImplants
  saleLimit: 1 # WD EDIT

- type: listing
  id: UplinkDnaScramblerImplant
  name: uplink-dna-scrambler-implanter-name
  description: uplink-dna-scrambler-implanter-desc
  icon: { sprite: /Textures/Mobs/Species/Human/parts.rsi, state: full }
  productEntity: DnaScramblerImplanter
  cost:
    Telecrystal: 25 # goob
  categories:
    - UplinkImplants
  saleLimit: 1 # WD EDIT

- type: listing
  id: UplinkEmpImplanter
  name: uplink-emp-implanter-name
  description: uplink-emp-implanter-desc
  icon: { sprite: /Textures/Objects/Magic/magicactions.rsi, state: shield }
  productEntity: EmpImplanter
  cost:
    Telecrystal: 10 # goob
  categories:
    - UplinkImplants
  saleLimit: 1 # WD EDIT

- type: listing
  id: UplinkMicroBombImplanter
  name: uplink-micro-bomb-implanter-name
  description: uplink-micro-bomb-implanter-desc
  icon: { sprite: /Textures/Actions/Implants/implants.rsi, state: explosive }
  productEntity: MicroBombImplanter
  cost:
    Telecrystal: 10 # goob
  categories:
  - UplinkImplants
  conditions:
  - !type:StoreWhitelistCondition
    whitelist:
      tags:
      - NukeOpsUplink
  - !type:BuyerWhitelistCondition
    blacklist:
      components:
      - SurplusBundle
  saleLimit: 1 # WD EDIT

- type: listing
  id: UplinkMacroBombImplanter
  name: uplink-macro-bomb-implanter-name
  description: uplink-macro-bomb-implanter-desc
  icon: { sprite: /Textures/Actions/Implants/implants.rsi, state: explosive }
  productEntity: MacroBombImplanter
  cost:
    Telecrystal: 65 # goob
  categories:
    - UplinkImplants
  conditions:
    - !type:StoreWhitelistCondition
      whitelist:
        tags:
          - NukeOpsUplink
    - !type:BuyerWhitelistCondition
      blacklist:
        components:
          - SurplusBundle
  saleLimit: 1 # WD EDIT

- type: listing
  id: UplinkDeathAcidifierImplanter
  name: uplink-death-acidifier-implant-name
  description: uplink-death-acidifier-implant-desc
  icon: { sprite: /Textures/Objects/Magic/magicactions.rsi, state: gib }
  productEntity: DeathAcidifierImplanter
  cost:
    Telecrystal: 20 # goob
  categories:
    - UplinkImplants
  conditions:
    - !type:StoreWhitelistCondition
      whitelist:
        tags:
          - NukeOpsUplink
  saleLimit: 1 # WD EDIT

- type: listing
  id: UplinkUplinkImplanter # uplink uplink real
  name: uplink-uplink-implanter-name
  description: uplink-uplink-implanter-desc
  icon: { sprite: /Textures/Objects/Devices/communication.rsi, state: radio }
  productEntity: UplinkImplanter
  cost:
    Telecrystal: 10 # goob
  categories:
  - UplinkImplants
  conditions:
    - !type:StoreWhitelistCondition
      blacklist:
        tags:
          - NukeOpsUplink
  saleLimit: 1 # WD EDIT

- type: listing
  id: UplinkDeathRattle
  name: uplink-deathrattle-implant-name
  description: uplink-deathrattle-implant-desc
  productEntity: BoxDeathRattleImplants
  cost:
    Telecrystal: 20 # goob
  categories:
  - UplinkImplants
  conditions:
    - !type:StoreWhitelistCondition
      whitelist:
        tags:
          - NukeOpsUplink
    - !type:BuyerWhitelistCondition
      blacklist:
        components:
          - SurplusBundle
  saleLimit: 1 # WD EDIT

# Wearables

- type: listing
  id: UplinkJetpack
  name: uplink-black-jetpack-name
  description: uplink-black-jetpack-desc
  productEntity: JetpackBlackFilled
  cost:
    Telecrystal: 10 # goob
  categories:
  - UplinkWearables
  saleLimit: 1 # WD EDIT

- type: listing
  id: UplinkVoiceMask
  name: uplink-voice-mask-name
  description: uplink-voice-mask-desc
  productEntity: ClothingMaskGasVoiceChameleon
  cost:
    Telecrystal: 10 # goob
  categories:
  - UplinkWearables
  saleLimit: 1 # WD EDIT

- type: listing
  id: UplinkHolster
  name: uplink-holster-name
  description: uplink-holster-desc
  productEntity: ClothingBeltSyndieHolster
  cost:
    Telecrystal: 2 # goob - Pointless and valid.
  categories:
  - UplinkWearables
  saleLimit: 1 # WD EDIT

- type: listing
  id: UplinkChestRig
  name: uplink-chest-rig-name
  description: uplink-chest-rig-desc
  productEntity: ClothingBeltMilitaryWebbing
  cost:
    Telecrystal: 4 # goob
  categories:
  - UplinkWearables
  saleLimit: 1 # WD EDIT

- type: listing
  id: UplinkChameleon
  name: uplink-chameleon-name
  description: uplink-chameleon-desc
  productEntity: ClothingBackpackChameleonFill
  icon: { sprite: /Textures/Clothing/Uniforms/Jumpsuit/rainbow.rsi, state: icon }
  cost:
    Telecrystal: 20 # goob
  categories:
    - UplinkWearables
  saleLimit: 1 # WD EDIT

- type: listing
  id: UplinkClothingNoSlipsShoes
  name: uplink-clothing-no-slips-shoes-name
  description: uplink-clothing-no-slips-shoes-desc
  productEntity: ClothingShoesChameleonNoSlips
  cost:
    Telecrystal: 10 # goob
  categories:
  - UplinkWearables
  saleLimit: 1 # WD EDIT

- type: listing
  id: UplinkgClothingThievingGloves
  name: uplink-clothing-thieving-gloves-name
  description: uplink-clothing-thieving-gloves-desc
  productEntity: ThievingGloves
  cost:
    Telecrystal: 20 # goob
  categories:
  - UplinkWearables
  saleLimit: 1 # WD EDIT

- type: listing
  id: UplinkClothingOuterVestWeb
  name: uplink-clothing-outer-vest-web-name
  description: uplink-clothing-outer-vest-web-desc
  productEntity: ClothingOuterVestWeb
  cost:
    Telecrystal: 20 # goob - Locks out some stronger items. Also 20 TC Tier makes more sense.
  categories:
  - UplinkWearables
  saleLimit: 1 # WD EDIT

- type: listing
  id: UplinkClothingShoesBootsMagSyndie
  name: uplink-clothing-shoes-boots-mag-syndie-name
  description: uplink-clothing-shoes-boots-mag-syndie-desc
  productEntity: ClothingShoesBootsMagSyndie
  cost:
    Telecrystal: 20 # goob
  categories:
  - UplinkWearables
  saleLimit: 1 # WD EDIT

- type: listing
  id: UplinkEVASyndie
  name: uplink-eva-syndie-name
  description: uplink-eva-syndie-desc
  icon: { sprite: /Textures/Clothing/OuterClothing/Suits/eva_syndicate.rsi, state: icon }
  productEntity: ClothingBackpackDuffelSyndicateEVABundle
  cost:
    Telecrystal: 20 # goob - Meh protection no slowdown. Can definitely take a hit or two extra however.
  categories:
  - UplinkWearables
  saleLimit: 1 # WD EDIT

- type: listing
  id: UplinkHardsuitCarp
  name: uplink-hardsuit-carp-name
  description: uplink-hardsuit-carp-desc
  icon: { sprite: /Textures/Clothing/OuterClothing/Suits/carpsuit.rsi, state: icon }
  productEntity: ClothingOuterHardsuitCarp
  cost:
    Telecrystal: 20 # goob
  categories:
  - UplinkWearables
  saleLimit: 1 # WD EDIT

- type: listing
  id: UplinkHardsuitSyndie
  name: uplink-hardsuit-syndie-name
  description: uplink-hardsuit-syndie-desc
  icon: { sprite: /Textures/Clothing/OuterClothing/Hardsuits/syndicate.rsi, state: icon }
  productEntity: ClothingBackpackDuffelSyndicateHardsuitBundle
  cost:
    Telecrystal: 50 # goob
  categories:
  - UplinkWearables
  saleLimit: 1 # WD EDIT

- type: listing
  id: UplinkClothingOuterArmorRaid
  name: uplink-syndie-raid-name
  description: uplink-syndie-raid-desc
  icon: { sprite: /Textures/Clothing/OuterClothing/Armor/syndie-raid.rsi, state: icon }
  productEntity: ClothingBackpackDuffelSyndicateRaidBundle
  cost:
    Telecrystal: 50 # goob
  categories:
  - UplinkWearables
  conditions:
  - !type:StoreWhitelistCondition
    whitelist:
      tags:
      - NukeOpsUplink
  saleLimit: 1 # WD EDIT

- type: listing
  id: UplinkHardsuitSyndieElite
  name: uplink-hardsuit-syndieelite-name
  description: uplink-hardsuit-syndieelite-desc
  icon: { sprite: /Textures/Clothing/OuterClothing/Hardsuits/syndieelite.rsi, state: icon }
  productEntity: ClothingBackpackDuffelSyndicateEliteHardsuitBundle
  cost:
    Telecrystal: 75 # goob
  categories:
  - UplinkWearables
  saleLimit: 1 # WD EDIT

- type: listing
  id: UplinkClothingOuterHardsuitJuggernaut
  name: uplink-clothing-outer-hardsuit-juggernaut-name
  description: uplink-clothing-outer-hardsuit-juggernaut-desc
  icon: { sprite: /Textures/Clothing/OuterClothing/Hardsuits/cybersun.rsi, state: icon } # goobstation - duke nukies
  productEntity: CrateCybersunJuggernautBundle
  cost:
    Telecrystal: 75 # goob
  categories:
  - UplinkWearables
  saleLimit: 1 # WD EDIT

- type: listing
  id: UplinkClothingEyesHudSyndicate
  name: uplink-clothing-eyes-hud-syndicate-name
  description: uplink-clothing-eyes-hud-syndicate-desc
  productEntity: ClothingEyesHudSyndicate
  cost:
    Telecrystal: 10 # goob
  categories:
    - UplinkWearables
  conditions:
    - !type:StoreWhitelistCondition
      whitelist:
        tags:
          - NukeOpsUplink
  saleLimit: 1 # WD EDIT

- type: listing
  id: UplinkClothingConductingGloves
  name: uplink-clothing-conducting-gloves-name
  description: uplink-clothing-conducting-gloves-desc
  productEntity: ClothingHandsGlovesConducting
  cost:
    Telecrystal: 10 # goob
  categories:
  - UplinkWearables
  saleLimit: 1 # WD EDIT

- type: listing
  id: UplinkBackpackSyndicate
  name: uplink-backpack-syndicate-name
  description: uplink-backpack-syndicate-desc
  productEntity: ClothingBackpackSyndicate
  cost:
    Telecrystal: 4 # goob - Pointless valid item.
  categories:
    - UplinkWearables
  saleLimit: 1 # WD EDIT

 # Pointless

- type: listing
  id: UplinkBarberScissors
  name: uplink-barber-scissors-name
  description: uplink-barber-scissors-desc
  productEntity: BarberScissors
  cost:
    Telecrystal: 2 # goob - Meh, can be useful in preventing metagamers, but pretty pointless.
  categories:
  - UplinkPointless

- type: listing
  id: UplinkSnackBox
  name: uplink-snack-box-name
  description: uplink-snack-box-desc
  productEntity: HappyHonkNukieSnacks
  cost:
    Telecrystal: 5 # goob
  categories:
  - UplinkPointless

- type: listing
  id: UplinkRevolverCapGun
  name: uplink-revolver-cap-gun-name
  description: uplink-revolver-cap-gun-desc
  productEntity: RevolverCapGun
  cost:
    Telecrystal: 4 # goob - Funny, but not 20 TC Funny.
  categories:
  - UplinkPointless

- type: listing
  id: UplinkSyndicateStamp
  name: uplink-syndicate-stamp-name
  description: uplink-syndicate-stamp-desc
  productEntity: RubberStampSyndicate
  cost:
    Telecrystal: 8 # goob - Has some gimmicky use, can't be 5 TC. Not on 10 TC level so it takes 8 TC.
  categories:
  - UplinkPointless
  saleLimit: 1 # WD EDIT

- type: listing
  id: UplinkCatEars
  name: uplink-cat-ears-name
  description: uplink-cat-ears-desc
  productEntity: ClothingHeadHatCatEars
  cost:
    Telecrystal: 130 # goob
  categories:
  - UplinkPointless
  saleLimit: 1 # WD EDIT

- type: listing
  id: UplinkOutlawHat
  name: uplink-outlaw-hat-name
  description: uplink-outlaw-hat-desc
  productEntity: ClothingHeadHatOutlawHat
  cost:
    Telecrystal: 2 # goob - Yeehaw! less than 5 TC for both to get a set.
  categories:
  - UplinkPointless

- type: listing
  id: UplinkOutlawGlasses
  name: uplink-outlaw-glasses-name
  description: uplink-outlaw-glasses-desc
  productEntity: ClothingEyesGlassesOutlawGlasses
  cost:
    Telecrystal: 2 # goob - Who am i??? less than 5 TC for both to get a set.
  categories:
  - UplinkPointless

- type: listing
  id: UplinkCostumePyjama
  name: uplink-costume-pyjama-name
  description: uplink-costume-pyjama-desc
  productEntity: ClothingBackpackDuffelSyndicatePyjamaBundle
  cost:
    Telecrystal: 8 # goob - Funny but blatantly not worth more
  categories:
  - UplinkPointless

- type: listing
  id: UplinkCostumeClown
  name: uplink-costume-clown-name
  description: uplink-costume-clown-desc
  productEntity: ClothingBackpackDuffelSyndicateCostumeClown
  cost:
    Telecrystal: 10 # goob
  categories:
  - UplinkPointless
  saleLimit: 1 # WD EDIT

- type: listing
  id: UplinkCarpSuitBundle
  name: uplink-carp-suit-bundle-name
  description: uplink-carp-suit-bundle-desc
  productEntity: ClothingBackpackDuffelSyndicateCarpSuit
  cost:
    Telecrystal: 15 # goob
  categories:
  - UplinkPointless

- type: listing
  id: UplinkOperativeSuit
  name: uplink-operative-suit-name
  description: uplink-operative-suit-desc
  productEntity: ClothingUniformJumpsuitOperative
  cost:
    Telecrystal: 2 # goob
  categories:
  - UplinkPointless

- type: listing
  id: UplinkOperativeSkirt
  name: uplink-operative-skirt-name
  description: uplink-operative-skirt-desc
  productEntity: ClothingUniformJumpskirtOperative
  cost:
    Telecrystal: 2 # goob
  categories:
  - UplinkPointless

- type: listing
  id: UplinkBalloon
  name: uplink-balloon-name
  description: uplink-balloon-desc
  productEntity: BalloonSyn
  cost:
    Telecrystal: 100 # goob
  categories:
  - UplinkPointless
  saleLimit: 1 # WD EDIT

- type: listing
  id: UplinkScarfSyndieRed
  name: uplink-scarf-syndie-red-name
  description: uplink-scarf-syndie-red-desc
  productEntity: ClothingNeckScarfStripedSyndieRed
  cost:
    Telecrystal: 2 # goob
  categories:
  - UplinkPointless

- type: listing
  id: UplinkScarfSyndieGreen
  name: uplink-scarf-syndie-green-name
  description: uplink-scarf-syndie-green-desc
  productEntity: ClothingNeckScarfStripedSyndieGreen
  cost:
    Telecrystal: 2 # goob
  categories:
    - UplinkPointless

- type: listing
  id: UplinkSyndicateBusinessCard
  name: uplink-business-card-name
  description: uplink-business-card-desc
  productEntity: SyndicateBusinessCard
  categories:
    - UplinkPointless
  conditions:
  - !type:ListingLimitedStockCondition
    stock: 3

# Job Specific

- type: listing
  id: uplinkGatfruitSeeds
  name: uplink-gatfruit-seeds-name
  description: uplink-gatfruit-seeds-desc
  productEntity: GatfruitSeeds
  cost:
    Telecrystal: 30 # goob
  categories:
  - UplinkJob
  conditions:
  - !type:BuyerJobCondition
    whitelist:
    - Botanist
  saleLimit: 1 # WD EDIT

- type: listing
  id: uplinkRiggedBoxingGlovesPassenger # Remove when contractor baton gets added- and yes, i'm working on that - Goobstation, Fenn :3
  name: uplink-rigged-boxing-gloves-name
  description: uplink-rigged-boxing-gloves-desc
  productEntity: ClothingHandsGlovesBoxingRigged
  cost:
    Telecrystal: 30 # goob
  categories:
    - UplinkJob
  conditions:
    - !type:BuyerJobCondition
      whitelist:
        - Passenger
  saleLimit: 1 # WD EDIT

- type: listing
  id: uplinkRiggedBoxingGlovesBoxer
  name: uplink-rigged-boxing-gloves-name
  description: uplink-rigged-boxing-gloves-desc
  productEntity: ClothingHandsGlovesBoxingRigged
  cost:
    Telecrystal: 20 # goob
  categories:
    - UplinkJob
  conditions:
    - !type:BuyerJobCondition
      whitelist:
        - Boxer
  saleLimit: 1 # WD EDIT

- type: listing
  id: uplinkNecronomicon
  name: uplink-necronomicon-name
  description: uplink-necronomicon-desc
  productEntity: BibleNecronomicon
  cost:
    Telecrystal: 20 # goob
  categories:
  - UplinkJob
  conditions:
  - !type:BuyerJobCondition
    whitelist:
    - Chaplain
  - !type:BuyerWhitelistCondition
    blacklist:
      components:
      - SurplusBundle
  saleLimit: 1 # WD EDIT

- type: listing
  id: uplinkHolyHandGrenade
  name: uplink-holy-hand-grenade-name
  description: uplink-holy-hand-grenade-desc
  productEntity: HolyHandGrenade
  cost:
    Telecrystal: 100 # goob
  categories:
  - UplinkJob
  conditions:
  - !type:BuyerJobCondition
    whitelist:
    - Chaplain
  saleLimit: 1 # WD EDIT

- type: listing
  id: uplinkRevolverCapGunFake
  name: uplink-revolver-cap-gun-fake-name
  description: uplink-revolver-cap-gun-fake-desc
  productEntity: RevolverCapGunFake
  cost:
    Telecrystal: 28 # goob
  categories:
  - UplinkJob
  conditions:
  - !type:BuyerJobCondition
    whitelist:
    - Mime
    - Clown
  saleLimit: 1 # WD EDIT

- type: listing
  id: uplinkBananaPeelExplosive
  name: uplink-banana-peel-explosive-name
  description: uplink-banana-peel-explosive-desc
  icon: { sprite: Objects/Specific/Hydroponics/banana.rsi, state: peel }
  productEntity: TrashBananaPeelExplosiveUnarmed
  cost:
    Telecrystal: 8 # goob
  categories:
  - UplinkJob
  conditions:
  - !type:BuyerJobCondition
    whitelist:
    - Clown
  saleLimit: 1 # WD EDIT

- type: listing
  id: UplinkClusterBananaPeel
  name: uplink-cluster-banana-peel-name
  description: uplink-cluster-banana-peel-desc
  productEntity: ClusterBananaPeel
  cost:
    Telecrystal: 24 # goob
  categories:
  - UplinkJob
  conditions:
  - !type:BuyerJobCondition
    whitelist:
    - Clown
  saleLimit: 1 # WD EDIT

- type: listing
  id: UplinkHoloclownKit
  name: uplink-holoclown-kit-name
  description: uplink-holoclown-kit-desc
  icon: { sprite: /Textures/Objects/Fun/figurines.rsi, state: holoclown }
  productEntity: BoxHoloclown
  cost:
    Telecrystal: 60 # goob
  categories:
  - UplinkJob
  conditions:
  - !type:BuyerJobCondition
    whitelist:
    - Clown
  saleLimit: 1 # WD EDIT

- type: listing
  id: uplinkHotPotato
  name: uplink-hot-potato-name
  description: uplink-hot-potato-desc
  productEntity: HotPotato
  cost:
    Telecrystal: 20 # goob
  categories:
  - UplinkJob
  conditions:
  - !type:BuyerJobCondition
    whitelist:
    - Chef
    - Botanist
    - Clown
    - Mime
  saleLimit: 1 # WD EDIT

- type: listing
  id: UplinkChimpUpgradeKit
  name: uplink-chimp-upgrade-kit-name
  description: uplink-chimp-upgrade-kit-desc
  productEntity: WeaponPistolCHIMPUpgradeKit
  cost:
    Telecrystal: 10 # goob - Weak but very cheap
  categories:
  - UplinkJob
  conditions:
    - !type:BuyerDepartmentCondition
      whitelist:
      - Science
  saleLimit: 1 # WD EDIT

- type: listing
  id: uplinkProximityMine
  name: uplink-proximity-mine-name
  description: uplink-proximity-mine-desc
  productEntity: WetFloorSignMineExplosive
  cost:
    Telecrystal: 16 # goob - was 20, with my buff made it 25 to be closer to minibomb -panzer well no one uses it! 16 TC better.
  categories:
  - UplinkJob
  conditions:
  - !type:BuyerJobCondition
    whitelist:
    - Janitor
  - !type:BuyerWhitelistCondition
    blacklist:
      components:
      - SurplusBundle
  saleLimit: 1 # WD EDIT

- type: listing
  id: UplinkSyndicateSpongeBox
  name: uplink-syndicate-sponge-box-name
  description: uplink-syndicate-sponge-box-desc
  icon: { sprite:  Objects/Misc/monkeycube.rsi, state: box}
  productEntity: SyndicateSpongeBox
  cost:
    Telecrystal: 35 # goob
  categories:
  - UplinkJob
  conditions:
  - !type:BuyerJobCondition # We can't use BuyerDepartmentCondition here since Zookeeper and Chef can also get this
    whitelist:
    - Zookeeper
    - Scientist
    - ResearchDirector
    - Chef
  saleLimit: 1 # WD EDIT

- type: listing
  id: UplinkCaneBlade
  name: uplink-cane-blade-name
  description: uplink-cane-blade-desc
  icon: { sprite:  Objects/Weapons/Melee/cane.rsi, state: cane}
  productEntity: CaneSheathFilled
  cost:
    Telecrystal: 40 # E-sword sidegrade - goob
  categories:
  - UplinkJob
  conditions:
  - !type:BuyerJobCondition
    whitelist:
    - Librarian
  #- !type:BuyerWhitelistCondition
  #  blacklist:
  #    components:
  #    - SurplusBundle
  saleLimit: 1 # WD EDIT

- type: listing
  id: UplinkCombatBakery
  name: uplink-combat-bakery-name
  description: uplink-combat-bakery-desc
  icon: { sprite:  Objects/Consumable/Food/Baked/bread.rsi, state: baguette}
  productEntity: CombatBakeryKit
  cost:
    Telecrystal: 30 # goob
  categories:
  - UplinkJob
  conditions:
  - !type:BuyerJobCondition
    whitelist:
    - Chef
    - Mime
  saleLimit: 1 # WD EDIT<|MERGE_RESOLUTION|>--- conflicted
+++ resolved
@@ -791,11 +791,7 @@
   description: uplink-radio-jammer-desc
   productEntity: RadioJammer
   cost:
-<<<<<<< HEAD
     Telecrystal: 20 # goob
-=======
-    Telecrystal: 3
->>>>>>> ac16a05f
   categories:
   - UplinkDisruption
   saleLimit: 1 # WD EDIT

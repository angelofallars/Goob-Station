--- conflicted
+++ resolved
@@ -329,9 +329,6 @@
   name: chat-emote-name-weh
   category: Vocal
   icon: Interface/Emotes/weh.png
-<<<<<<< HEAD
-  chatMessages: [wehs]
-=======
   chatMessages: ["chat-emote-msg-weh"]
 
 - type: emote
@@ -340,7 +337,6 @@
   category: Vocal
   icon: Interface/Emotes/hew.png
   chatMessages: ["chat-emote-msg-hew"]
->>>>>>> 3358801b
 
 - type: emote
   id: Chirp

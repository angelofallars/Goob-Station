--- conflicted
+++ resolved
@@ -112,9 +112,7 @@
     - When receiving orders or directives from crewmembers and with a law that instructs you must obey, conflicting orders typically defer the choice to the silicon player of which directive you choose to obey if they conflict (taking into account the priorities of your other laws).
     - Orders to silicons that are clearly unreasonable or obnoxious are a violation of the "Don't be a dick" rule. They can be ignored and can be ahelped.
 
-<<<<<<< HEAD
 [color=#00ff00]SANDBOX SPECIFIC RULES[/color]
-=======
 [color=#0066ff]Blueshield Officer Rules[/color]
     - You are to protect the Station Heads and Central Command VIPs from danger. You are not a Security Officer with all-access, so do not abandon your duties. If you are dismissed and no longer needed, you are able to instead help with security work until further notice.
     - You are hard up to a higher standard of play as command and the Nanotrasen Representative is. Take your job seriously, and do it right.
@@ -129,5 +127,4 @@
     - Use common sense and remember that you are also held up to a high standard of play like command and the Blueshield Officer is. Failure to do so will lead to a roleban from command or gameban.
 
 [color=#ffffff]SANDBOX SPECIFIC RULES[/color]
->>>>>>> a59dfe01
 1. You are free to do as you wish, however, causing massive damage to both the station, the arrivals system, and other player’s builds is strictly prohibited. It is also strictly prohibited to spawn large amounts of entities, as too much entities can cause severe lag.
--- conflicted
+++ resolved
@@ -18,15 +18,9 @@
     <GuideEntityEmbed Entity="JetpackBlack"/>
     <GuideEntityEmbed Entity="PinpointerStation"/>
   </Box>
-<<<<<<< HEAD
 
-  ## Ninja Suit & Boots
+  ## Your Suit
 
-=======
-  
-  ## Your Suit
-  
->>>>>>> 530a741b
   <Box>
     <GuideEntityEmbed Entity="ClothingEyesVisorNinja" Caption="your visor"/>
     <GuideEntityEmbed Entity="ClothingOuterSuitSpaceNinja" Caption="your suit"/>
@@ -73,13 +67,8 @@
   <Box>
     <GuideEntityEmbed Entity="SpiderCharge"/>
   </Box>
-<<<<<<< HEAD
 
-  [color=#66FF00]A modified C-4 explosive[/color], which can be found in your pocket. Creates a large explosion but [bold]must be armed in your target area[/bold] as it is one of your [color=#66FF00]objectives[/color].
-=======
-  
   This is a [color=cyan]modified C-4 explosive[/color] which can be found in your pocket. Creates a large explosion but [bold]must be armed in your target area[/bold] as it is one of your objectives.
->>>>>>> 530a741b
 
   It can't be activated manually, so simply plant it on a wall or some furniture that does not spark joy. Choose wisely, it can't be unstuck once planted.
 

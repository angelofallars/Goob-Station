--- conflicted
+++ resolved
@@ -9,10 +9,6 @@
   (and like other species, need to) drink it safely to stay hydrated.
   They exhale nitrous oxide and are unaffected by it.
   Their body can process 6 reagents at the same time instead of just 2.
-<<<<<<< HEAD
-  They take [color=#1e90ff]80% less Cellular damage, 40% less Blunt damage and 20% less Poison damage[/color], but [color=#ffa500]50% more Cold damage, 20% more Slash damage and 20% more Piercing damage[/color].
-  Slimepeople have an [bold]internal 2x2 storage inventory[/bold] inside of their slime membrane. Anyone can see what's inside and take it out of you without asking,
-=======
 
   Slimepeople can morph into a [bold]"geras"[/bold] (an archaic slimefolk term), which is a smaller slime form that can [bold]pass through grilles[/bold],
   but forces them to drop their inventory and held items. It's handy for a quick getaway. A geras is small enough to pick up (with two hands)
@@ -23,7 +19,6 @@
   </Box>
 
   Slimepeople have an [bold]internal 2x3 storage inventory[/bold] inside of their slime membrane. Anyone can see what's inside and take it out of you without asking,
->>>>>>> 58a2a4c9
   so be careful. They [bold]don't drop their internal storage when they morph into a geras, however![/bold]
 
   Slimepeople have slight accelerated regeneration compared to other humanoids. They're also capable of hardening their fists, and as such have stronger punches,
@@ -32,13 +27,13 @@
   Their slime "blood" can not be regenerated from Iron. Slime Blood is technically a source of
   moderately filling food for other species, although drinking the blood of your coworkers is usually frowned upon.
   They suffocate 80% slower, but take pressure damage 9% faster. This makes them by far the species most capable to survive in hard vacuum. For a while.
-  
+
   ## It's morphin' time!
-  
+
    <Box>
     <GuideEntityEmbed Entity="MobSlimesGeras" Caption="A typical geras."/>
   </Box>
-  
+
   Slimepeople can morph into a [bold]"geras"[/bold] (an archaic slimefolk term), which is a smaller slime form that can [bold]pass through grilles[/bold],
   but forces them to drop their inventory and held items. It's handy for a quick getaway. A geras is small enough to pick up (with two hands)
   and fits in a duffelbag.

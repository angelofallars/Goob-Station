{
  "version": 1,
  "license": "CC-BY-SA-3.0",
<<<<<<< HEAD
  "copyright": "Taken from tgstation at commit https://github.com/tgstation/tgstation/commit/d917f4c2a088419d5c3aec7656b7ff8cebd1822e and edited by whateverusername0, idcluwne made by brainfood1183 (github) for ss14, idbrigmedic made by PuroSlavKing (Github), pirate made by brainfood1183 (github), idadmin made by Arimah (github)",
=======
  "copyright": "Taken from tgstation at commit https://github.com/tgstation/tgstation/commit/d917f4c2a088419d5c3aec7656b7ff8cebd1822e idcluwne made by brainfood1183 (github) for ss14, idbrigmedic made by PuroSlavKing (Github), pirate made by brainfood1183 (github), idadmin made by Arimah (github), idvisitor by IProduceWidgets (Github)",
>>>>>>> 19d23e33
  "size": {
    "x": 32,
    "y": 32
  },
  "states": [
    {
      "name": "default"
    },
    {
      "name": "centcom"
    },
    {
      "name": "admin"
    },
    {
      "name": "ert_chaplain"
    },
    {
      "name": "ert_commander"
    },
    {
      "name": "ert_engineer"
    },
    {
      "name": "ert_janitor"
    },
    {
      "name": "ert_medic"
    },
    {
      "name": "ert_security"
    },
    {
      "name": "gold"
    },
    {
      "name": "idpassenger"
    },
    {
      "name": "idatmospherictechnician"
    },
    {
      "name": "idbartender"
    },
    {
      "name": "idbotanist"
    },
    {
      "name": "idboxer"
    },
    {
      "name": "idcaptain"
    },
    {
      "name": "idcargotechnician"
    },
    {
      "name": "idcentcom"
    },
    {
      "name": "idchaplain"
    },
    {
      "name": "idchemist"
    },
    {
      "name": "idchiefengineer"
    },
    {
      "name": "idchiefmedicalofficer"
    },
    {
      "name": "idclown"
    },
    {
      "name": "idcook"
    },
    {
      "name": "idcurator"
    },
    {
      "name": "iddetective"
    },
    {
      "name": "idgeneticist"
    },
    {
      "name": "idheadofpersonnel"
    },
    {
      "name": "idheadofsecurity"
    },
    {
      "name": "idbrigmedic"
    },
    {
      "name": "idjanitor"
    },
    {
      "name": "idlawyer"
    },
    {
      "name": "idmedicaldoctor"
    },
    {
      "name": "idmime"
    },
    {
      "name": "idparamedic"
    },
    {
      "name": "idpsychologist"
    },
    {
      "name": "idreporter"
    },
    {
      "name": "idprisoner"
    },
    {
      "name": "idquartermaster"
    },
    {
      "name": "idresearchdirector"
    },
    {
      "name": "idroboticist"
    },
    {
      "name": "idscientist"
    },
    {
      "name": "idsecurityofficer"
    },
    {
      "name": "idshaftminer"
    },
    {
      "name": "idstationengineer"
    },
    {
      "name": "idunknown"
    },
    {
      "name": "idvirologist"
    },
    {
      "name": "idvisitor"
    },
    {
      "name": "idwarden"
    },
    {
      "name": "idmusician"
    },
    {
      "name": "idzookeeper"
    },
    {
      "name": "idintern-sci"
    },
    {
      "name": "idintern-cadet"
    },
    {
      "name": "idintern-med"
    },
    {
      "name": "idintern-service"
    },
    {
      "name": "idintern-tech"
    },
    {
      "name": "idadmin"
    },
    {
      "name": "orange"
    },
    {
      "name": "pirate"
    },
    {
      "name": "prisoner_001"
    },
    {
      "name": "prisoner_002"
    },
    {
      "name": "prisoner_003"
    },
    {
      "name": "prisoner_004"
    },
    {
      "name": "prisoner_005"
    },
    {
      "name": "prisoner_006"
    },
    {
      "name": "prisoner_007"
    },
    {
      "name": "silver"
    },
    {
      "name": "syndie"
    },
    {
      "name": "idcluwne"
    },
    {
      "name": "idseniorengineer"
    },
    {
      "name": "idseniorresearcher"
    },
    {
      "name": "idseniorphysician"
    },
    {
      "name": "idseniorofficer"
    },
    {
      "name": "gold-inhand-left",
      "directions": 4
    },
    {
      "name": "gold-inhand-right",
      "directions": 4
    },
    {
      "name": "default-inhand-left",
      "directions": 4
    },
    {
      "name": "default-inhand-right",
      "directions": 4
    },
    {
      "name": "silver-inhand-left",
      "directions": 4
    },
    {
      "name": "silver-inhand-right",
      "directions": 4
    },
    {
      "name": "orange-inhand-left",
      "directions": 4
    },
    {
      "name": "orange-inhand-right",
      "directions": 4
    },
    {
      "name": "blue-inhand-left",
      "directions": 4
    },
    {
      "name": "blue-inhand-right",
      "directions": 4
    },
    {
      "name": "green-inhand-left",
      "directions": 4
    },
    {
      "name": "green-inhand-right",
      "directions": 4
    }
  ]
}<|MERGE_RESOLUTION|>--- conflicted
+++ resolved
@@ -1,11 +1,7 @@
 {
   "version": 1,
   "license": "CC-BY-SA-3.0",
-<<<<<<< HEAD
-  "copyright": "Taken from tgstation at commit https://github.com/tgstation/tgstation/commit/d917f4c2a088419d5c3aec7656b7ff8cebd1822e and edited by whateverusername0, idcluwne made by brainfood1183 (github) for ss14, idbrigmedic made by PuroSlavKing (Github), pirate made by brainfood1183 (github), idadmin made by Arimah (github)",
-=======
   "copyright": "Taken from tgstation at commit https://github.com/tgstation/tgstation/commit/d917f4c2a088419d5c3aec7656b7ff8cebd1822e idcluwne made by brainfood1183 (github) for ss14, idbrigmedic made by PuroSlavKing (Github), pirate made by brainfood1183 (github), idadmin made by Arimah (github), idvisitor by IProduceWidgets (Github)",
->>>>>>> 19d23e33
   "size": {
     "x": 32,
     "y": 32

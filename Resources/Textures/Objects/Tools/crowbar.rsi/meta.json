--- conflicted
+++ resolved
@@ -1,11 +1,7 @@
 {
   "version": 1,
   "license": "CC-BY-SA-3.0",
-<<<<<<< HEAD
-  "copyright": "Taken from tgstation at https://github.com/tgstation/tgstation/commit/eea0599511b088fdab9d43e562210cdbd51c6a98, storage and red-storage by Flareguy // Icon Tkan from https://github.com/ParadiseSS13/Paradise",
-=======
   "copyright": "Taken from tgstation at https://github.com/tgstation/tgstation/commit/eea0599511b088fdab9d43e562210cdbd51c6a98, cover is edited by Ubaser.",
->>>>>>> f76fa0e5
   "size": {
     "x": 32,
     "y": 32

﻿Entries:
- author: Tayrtahn
  changes:
  - message: Mice and hamsters inside chef's hats can now steer the hat's wearer.
    type: Add
  id: 6768
  time: '2024-06-18T10:59:37.0000000+00:00'
  url: https://github.com/space-wizards/space-station-14/pull/25950
- author: metalgearsloth
  changes:
  - message: Fix conveyors mispredicting movement.
    type: Fix
  id: 6769
  time: '2024-06-18T12:11:37.0000000+00:00'
  url: https://github.com/space-wizards/space-station-14/pull/28157
- author: lzk228
  changes:
  - message: Warning cones added to the Engivend.
    type: Add
  id: 6770
  time: '2024-06-18T14:02:05.0000000+00:00'
  url: https://github.com/space-wizards/space-station-14/pull/29085
- author: Errant
  changes:
  - message: The strip interface layout of arachnids is now consistent with other
      species.
    type: Tweak
  id: 6771
  time: '2024-06-18T14:10:18.0000000+00:00'
  url: https://github.com/space-wizards/space-station-14/pull/29165
- author: IProduceWidgets
  changes:
  - message: Foam Force rifle to cargo lottery!
    type: Add
  - message: Foam darts now stick to things they hit!
    type: Tweak
  id: 6772
  time: '2024-06-18T15:04:15.0000000+00:00'
  url: https://github.com/space-wizards/space-station-14/pull/29103
- author: metalgearsloth
  changes:
  - message: Fix lathe materials sometimes flickering.
    type: Fix
  id: 6773
  time: '2024-06-18T21:47:19.0000000+00:00'
  url: https://github.com/space-wizards/space-station-14/pull/29167
- author: osjarw
  changes:
  - message: Fix air alarms not alarming air.
    type: Fix
  id: 6774
  time: '2024-06-19T00:20:57.0000000+00:00'
  url: https://github.com/space-wizards/space-station-14/pull/29172
- author: EmoGarbage404
  changes:
  - message: Slightly decreased meteor frequency.
    type: Tweak
  id: 6775
  time: '2024-06-19T01:57:00.0000000+00:00'
  url: https://github.com/space-wizards/space-station-14/pull/29194
- author: Flareguy
  changes:
  - message: Resprited most of Security's basic attire.
    type: Tweak
  id: 6776
  time: '2024-06-19T02:04:04.0000000+00:00'
  url: https://github.com/space-wizards/space-station-14/pull/29082
- author: Beck Thompson, UbaserB
  changes:
  - message: Added some happier messages for the medibot!
    type: Add
  id: 6777
  time: '2024-06-19T02:28:30.0000000+00:00'
  url: https://github.com/space-wizards/space-station-14/pull/29147
- author: HolySSSS
  changes:
  - message: Short Raffle is now much shorter.
    type: Tweak
  id: 6778
  time: '2024-06-19T02:41:42.0000000+00:00'
  url: https://github.com/space-wizards/space-station-14/pull/28685
- author: Truoizys
  changes:
  - message: PDA cartridges can no longer be installed more than once.
    type: Fix
  id: 6779
  time: '2024-06-19T13:21:06.0000000+00:00'
  url: https://github.com/space-wizards/space-station-14/pull/29187
- author: Just_Art
  changes:
  - message: Musician's jumpskirt added to loadouts.
    type: Add
  id: 6780
  time: '2024-06-19T14:06:03.0000000+00:00'
  url: https://github.com/space-wizards/space-station-14/pull/29203
- author: Flareguy
  changes:
  - message: Made the HOS's cap look significantly better.
    type: Tweak
  id: 6781
  time: '2024-06-19T14:49:19.0000000+00:00'
  url: https://github.com/space-wizards/space-station-14/pull/29208
- author: Flareguy
  changes:
  - message: Emergency Toolboxes now have a different fill that contains more utility
      items then before.
    type: Tweak
  - message: Added the pocket fire extinguisher. You can currently only find them
      in the emergency toolbox.
    type: Add
  id: 6782
  time: '2024-06-19T18:13:27.0000000+00:00'
  url: https://github.com/space-wizards/space-station-14/pull/29202
- author: lzk228
  changes:
  - message: Warning cone and wet floor sign recipes added to the autolathe.
    type: Add
  id: 6783
  time: '2024-06-19T18:13:55.0000000+00:00'
  url: https://github.com/space-wizards/space-station-14/pull/29205
- author: arimah
  changes:
  - message: Containment field generators can no longer be powered by an emitter bolt
      flying past them. The bolt must hit them directly.
    type: Fix
  id: 6784
  time: '2024-06-19T23:51:07.0000000+00:00'
  url: https://github.com/space-wizards/space-station-14/pull/29225
- author: Dutch-VanDerLinde
  changes:
  - message: Lizard frills and moth antenna are now hidden by hardsuit helmets.
    type: Tweak
  id: 6785
  time: '2024-06-20T00:09:44.0000000+00:00'
  url: https://github.com/space-wizards/space-station-14/pull/29214
- author: metalgearsloth
  changes:
  - message: Fix entities getting stuck red after getting hit.
    type: Fix
  id: 6786
  time: '2024-06-20T07:15:40.0000000+00:00'
  url: https://github.com/space-wizards/space-station-14/pull/28981
- author: Dutch-VanDerLinde
  changes:
  - message: Syndicate sleeper agents are now opt-in. You can opt-in with the antagonist
      preferences menu.
    type: Tweak
  - message: ERT are no longer able to become sleeper agents.
    type: Fix
  id: 6787
  time: '2024-06-20T11:12:58.0000000+00:00'
  url: https://github.com/space-wizards/space-station-14/pull/27817
- author: neutrino-laser
  changes:
  - message: Syndicate smokes pack now has 10 cigarettes as intended.
    type: Fix
  id: 6788
  time: '2024-06-20T11:16:06.0000000+00:00'
  url: https://github.com/space-wizards/space-station-14/pull/28371
- author: lzk228
  changes:
  - message: Cube boxes buffed 6 -> 8 cubes.
    type: Tweak
  id: 6789
  time: '2024-06-20T11:58:51.0000000+00:00'
  url: https://github.com/space-wizards/space-station-14/pull/29251
- author: Boaz1111
  changes:
  - message: Explosive technology has been moved to T1 arsenal
    type: Tweak
  id: 6790
  time: '2024-06-20T12:22:04.0000000+00:00'
  url: https://github.com/space-wizards/space-station-14/pull/29227
- author: Redfire1331
  changes:
  - message: You can now eat cup ramen with chopsticks.
    type: Tweak
  id: 6791
  time: '2024-06-20T12:34:46.0000000+00:00'
  url: https://github.com/space-wizards/space-station-14/pull/27826
- author: Errant
  changes:
  - message: Slimepeople crewmembers now spawn with survival boxes that contain emergency
      nitrogen tanks.
    type: Tweak
  id: 6792
  time: '2024-06-20T14:05:01.0000000+00:00'
  url: https://github.com/space-wizards/space-station-14/pull/29131
- author: PJB3005
  changes:
  - message: You can now pry multiple tiles at once.
    type: Tweak
  id: 6793
  time: '2024-06-20T14:05:40.0000000+00:00'
  url: https://github.com/space-wizards/space-station-14/pull/29231
- author: MilenVolf
  changes:
  - message: Jaws of life, xeno and spiders now use proper prying speed that will
      lead into a faster prying.
    type: Fix
  - message: Jaws of life now pries tiles much faster.
    type: Tweak
  id: 6794
  time: '2024-06-20T14:19:22.0000000+00:00'
  url: https://github.com/space-wizards/space-station-14/pull/29210
- author: MilenVolf
  changes:
  - message: Stasis bed can be toggled on or off!
    type: Tweak
  id: 6795
  time: '2024-06-21T03:02:23.0000000+00:00'
  url: https://github.com/space-wizards/space-station-14/pull/29268
- author: slarticodefast
  changes:
  - message: Fixed initial infected status icons not showing up.
    type: Fix
  - message: Added an antagonist message to the character menu for initial infected
      and zombies.
    type: Add
  id: 6796
  time: '2024-06-21T05:42:17.0000000+00:00'
  url: https://github.com/space-wizards/space-station-14/pull/29259
- author: Chief_Engineer and TsjipTsjip
  changes:
  - message: All ghostroles now have their role type, as defined in the rules, defined
      in their ghostrole request box.
    type: Tweak
  id: 6797
  time: '2024-06-21T09:41:54.0000000+00:00'
  url: https://github.com/space-wizards/space-station-14/pull/29249
- author: ElectroJr
  changes:
  - message: Fixed not being able to pick up folded rollerbeds.
    type: Fix
  - message: Fixed not being able to unbuckle entities by clicking on them.
    type: Fix
  id: 6798
  time: '2024-06-21T10:50:53.0000000+00:00'
  url: https://github.com/space-wizards/space-station-14/pull/29293
- author: Macoron
  changes:
  - message: Fixed SSD indicator for dwarfs.
    type: Fix
  id: 6799
  time: '2024-06-22T01:11:40.0000000+00:00'
  url: https://github.com/space-wizards/space-station-14/pull/29310
- author: EmoGarbage404
  changes:
  - message: Deconstructing a damaged AME core now yields steel instead of a full
      AME flatpack.
    type: Tweak
  id: 6800
  time: '2024-06-22T04:15:21.0000000+00:00'
  url: https://github.com/space-wizards/space-station-14/pull/29317
- author: Errant
  changes:
  - message: Items should no longer be missing from backpacks at spawn.
    type: Fix
  id: 6801
  time: '2024-06-22T10:43:18.0000000+00:00'
  url: https://github.com/space-wizards/space-station-14/pull/29336
- author: Donchan, marboww
  changes:
  - message: New Nuke Detonation Song "Sound Station 14"
    type: Add
  id: 6802
  time: '2024-06-22T15:09:41.0000000+00:00'
  url: https://github.com/space-wizards/space-station-14/pull/29345
- author: deltanedas
  changes:
  - message: Doors access logging can now be disabled by snipping or pulsing a LOG
      wire.
    type: Tweak
  id: 6803
  time: '2024-06-22T15:12:58.0000000+00:00'
  url: https://github.com/space-wizards/space-station-14/pull/29094
- author: notafet
  changes:
  - message: Reduce air alarm sensitivity to plasma, tritium, and carbon dioxide.
    type: Tweak
  id: 6804
  time: '2024-06-22T15:22:07.0000000+00:00'
  url: https://github.com/space-wizards/space-station-14/pull/29331
- author: Damn Feds
  changes:
  - message: thief toolbox kits now better describe contents
    type: Tweak
  id: 6805
  time: '2024-06-22T15:44:18.0000000+00:00'
  url: https://github.com/space-wizards/space-station-14/pull/27771
- author: lzk228
  changes:
  - message: Prying reinforced tile now will give you back metal rod
    type: Tweak
  id: 6806
  time: '2024-06-22T15:47:02.0000000+00:00'
  url: https://github.com/space-wizards/space-station-14/pull/29084
- author: nikthechampiongr
  changes:
  - message: Locked firelocks can no longer be pried by hand when powered.
    type: Tweak
  id: 6807
  time: '2024-06-22T17:49:50.0000000+00:00'
  url: https://github.com/space-wizards/space-station-14/pull/29221
- author: Floofi
  changes:
  - message: Added lemon juice to the Boozemat!
    type: Add
  id: 6808
  time: '2024-06-22T23:46:19.0000000+00:00'
  url: https://github.com/space-wizards/space-station-14/pull/27465
- author: Cojoke-dot
  changes:
  - message: You can now put hats on Medibots
    type: Add
  id: 6809
  time: '2024-06-23T00:28:20.0000000+00:00'
  url: https://github.com/space-wizards/space-station-14/pull/28584
- author: WarMechanic
  changes:
  - message: The TEG now powers itself once started.
    type: Tweak
  id: 6810
  time: '2024-06-23T01:46:31.0000000+00:00'
  url: https://github.com/space-wizards/space-station-14/pull/29072
- author: eoineoineoin
  changes:
  - message: Hand labelers can now apply labels to buttons, switches, and levers
    type: Tweak
  id: 6811
  time: '2024-06-23T14:52:30.0000000+00:00'
  url: https://github.com/space-wizards/space-station-14/pull/29378
- author: Tayrtahn
  changes:
  - message: Jugs in the ChemVend are labeled again.
    type: Fix
  id: 6812
  time: '2024-06-23T17:31:34.0000000+00:00'
  url: https://github.com/space-wizards/space-station-14/pull/29178
- author: DrEnzyme
  changes:
  - message: Add bagels and poppy seed bagels.
    type: Add
  id: 6813
  time: '2024-06-23T19:33:12.0000000+00:00'
  url: https://github.com/space-wizards/space-station-14/pull/24799
- author: PJB3005
  changes:
  - message: Ghosts can now examine details on objects from any range.
    type: Tweak
  id: 6814
  time: '2024-06-24T15:36:53.0000000+00:00'
  url: https://github.com/space-wizards/space-station-14/pull/29404
- author: Emisse
  changes:
  - message: atmos, elite syndie, and deathsquad hardsuits are now the only fireproof
      suits
    type: Tweak
  id: 6815
  time: '2024-06-24T22:03:05.0000000+00:00'
  url: https://github.com/space-wizards/space-station-14/pull/29416
- author: Bhijn and Myr
  changes:
  - message: The colors of the LEDs on the heater and freezer thermomachines has been
      changed from red/green (respectively) to orange/cyan (respectively). In laymen's
      terms, this makes thermomachines far more reasonably differentiable for those
      with colorblindness.
    type: Tweak
  id: 6816
  time: '2024-06-24T22:40:20.0000000+00:00'
  url: https://github.com/space-wizards/space-station-14/pull/29397
- author: Elysium206
  changes:
  - message: Increased Security Riot shields durability significantly and makes actively
      blocking better
    type: Tweak
  id: 6817
  time: '2024-06-25T03:56:46.0000000+00:00'
  url: https://github.com/space-wizards/space-station-14/pull/29239
- author: Tayrtahn
  changes:
  - message: Fixed space ninja's starting with their internals disabled.
    type: Fix
  id: 6818
  time: '2024-06-25T06:28:48.0000000+00:00'
  url: https://github.com/space-wizards/space-station-14/pull/29213
- author: PJB3005
  changes:
  - message: Low pressure damage now does only 1/4th as much damage. This is a band-aid
      until better mechanics exists for the crew to deal with breaches of various
      kinds.
    type: Remove
  id: 6819
  time: '2024-06-26T00:48:26.0000000+00:00'
  url: https://github.com/space-wizards/space-station-14/pull/29478
- author: lzk228
  changes:
  - message: Blood now has less satiation.
    type: Tweak
  id: 6820
  time: '2024-06-26T02:27:11.0000000+00:00'
  url: https://github.com/space-wizards/space-station-14/pull/29433
- author: Veritable-Calamity
  changes:
  - message: Moldy food can now be collected in the Janitors' trash bags.
    type: Fix
  id: 6821
  time: '2024-06-26T03:26:59.0000000+00:00'
  url: https://github.com/space-wizards/space-station-14/pull/29380
- author: Plykiya
  changes:
  - message: You can now interact with magic mirrors.
    type: Fix
  id: 6822
  time: '2024-06-26T14:25:11.0000000+00:00'
  url: https://github.com/space-wizards/space-station-14/pull/29491
- author: Doomsdrayk
  changes:
  - message: Disposal units no longer protect their contents from nuclear explosions.
    type: Fix
  id: 6823
  time: '2024-06-26T14:25:43.0000000+00:00'
  url: https://github.com/space-wizards/space-station-14/pull/29438
- author: Tayrtahn
  changes:
  - message: Pills and pill canisters no longer have two labels.
    type: Fix
  id: 6824
  time: '2024-06-27T02:08:57.0000000+00:00'
  url: https://github.com/space-wizards/space-station-14/pull/29499
- author: PJB3005
  changes:
  - message: You can no longer place items onto tabletop games. The feature could
      be easily abused to crash the server.
    type: Remove
  id: 6825
  time: '2024-06-27T14:57:55.0000000+00:00'
  url: https://github.com/space-wizards/space-station-14/pull/29513
- author: KonstantinAngelov
  changes:
  - message: Chef's Cookbook has a more IC name.
    type: Tweak
  id: 6826
  time: '2024-06-27T15:11:33.0000000+00:00'
  url: https://github.com/space-wizards/space-station-14/pull/29467
- author: metalgearsloth
  changes:
  - message: Ushanka no longer applies an accent to your name.
    type: Tweak
  id: 6827
  time: '2024-06-28T00:08:09.0000000+00:00'
  url: https://github.com/space-wizards/space-station-14/pull/29524
- author: JIPDawg
  changes:
  - message: Changed the sound of pulling back the foam crossbow from the sound of
      a Flash to just pulling back a bow.
    type: Tweak
  id: 6828
  time: '2024-06-28T00:23:17.0000000+00:00'
  url: https://github.com/space-wizards/space-station-14/pull/29508
- author: Plykiya
  changes:
  - message: Do-after bars performed inside containers are hidden from view.
    type: Add
  id: 6829
  time: '2024-06-28T03:34:24.0000000+00:00'
  url: https://github.com/space-wizards/space-station-14/pull/29487
- author: slarticodefast
  changes:
  - message: Passive vents now have the correct sprite.
    type: Fix
  id: 6830
  time: '2024-06-28T12:33:03.0000000+00:00'
  url: https://github.com/space-wizards/space-station-14/pull/29536
- author: Plykiya
  changes:
  - message: Icons in the chameleon menu now appear correctly.
    type: Fix
  id: 6831
  time: '2024-06-28T21:21:36.0000000+00:00'
  url: https://github.com/space-wizards/space-station-14/pull/29539
- author: DogZeroX
  changes:
  - message: Bananium no longer emit rads
    type: Remove
  id: 6832
  time: '2024-06-28T23:28:27.0000000+00:00'
  url: https://github.com/space-wizards/space-station-14/pull/29545
- author: TokenStyle
  changes:
  - message: Mechs can now be destroyed!
    type: Tweak
  id: 6833
  time: '2024-06-29T03:28:47.0000000+00:00'
  url: https://github.com/space-wizards/space-station-14/pull/29338
- author: metalgearsloth
  changes:
  - message: Typing indicators are now predicted.
    type: Fix
  id: 6834
  time: '2024-06-29T03:33:56.0000000+00:00'
  url: https://github.com/space-wizards/space-station-14/pull/29551
- author: Arteben
  changes:
  - message: Added favorite tab for construction!
    type: Add
  id: 6835
  time: '2024-06-29T04:10:00.0000000+00:00'
  url: https://github.com/space-wizards/space-station-14/pull/26347
- author: deltanedas
  changes:
  - message: Traitors can now be assigned to deconstruct the station's nuke for its
      precious plutonium core.
    type: Add
  - message: Added the Objectives category in the uplink with a Core Extraction Toolbox
      for deconstructing said nuke.
    type: Add
  id: 6836
  time: '2024-06-29T04:11:31.0000000+00:00'
  url: https://github.com/space-wizards/space-station-14/pull/26786
- author: slarticodefast
  changes:
  - message: Air vents now have yellow lights if they are in under-pressure lockout.
    type: Add
  id: 6837
  time: '2024-06-29T05:02:48.0000000+00:00'
  url: https://github.com/space-wizards/space-station-14/pull/29527
- author: metalgearsloth
  changes:
  - message: Fix character traits not being validated.
    type: Fix
  id: 6838
  time: '2024-06-29T05:39:57.0000000+00:00'
  url: https://github.com/space-wizards/space-station-14/pull/28730
- author: PJB3005
  changes:
  - message: '"Steal plutonium core" traitor objective has been reverted.'
    type: Remove
  id: 6839
  time: '2024-06-29T15:23:03.0000000+00:00'
  url: https://github.com/space-wizards/space-station-14/pull/29578
- author: MureixloL
  changes:
  - message: Changed some vending machine point lights to match the vendors better.
    type: Tweak
  id: 6840
  time: '2024-06-30T03:46:31.0000000+00:00'
  url: https://github.com/space-wizards/space-station-14/pull/29590
- author: metalgearsloth
  changes:
  - message: Fix trait categories not respecting unlimited points.
    type: Fix
  id: 6841
  time: '2024-06-30T04:28:49.0000000+00:00'
  url: https://github.com/space-wizards/space-station-14/pull/29600
- author: ShadowCommander
  changes:
  - message: Fixed sprite layers disappearing when inserting or removing an item on
      entities such as belts, janitor trolley, clipboard, etc.
    type: Fix
  id: 6842
  time: '2024-06-30T04:34:06.0000000+00:00'
  url: https://github.com/space-wizards/space-station-14/pull/29461
- author: Plykiya
  changes:
  - message: Syndicate traitor reinforcements price has been changed from 16 TC to
      14 TC.
    type: Tweak
  - message: Nuclear ops reinforcements price has been changed from 16 TC to 35 TC.
    type: Tweak
  id: 6843
  time: '2024-06-30T12:28:01.0000000+00:00'
  url: https://github.com/space-wizards/space-station-14/pull/29557
- author: Plykiya
  changes:
  - message: Skeletons are now immune to flashes.
    type: Add
  id: 6844
  time: '2024-06-30T13:42:40.0000000+00:00'
  url: https://github.com/space-wizards/space-station-14/pull/29604
- author: Plykiya
  changes:
  - message: The lock on emagged borgs no longer breaks, preventing unauthorized access
      and emag checking.
    type: Tweak
  id: 6845
  time: '2024-06-30T13:46:45.0000000+00:00'
  url: https://github.com/space-wizards/space-station-14/pull/29605
- author: metalgearsloth
  changes:
  - message: Accentless speech now costs 2 trait points.
    type: Tweak
  id: 6846
  time: '2024-06-30T13:47:22.0000000+00:00'
  url: https://github.com/space-wizards/space-station-14/pull/29603
- author: deltanedas
  changes:
  - message: Fixed sleeper agents not showing up in the round end summary.
    type: Fix
  id: 6847
  time: '2024-06-30T13:51:33.0000000+00:00'
  url: https://github.com/space-wizards/space-station-14/pull/29468
- author: EmoGarbage404
  changes:
  - message: The design on the bar sign can now be changed via a menu.
    type: Add
  id: 6848
  time: '2024-06-30T16:20:58.0000000+00:00'
  url: https://github.com/space-wizards/space-station-14/pull/29068
- author: Hmeister
  changes:
  - message: The CE hardsuit is now fireproof again.
    type: Tweak
  id: 6849
  time: '2024-06-30T17:56:31.0000000+00:00'
  url: https://github.com/space-wizards/space-station-14/pull/29516
- author: EmoGarbage404
  changes:
  - message: Blurry vision no longer causes names to momentarily appear as "???" when
      examining.
    type: Remove
  id: 6850
  time: '2024-07-01T03:06:28.0000000+00:00'
  url: https://github.com/space-wizards/space-station-14/pull/29633
- author: Cojoke-dot
  changes:
  - message: Items that slow down a person when held now slow down when dragged too.
    type: Tweak
  id: 6851
  time: '2024-07-01T05:33:08.0000000+00:00'
  url: https://github.com/space-wizards/space-station-14/pull/29364
- author: metalgearsloth
  changes:
  - message: Add effects for when shuttles are arriving.
    type: Add
  id: 6852
  time: '2024-07-01T06:11:30.0000000+00:00'
  url: https://github.com/space-wizards/space-station-14/pull/29402
- author: Plykiya
  changes:
  - message: Gravity wells, like the supermatter grenade, now function properly again.
    type: Fix
  id: 6853
  time: '2024-07-01T15:39:05.0000000+00:00'
  url: https://github.com/space-wizards/space-station-14/pull/29617
- author: joelsgp
  changes:
  - message: Fixed login tips
    type: Fix
  id: 6854
  time: '2024-07-01T16:27:49.0000000+00:00'
  url: https://github.com/space-wizards/space-station-14/pull/29640
- author: Cojoke-dot
  changes:
  - message: Flares can now light Cigarettes and other similar things
    type: Tweak
  - message: Flares now are no longer hot after burning out
    type: Tweak
  id: 6855
  time: '2024-07-01T21:14:38.0000000+00:00'
  url: https://github.com/space-wizards/space-station-14/pull/29476
- author: Tayrtahn
  changes:
  - message: Fixed NukeOps ending prematurely in some situations where operatives
      were still alive.
    type: Fix
  id: 6856
  time: '2024-07-01T22:23:36.0000000+00:00'
  url: https://github.com/space-wizards/space-station-14/pull/29642
- author: Tayrtahn
  changes:
  - message: Fixed characters thrashing when speaking in beds.
    type: Fix
  id: 6857
  time: '2024-07-02T03:30:53.0000000+00:00'
  url: https://github.com/space-wizards/space-station-14/pull/29653
- author: slarticodefast
  changes:
  - message: Fixed sprite rotation in harm mode on rotated grids.
    type: Fix
  id: 6858
  time: '2024-07-02T13:04:15.0000000+00:00'
  url: https://github.com/space-wizards/space-station-14/pull/29663
- author: lzk228
  changes:
  - message: Space Law book added to the game.
    type: Add
  id: 6859
  time: '2024-07-02T13:33:49.0000000+00:00'
  url: https://github.com/space-wizards/space-station-14/pull/29392
- author: Ko4erga
  changes:
  - message: Dropper can be placed in med belt, plant belt and chemistry bag.
    type: Tweak
  - message: Dropper size changed.
    type: Tweak
  id: 6860
  time: '2024-07-02T15:28:49.0000000+00:00'
  url: https://github.com/space-wizards/space-station-14/pull/29667
- author: Plykiya
  changes:
  - message: You now see pickup animations when stripping objects off of people.
    type: Fix
  - message: Thieving gloves no longer have a pickup animation when stripping people.
    type: Fix
  id: 6861
  time: '2024-07-03T00:01:59.0000000+00:00'
  url: https://github.com/space-wizards/space-station-14/pull/29665
- author: nikthechampiongr
  changes:
  - message: The Elite Syndicate hardsuit is now slightly slower.
    type: Tweak
  - message: The Elite Syndicate hardsuit now costs 12 Telecrystals.
    type: Tweak
  id: 6862
  time: '2024-07-03T00:31:39.0000000+00:00'
  url: https://github.com/space-wizards/space-station-14/pull/29429
- author: eoineoineoin
  changes:
  - message: Artifact Analyzer now collides with walls
    type: Fix
  id: 6863
  time: '2024-07-03T05:27:33.0000000+00:00'
  url: https://github.com/space-wizards/space-station-14/pull/28117
- author: TheShuEd
  changes:
  - message: anomalies have the ability to gain invisibility behavior
    type: Add
  id: 6864
  time: '2024-07-03T15:14:39.0000000+00:00'
  url: https://github.com/space-wizards/space-station-14/pull/29120
- author: ArkiveDev
  changes:
  - message: Railings can now be constructed in all 4 orientations.
    type: Fix
  id: 6865
  time: '2024-07-03T16:59:29.0000000+00:00'
  url: https://github.com/space-wizards/space-station-14/pull/29687
- author: Rinary
  changes:
  - message: Fixed radial menus overlapping where there's many icons.
    type: Fix
  id: 6866
  time: '2024-07-04T01:25:25.0000000+00:00'
  url: https://github.com/space-wizards/space-station-14/pull/29678
- author: Plykiya
  changes:
  - message: An object's physics properly returns to normal after being pulled.
    type: Fix
  id: 6867
  time: '2024-07-04T01:29:07.0000000+00:00'
  url: https://github.com/space-wizards/space-station-14/pull/29694
- author: Plykiya
  changes:
  - message: You can now destroy portable flashers.
    type: Fix
  id: 6868
  time: '2024-07-04T01:51:46.0000000+00:00'
  url: https://github.com/space-wizards/space-station-14/pull/29564
- author: EmoGarbage404
  changes:
  - message: All nuclear operatives are now humans.
    type: Tweak
  id: 6869
  time: '2024-07-04T02:29:26.0000000+00:00'
  url: https://github.com/space-wizards/space-station-14/pull/29693
- author: metalgearsloth
  changes:
  - message: Made vox roundstart.
    type: Tweak
  id: 6870
  time: '2024-07-04T07:11:02.0000000+00:00'
  url: https://github.com/space-wizards/space-station-14/pull/29704
- author: JIPDawg
  changes:
  - message: Changed the basic treatment module to include a Health Analyzer and removed
      the dropper.
    type: Tweak
  id: 6871
  time: '2024-07-04T07:17:47.0000000+00:00'
  url: https://github.com/space-wizards/space-station-14/pull/29696
- author: PJB3005
  changes:
  - message: Fixed flashlights and similar permanently getting stuck blinking.
    type: Fix
  id: 6872
  time: '2024-07-04T08:02:43.0000000+00:00'
  url: https://github.com/space-wizards/space-station-14/pull/29457
- author: Jezithyr
  changes:
  - message: All species except for Vox can now be played as Nukies. (Vox will be
      enabled when load out code supports them)
    type: Tweak
  id: 6873
  time: '2024-07-05T07:59:16.0000000+00:00'
  url: https://github.com/space-wizards/space-station-14/pull/29707
- author: metalgearsloth
  changes:
  - message: Shuttle map buttons will show up faster.
    type: Tweak
  id: 6874
  time: '2024-07-06T03:51:55.0000000+00:00'
  url: https://github.com/space-wizards/space-station-14/pull/29757
- author: JIPDawg
  changes:
  - message: Added Late join CryoSleepers to Origin.
    type: Tweak
  id: 6875
  time: '2024-07-06T17:33:20.0000000+00:00'
  url: https://github.com/space-wizards/space-station-14/pull/29761
- author: Beck Thompson
  changes:
  - message: Splashing reagents on players will now apply the correct amounts.
    type: Fix
  id: 6876
  time: '2024-07-07T03:52:18.0000000+00:00'
  url: https://github.com/space-wizards/space-station-14/pull/29763
- author: Tayrtahn
  changes:
  - message: Dead bodies will no longer remain standing after being unbuckled from
      chairs.
    type: Fix
  id: 6877
  time: '2024-07-07T06:20:53.0000000+00:00'
  url: https://github.com/space-wizards/space-station-14/pull/29741
- author: Simyon
  changes:
  - message: Ratkings now require at least 30 players in order to spawn.
    type: Tweak
  id: 6878
  time: '2024-07-07T13:06:24.0000000+00:00'
  url: https://github.com/space-wizards/space-station-14/pull/29737
- author: EmoGarbage404
  changes:
  - message: Intercoms now use encryption keys to determine what channels they can
      broadcast on.
    type: Tweak
  - message: Intercoms and handheld radios no longer rely on telecom servers.
    type: Fix
  id: 6879
  time: '2024-07-07T14:19:10.0000000+00:00'
  url: https://github.com/space-wizards/space-station-14/pull/29580
- author: Vermidia
  changes:
  - message: Some drink reactions now require shaking with the shaker or stirring
      with a spoon
    type: Add
  id: 6880
  time: '2024-07-07T14:21:53.0000000+00:00'
  url: https://github.com/space-wizards/space-station-14/pull/29243
- author: Dezzzix
  changes:
  - message: Now you can slice food with swords
    type: Add
  id: 6881
  time: '2024-07-07T14:22:38.0000000+00:00'
  url: https://github.com/space-wizards/space-station-14/pull/29005
- author: EmoGarbage404
  changes:
  - message: Changed AME power output. Lower injection amounts now produce more power
      but further injections have diminishing returns.
    type: Tweak
  - message: Increased damage per injection overclocked AMEs.
    type: Tweak
  - message: Halved fuel per AME jar.
    type: Tweak
  id: 6882
  time: '2024-07-07T14:27:52.0000000+00:00'
  url: https://github.com/space-wizards/space-station-14/pull/29587
- author: Plykiya
  changes:
  - message: Hyperzine's effective healing range has been changed from 70 to 120,
      to anything above 70 total damage.
    type: Tweak
  id: 6883
  time: '2024-07-07T14:28:13.0000000+00:00'
  url: https://github.com/space-wizards/space-station-14/pull/29712
- author: Tayrtahn
  changes:
  - message: Fixed admin ghosts briefly becoming visible when a news article is published.
    type: Fix
  id: 6884
  time: '2024-07-08T03:33:17.0000000+00:00'
  url: https://github.com/space-wizards/space-station-14/pull/29801
- author: slarticodefast
  changes:
  - message: Improved throwing calculations. Thrown items now stop moving exactly
      below your cursor. Throwing weapons will land at your cursor and then slide
      until stopped by friction.
    type: Tweak
  id: 6885
  time: '2024-07-08T09:03:53.0000000+00:00'
  url: https://github.com/space-wizards/space-station-14/pull/29726
- author: Errant
  changes:
  - message: Vox now have their entry in the guidebook.
    type: Fix
  id: 6886
  time: '2024-07-09T00:28:33.0000000+00:00'
  url: https://github.com/space-wizards/space-station-14/pull/29713
- author: Whisper
  changes:
  - message: Light toggle actions now have a 1 second cooldown between uses.
    type: Tweak
  id: 6887
  time: '2024-07-09T04:14:51.0000000+00:00'
  url: https://github.com/space-wizards/space-station-14/pull/29833
- author: Cojoke-dot
  changes:
  - message: Shotgun loading doafter now does something
    type: Fix
  id: 6888
  time: '2024-07-09T04:23:08.0000000+00:00'
  url: https://github.com/space-wizards/space-station-14/pull/29827
- author: slarticodefast
  changes:
  - message: The construction menu and building preview now show the correct passive
      vent sprite.
    type: Fix
  id: 6889
  time: '2024-07-09T13:39:47.0000000+00:00'
  url: https://github.com/space-wizards/space-station-14/pull/29820
- author: Cojoke-dot
  changes:
  - message: Pacifists can now use foam weaponry
    type: Tweak
  id: 6890
  time: '2024-07-09T13:46:21.0000000+00:00'
  url: https://github.com/space-wizards/space-station-14/pull/29835
- author: Plykiya
  changes:
  - message: You can now drop food and drinks to stop consuming it.
    type: Fix
  id: 6891
  time: '2024-07-09T23:12:40.0000000+00:00'
  url: https://github.com/space-wizards/space-station-14/pull/29854
- author: Boaz1111
  changes:
  - message: Guitars can now be worn in the suit storage slot
    type: Add
  id: 6892
  time: '2024-07-09T23:28:10.0000000+00:00'
  url: https://github.com/space-wizards/space-station-14/pull/29048
- author: Winkarst-cpu
  changes:
  - message: Fixed popup spam when trying to open borg's UI while the borg is locked.
    type: Fix
  id: 6893
  time: '2024-07-09T23:48:56.0000000+00:00'
  url: https://github.com/space-wizards/space-station-14/pull/29861
- author: Lokachop
  changes:
  - message: Scarves now count as warm clothing for the warm clothing cargo bounty.
    type: Tweak
  id: 6894
  time: '2024-07-10T05:26:33.0000000+00:00'
  url: https://github.com/space-wizards/space-station-14/pull/29779
- author: Aquif
  changes:
  - message: It is now possible to "lock" admin faxes such that they cannot be edited
      by cybersun pens or any other IC means.
    type: Add
  id: 6895
  time: '2024-07-10T05:28:36.0000000+00:00'
  url: https://github.com/space-wizards/space-station-14/pull/28972
- author: Ghagliiarghii
  changes:
  - message: The Librarian's Books Bag can now hold D&D related items such as dice
      and battlemats.
    type: Tweak
  id: 6896
  time: '2024-07-10T05:51:01.0000000+00:00'
  url: https://github.com/space-wizards/space-station-14/pull/29863
- author: Beck Thompson, Tayrtahn
  changes:
  - message: Typing indicators now correctly stack and will not overwrite your default
      species indicator.
    type: Fix
  id: 6897
  time: '2024-07-10T05:51:48.0000000+00:00'
  url: https://github.com/space-wizards/space-station-14/pull/29492
- author: Winkarst-cpu
  changes:
  - message: Now confirmation popup is displayed and item panel status is updated
      after setting a custom solution transfer volume.
    type: Fix
  id: 6898
  time: '2024-07-10T10:32:30.0000000+00:00'
  url: https://github.com/space-wizards/space-station-14/pull/29852
- author: Winkarst-cpu
  changes:
  - message: Added exit confirmation for character setup menu with unsaved changes.
    type: Add
  id: 6899
  time: '2024-07-11T00:24:37.0000000+00:00'
  url: https://github.com/space-wizards/space-station-14/pull/29875
- author: ShadowCommander
  changes:
  - message: Players can now use melee attacks and shoves while dragging an entity
      in their active hand.
    type: Tweak
  id: 6900
  time: '2024-07-11T04:48:00.0000000+00:00'
  url: https://github.com/space-wizards/space-station-14/pull/29703
- author: Cojoke-dot
  changes:
  - message: You can no longer shoot out of crates with guns
    type: Fix
  id: 6901
  time: '2024-07-11T05:14:49.0000000+00:00'
  url: https://github.com/space-wizards/space-station-14/pull/28961
- author: Cojoke-dot
  changes:
  - message: The Spray Painter can now be used to paint glass airlocks to look like
      regular glass airlocks.
    type: Tweak
  id: 6902
  time: '2024-07-11T05:33:20.0000000+00:00'
  url: https://github.com/space-wizards/space-station-14/pull/29869
- author: MFMessage
  changes:
  - message: Picking a ghost role as an admin will now deadmin.
    type: Fix
  id: 6903
  time: '2024-07-11T05:53:15.0000000+00:00'
  url: https://github.com/space-wizards/space-station-14/pull/29790
- author: Winkarst-cpu
  changes:
  - message: Admin notes popups are now more readable.
    type: Tweak
  id: 6904
  time: '2024-07-11T14:03:22.0000000+00:00'
  url: https://github.com/space-wizards/space-station-14/pull/29909
- author: jonathanargo
  changes:
  - message: Muskets are now wieldable.
    type: Tweak
  id: 6905
  time: '2024-07-12T09:16:21.0000000+00:00'
  url: https://github.com/space-wizards/space-station-14/pull/29910
- author: themias
  changes:
  - message: Notice boards can now be built on walls
    type: Fix
  id: 6906
  time: '2024-07-12T09:18:32.0000000+00:00'
  url: https://github.com/space-wizards/space-station-14/pull/29851
- author: slarticodefast
  changes:
  - message: Stun batons, stun prods and banana cream pies now fly like other throwing
      weapons when thrown.
    type: Fix
  id: 6907
  time: '2024-07-12T09:19:24.0000000+00:00'
  url: https://github.com/space-wizards/space-station-14/pull/29883
- author: Plykiya
  changes:
  - message: Dropping an item while in a container now places the item in the container.
    type: Fix
  id: 6908
  time: '2024-07-12T09:24:08.0000000+00:00'
  url: https://github.com/space-wizards/space-station-14/pull/29900
- author: coffeeware, slarticodefast
  changes:
  - message: Fixed items thrown very fast not being in the air. In particular this
      fixes the pneumatic cannon.
    type: Fix
  - message: Buffed base hand throwing speed by 10% to be more similar to before the
      recent throwing changes.
    type: Tweak
  id: 6909
  time: '2024-07-12T10:32:47.0000000+00:00'
  url: https://github.com/space-wizards/space-station-14/pull/29935
- author: themias
  changes:
  - message: Timers can now be deconstructed
    type: Fix
  id: 6910
  time: '2024-07-12T11:38:59.0000000+00:00'
  url: https://github.com/space-wizards/space-station-14/pull/29917
- author: jonathanargo
  changes:
  - message: Hard hat icon sprites are now centered correctly.
    type: Fix
  id: 6911
  time: '2024-07-12T15:00:40.0000000+00:00'
  url: https://github.com/space-wizards/space-station-14/pull/29953
- author: lzk228
  changes:
  - message: Secure windoors now use reinforced glass damage modifier.
    type: Fix
  id: 6912
  time: '2024-07-13T04:03:16.0000000+00:00'
  url: https://github.com/space-wizards/space-station-14/pull/29941
- author: Tayrtahn
  changes:
  - message: Antag objective total difficulty is now properly capped.
    type: Fix
  id: 6913
  time: '2024-07-13T04:14:30.0000000+00:00'
  url: https://github.com/space-wizards/space-station-14/pull/29830
- author: EmoGarbage404
  changes:
  - message: Added wristwatches for telling time.
    type: Add
  id: 6914
  time: '2024-07-13T06:09:19.0000000+00:00'
  url: https://github.com/space-wizards/space-station-14/pull/29550
- author: TheShuEd
  changes:
  - message: Added diamonds ore!
    type: Add
  - message: Diamonds can now be sold at a bargain price.
    type: Add
  id: 6915
  time: '2024-07-13T12:15:57.0000000+00:00'
  url: https://github.com/space-wizards/space-station-14/pull/25750
- author: coffeeware
  changes:
  - message: Lizards will no longer lose their snouts when equipping head bandanas
    type: Fix
  id: 6916
  time: '2024-07-14T02:59:45.0000000+00:00'
  url: https://github.com/space-wizards/space-station-14/pull/29979
- author: SlamBamActionman
  changes:
  - message: RGBee and Rainbow Carp plushies now cycle color when held/worn.
    type: Fix
  id: 6917
  time: '2024-07-14T10:26:34.0000000+00:00'
  url: https://github.com/space-wizards/space-station-14/pull/30023
- author: Winkarst-cpu
  changes:
  - message: Now grappling gun is clumsy proof.
    type: Tweak
  id: 6918
  time: '2024-07-14T10:26:56.0000000+00:00'
  url: https://github.com/space-wizards/space-station-14/pull/29904
- author: HahayesSiH
  changes:
  - message: It is now possible to pet cyborgs.
    type: Add
  - message: Clicking on cyborgs and opening the strip menu no longer unlocks them.
    type: Tweak
  id: 6919
  time: '2024-07-14T14:09:41.0000000+00:00'
  url: https://github.com/space-wizards/space-station-14/pull/30037
- author: deltanedas
  changes:
  - message: Fixed ninja shoes not working as magboots.
    type: Fix
  id: 6920
  time: '2024-07-14T15:11:40.0000000+00:00'
  url: https://github.com/space-wizards/space-station-14/pull/28586
- author: lzk228
  changes:
  - message: Scarves are eatable again.
    type: Fix
  id: 6921
  time: '2024-07-14T15:12:25.0000000+00:00'
  url: https://github.com/space-wizards/space-station-14/pull/29959
- author: Winkarst-cpu
  changes:
  - message: Now addgamerule command processes only valid game rules.
    type: Fix
  id: 6922
  time: '2024-07-15T19:18:33.0000000+00:00'
  url: https://github.com/space-wizards/space-station-14/pull/29912
- author: Jezithyr
  changes:
  - message: Removed the Geras ability from Slimes
    type: Remove
  id: 6923
  time: '2024-07-16T22:50:17.0000000+00:00'
  url: https://github.com/space-wizards/space-station-14/pull/29731
- author: K-Dynamic
  changes:
  - message: nerfed paraylze timer of all slippable objects (including soaps, water
      puddles, and clown-related items)
    type: Tweak
  id: 6924
  time: '2024-07-16T23:26:02.0000000+00:00'
  url: https://github.com/space-wizards/space-station-14/pull/27879
- author: EmoGarbage404
  changes:
  - message: Resprited wall signs.
    type: Tweak
  id: 6925
  time: '2024-07-17T04:35:19.0000000+00:00'
  url: https://github.com/space-wizards/space-station-14/pull/29806
- author: lzk228
  changes:
  - message: Added health examine for caustic and cold damage.
    type: Add
  id: 6926
  time: '2024-07-17T06:19:13.0000000+00:00'
  url: https://github.com/space-wizards/space-station-14/pull/29989
- author: lzk228
  changes:
  - message: Surgery saws now are normal-sized (no more pocket circular saw).
    type: Tweak
  id: 6927
  time: '2024-07-17T06:26:10.0000000+00:00'
  url: https://github.com/space-wizards/space-station-14/pull/29995
- author: Winkarst-cpu
  changes:
  - message: The super door remote is now able to control Syndicate doors.
    type: Fix
  id: 6928
  time: '2024-07-17T13:50:25.0000000+00:00'
  url: https://github.com/space-wizards/space-station-14/pull/30033
- author: Errant
  changes:
  - message: Vox are temporarily removed from Space Ninjas and all Unknown Shuttle
      ghostroles, until code supports giving them species-specific gear.
    type: Tweak
  id: 6929
  time: '2024-07-17T22:04:51.0000000+00:00'
  url: https://github.com/space-wizards/space-station-14/pull/30099
- author: Cojoke-dot
  changes:
  - message: You can no longer teleport objects that should not be in other objects
      into other objects with the Quantum Spin Inverter
    type: Fix
  id: 6930
  time: '2024-07-18T00:40:54.0000000+00:00'
  url: https://github.com/space-wizards/space-station-14/pull/29200
- author: Plykiya
  changes:
  - message: Stun batons no longer use up charges when hitting objects without stamina.
    type: Fix
  id: 6931
  time: '2024-07-18T00:48:09.0000000+00:00'
  url: https://github.com/space-wizards/space-station-14/pull/30136
- author: Sh18RW
  changes:
  - message: Moth can't eat boots with an item more
    type: Fix
  id: 6932
  time: '2024-07-18T22:34:18.0000000+00:00'
  url: https://github.com/space-wizards/space-station-14/pull/30019
- author: portfiend
  changes:
  - message: Reptilians display correct mask sprites in character customization screen.
    type: Fix
  id: 6933
  time: '2024-07-18T22:36:53.0000000+00:00'
  url: https://github.com/space-wizards/space-station-14/pull/30095
- author: Plykiya
  changes:
  - message: You no longer deal double damage to your first target when throwing an
      item.
    type: Fix
  id: 6934
  time: '2024-07-19T01:08:52.0000000+00:00'
  url: https://github.com/space-wizards/space-station-14/pull/30115
- author: deepdarkdepths
  changes:
  - message: Removed the description about geras in the Slime guidebook section.
    type: Remove
  id: 6935
  time: '2024-07-19T09:04:43.0000000+00:00'
  url: https://github.com/space-wizards/space-station-14/pull/30140
- author: Blackern5000
  changes:
  - message: Nuclear operatives are now able to purchase durable armor which is NOT
      space-proof.
    type: Add
  id: 6936
  time: '2024-07-19T09:38:26.0000000+00:00'
  url: https://github.com/space-wizards/space-station-14/pull/29845
- author: Plykiya, slarticodefast
  changes:
  - message: Explosive pens now correctly embed into their target.
    type: Fix
  id: 6937
  time: '2024-07-19T09:42:58.0000000+00:00'
  url: https://github.com/space-wizards/space-station-14/pull/30112
- author: ThatOneEnby1337
  changes:
  - message: News Reporters are now able to use markup tags in their reports without
      bricking the PDAs of readers
    type: Fix
  id: 6938
  time: '2024-07-19T14:18:39.0000000+00:00'
  url: https://github.com/space-wizards/space-station-14/pull/30169
- author: themias
  changes:
  - message: Mailing units are functional again
    type: Fix
  id: 6939
  time: '2024-07-20T02:31:26.0000000+00:00'
  url: https://github.com/space-wizards/space-station-14/pull/30174
- author: Ghagliiarghii
  changes:
  - message: Nuclear Operatives' Reinforcements now have a PDA!
    type: Tweak
  id: 6940
  time: '2024-07-20T02:59:31.0000000+00:00'
  url: https://github.com/space-wizards/space-station-14/pull/28088
- author: Plykiya
  changes:
  - message: Chameleon scarves now work again.
    type: Fix
  id: 6941
  time: '2024-07-20T03:00:28.0000000+00:00'
  url: https://github.com/space-wizards/space-station-14/pull/30156
- author: Aidenkrz
  changes:
  - message: The mass hallucinations event no longer affects non-humanoids.
    type: Fix
  id: 6942
  time: '2024-07-20T05:53:58.0000000+00:00'
  url: https://github.com/space-wizards/space-station-14/pull/28748
- author: buntobaggins
  changes:
  - message: Increased light radius on the Spationaut Hardsuit
    type: Tweak
  id: 6943
  time: '2024-07-21T03:29:21.0000000+00:00'
  url: https://github.com/space-wizards/space-station-14/pull/30049
- author: EmoGarbage404
  changes:
  - message: Fixed wires not updating UI on the Particle Accelerator.
    type: Fix
  id: 6944
  time: '2024-07-21T05:27:18.0000000+00:00'
  url: https://github.com/space-wizards/space-station-14/pull/28750
- author: CroilBird
  changes:
  - message: 6-pack of cola displays correctly when not being handled
    type: Fix
  id: 6945
  time: '2024-07-21T05:49:48.0000000+00:00'
  url: https://github.com/space-wizards/space-station-14/pull/29309
- author: metalgearsloth
  changes:
  - message: Fix muzzle flashes not tracking properly.
    type: Fix
  id: 6946
  time: '2024-07-21T06:09:17.0000000+00:00'
  url: https://github.com/space-wizards/space-station-14/pull/30163
- author: metalgearsloth
  changes:
  - message: Fix being able to throw items while your cursor is off-screen.
    type: Fix
  id: 6947
  time: '2024-07-21T06:13:28.0000000+00:00'
  url: https://github.com/space-wizards/space-station-14/pull/30164
- author: metalgearsloth
  changes:
  - message: Reset the scroll bar in the ghost warp menu whenever you search for a
      role. Previously it remained at your previous position and you would have to
      scroll up to see the first entry.
    type: Tweak
  id: 6948
  time: '2024-07-21T06:38:45.0000000+00:00'
  url: https://github.com/space-wizards/space-station-14/pull/30159
- author: Blackern5000
  changes:
  - message: The syndicate agent's cyborg weapons module now uses syndicate weaponry
      rather than NT weaponry.
    type: Tweak
  id: 6949
  time: '2024-07-21T07:04:33.0000000+00:00'
  url: https://github.com/space-wizards/space-station-14/pull/26947
- author: Winkarst-cpu
  changes:
  - message: Added ambience to the camera routers and telecommunication servers.
    type: Add
  - message: Now server's and router's ambience stops once they are unpowered.
    type: Fix
  id: 6950
  time: '2024-07-21T07:22:02.0000000+00:00'
  url: https://github.com/space-wizards/space-station-14/pull/30091
- author: Scott Dimeling
  changes:
  - message: Reduced the number of botanists in some stations, for optimal _workflow_
    type: Tweak
  id: 6951
  time: '2024-07-21T07:23:28.0000000+00:00'
  url: https://github.com/space-wizards/space-station-14/pull/29581
- author: metalgearsloth
  changes:
  - message: Escape pods won't show up on shuttle map anymore.
    type: Tweak
  id: 6952
  time: '2024-07-21T07:23:44.0000000+00:00'
  url: https://github.com/space-wizards/space-station-14/pull/29758
- author: IProduceWidgets
  changes:
  - message: an arabian lamp!
    type: Add
  id: 6953
  time: '2024-07-21T07:24:28.0000000+00:00'
  url: https://github.com/space-wizards/space-station-14/pull/27270
- author: osjarw
  changes:
  - message: NPCs no longer get stuck trying to pick up anchored pipes.
    type: Fix
  id: 6954
  time: '2024-07-21T07:28:37.0000000+00:00'
  url: https://github.com/space-wizards/space-station-14/pull/30061
- author: The Hands Leader - JoJo cat
  changes:
  - message: Train map is back into rotation
    type: Tweak
  id: 6955
  time: '2024-07-21T07:44:18.0000000+00:00'
  url: https://github.com/space-wizards/space-station-14/pull/30145
- author: Plykiya
  changes:
  - message: Syndicate traitor reinforcements are now specialized to be medics, spies,
      or thieves.
    type: Add
  - message: Reinforcement radios with options now have a radial menu, similar to
      RCDs.
    type: Tweak
  id: 6956
  time: '2024-07-21T10:32:25.0000000+00:00'
  url: https://github.com/space-wizards/space-station-14/pull/29853
- author: Cojoke-dot
  changes:
  - message: Dead Space Dragons no long despawn
    type: Fix
  id: 6957
  time: '2024-07-21T10:46:33.0000000+00:00'
  url: https://github.com/space-wizards/space-station-14/pull/29842
- author: slarticodefast
  changes:
  - message: Fixed microwave construction.
    type: Fix
  id: 6958
  time: '2024-07-21T16:20:09.0000000+00:00'
  url: https://github.com/space-wizards/space-station-14/pull/30232
- author: Sphiral&Kezu
  changes:
  - message: 'Added a variety of new wall based storages: Shelfs! Build some today!'
    type: Add
  id: 6959
  time: '2024-07-21T17:16:58.0000000+00:00'
  url: https://github.com/space-wizards/space-station-14/pull/27858
- author: valquaint, slarticodefast
  changes:
  - message: Fixed borgs being unable to state laws with an activated flashlight.
    type: Fix
  id: 6960
  time: '2024-07-22T03:55:35.0000000+00:00'
  url: https://github.com/space-wizards/space-station-14/pull/30183
- author: Lank
  changes:
  - message: Darts can now pop balloons. Keep them away from any monkeys.
    type: Add
  id: 6961
  time: '2024-07-22T05:38:56.0000000+00:00'
  url: https://github.com/space-wizards/space-station-14/pull/30088
- author: Plykiya
  changes:
  - message: You can now eat or drink and swap hands without it being interrupted.
    type: Tweak
  id: 6962
  time: '2024-07-22T09:17:57.0000000+00:00'
  url: https://github.com/space-wizards/space-station-14/pull/30060
- author: IProduceWidgets
  changes:
  - message: Zookeepers can now possess Nonlethal shotguns according to spacelaw.
    type: Tweak
  id: 6963
  time: '2024-07-22T09:33:03.0000000+00:00'
  url: https://github.com/space-wizards/space-station-14/pull/30237
- author: Plykiya
  changes:
  - message: Bag sounds can now only be heard from half the distance and is quieter
      in general.
    type: Tweak
  id: 6964
  time: '2024-07-22T09:54:15.0000000+00:00'
  url: https://github.com/space-wizards/space-station-14/pull/30225
- author: osjarw
  changes:
  - message: Syringes are now 0.5 seconds faster.
    type: Tweak
  id: 6965
  time: '2024-07-22T10:20:36.0000000+00:00'
  url: https://github.com/space-wizards/space-station-14/pull/29825
- author: Errant
  changes:
  - message: Replay observers now always spawn on the station.
    type: Fix
  id: 6966
  time: '2024-07-22T19:32:30.0000000+00:00'
  url: https://github.com/space-wizards/space-station-14/pull/30252
- author: Cojoke-dot
  changes:
  - message: You can now read the volume of a gas tank in its examine text
    type: Tweak
  id: 6967
  time: '2024-07-22T21:41:42.0000000+00:00'
  url: https://github.com/space-wizards/space-station-14/pull/29771
- author: Cojoke-dot
  changes:
  - message: Throwing a jetpack mid-flight will no longer freeze your character
    type: Fix
  id: 6968
  time: '2024-07-22T22:24:26.0000000+00:00'
  url: https://github.com/space-wizards/space-station-14/pull/30223
- author: Flareguy
  changes:
  - message: Added vox sprites for a few headwear items, including radiation suits
      and the paramedic helmet.
    type: Add
  id: 6969
  time: '2024-07-23T02:18:33.0000000+00:00'
  url: https://github.com/space-wizards/space-station-14/pull/30150
- author: Cojoke-dot
  changes:
  - message: You can no longer use telescreens and televisions while blind or asleep.
    type: Fix
  id: 6970
  time: '2024-07-23T02:33:41.0000000+00:00'
  url: https://github.com/space-wizards/space-station-14/pull/30260
- author: Cojoke-dot
  changes:
  - message: Fix one of the QSI popups
    type: Fix
  id: 6971
  time: '2024-07-23T03:23:04.0000000+00:00'
  url: https://github.com/space-wizards/space-station-14/pull/30265
- author: Errant
  changes:
  - message: Players are now notified when trying to insert an incompatible magazine
      into a gun.
    type: Add
  id: 6972
  time: '2024-07-23T06:36:06.0000000+00:00'
  url: https://github.com/space-wizards/space-station-14/pull/29046
- author: TheKittehJesus
  changes:
  - message: The Syndicate Assault Borg can now wield their double esword
    type: Fix
  id: 6973
  time: '2024-07-23T08:13:18.0000000+00:00'
  url: https://github.com/space-wizards/space-station-14/pull/30229
- author: Scribbles0
  changes:
  - message: Handless mobs can no longer wipe devices like positronic brains or pAIs.
    type: Fix
  id: 6974
  time: '2024-07-23T17:47:08.0000000+00:00'
  url: https://github.com/space-wizards/space-station-14/pull/30149
- author: Quantus
  changes:
  - message: Reagent grinders can no longer auto-grind when unpowered.
    type: Fix
  id: 6975
  time: '2024-07-23T21:02:07.0000000+00:00'
  url: https://github.com/space-wizards/space-station-14/pull/30267
- author: BombasterDS
  changes:
  - message: Fixed items disappearing after shelfs and mannequin disassembling
    type: Fix
  id: 6976
  time: '2024-07-24T08:57:03.0000000+00:00'
  url: https://github.com/space-wizards/space-station-14/pull/30313
- author: Cojoke-dot
  changes:
  - message: Fix infinite QSI linking range
    type: Fix
  id: 6977
  time: '2024-07-24T20:57:45.0000000+00:00'
  url: https://github.com/space-wizards/space-station-14/pull/30332
- author: deltanedas
  changes:
  - message: Borgs can no longer unlock the robotics console or other borgs.
    type: Tweak
  id: 6978
  time: '2024-07-25T03:54:52.0000000+00:00'
  url: https://github.com/space-wizards/space-station-14/pull/27888
- author: themias
  changes:
  - message: Fixed the ripley control panel not loading
    type: Fix
  id: 6979
  time: '2024-07-25T05:23:53.0000000+00:00'
  url: https://github.com/space-wizards/space-station-14/pull/30325
- author: Timur2011
  changes:
  - message: Space adders are now butcherable.
    type: Add
  - message: Snakes now drop snake meat when butchered.
    type: Fix
  - message: Snakes now appear lying when in critical state.
    type: Tweak
  id: 6980
  time: '2024-07-25T10:52:18.0000000+00:00'
  url: https://github.com/space-wizards/space-station-14/pull/29629
- author: Plykiya
  changes:
  - message: You can now build atmos gas pipes through things like walls.
    type: Tweak
  id: 6981
  time: '2024-07-25T23:26:06.0000000+00:00'
  url: https://github.com/space-wizards/space-station-14/pull/28707
- author: Ilya246
  changes:
  - message: Nuclear operative reinforcements now come with full nuclear operative
      gear (and a toy carp) at no additional cost.
    type: Tweak
  - message: Nuclear operative reinforcements now get nuclear operative names.
    type: Tweak
  id: 6982
  time: '2024-07-25T23:37:54.0000000+00:00'
  url: https://github.com/space-wizards/space-station-14/pull/30173
- author: Cojoke-dot
  changes:
  - message: Engineering goggles and other similar-looking eyewear now help block
      identity.
    type: Tweak
  - message: Radiation suit's hood now blocks identity.
    type: Fix
  id: 6983
  time: '2024-07-26T05:26:05.0000000+00:00'
  url: https://github.com/space-wizards/space-station-14/pull/30305
- author: Moomoobeef
  changes:
  - message: Some radio channel colors have been tweaked in order to be more easily
      distinguishable.
    type: Tweak
  id: 6984
  time: '2024-07-26T06:47:20.0000000+00:00'
  url: https://github.com/space-wizards/space-station-14/pull/30133
- author: Errant
  changes:
  - message: Replay ghosts now actually spawn on the proper station, take two.
    type: Fix
  id: 6985
  time: '2024-07-26T12:59:43.0000000+00:00'
  url: https://github.com/space-wizards/space-station-14/pull/30273
- author: themias
  changes:
  - message: Arcade machines are functional again
    type: Fix
  id: 6986
  time: '2024-07-26T17:30:50.0000000+00:00'
  url: https://github.com/space-wizards/space-station-14/pull/30376
- author: themias
  changes:
  - message: Zombies now get uncuffed upon transformation
    type: Fix
  id: 6987
  time: '2024-07-26T18:48:03.0000000+00:00'
  url: https://github.com/space-wizards/space-station-14/pull/30321
- author: metalgearsloth
  changes:
  - message: Fix grid labels getting spammed from VGRoid.
    type: Fix
  id: 6988
  time: '2024-07-27T01:54:38.0000000+00:00'
  url: https://github.com/space-wizards/space-station-14/pull/29946
- author: GoldenCan
  changes:
  - message: Added a Security Clown Mask which is obtainable by hacking a SecDrobe.
    type: Add
  id: 6989
  time: '2024-07-27T04:09:24.0000000+00:00'
  url: https://github.com/space-wizards/space-station-14/pull/30249
- author: Plykiya
  changes:
  - message: Thief game rule now properly selects more than one thief.
    type: Fix
  id: 6990
  time: '2024-07-27T07:27:21.0000000+00:00'
  url: https://github.com/space-wizards/space-station-14/pull/30393
- author: BombasterDS
  changes:
  - message: Added new plant mutations for apple, sugarcane and galaxythistle
    type: Add
  id: 6991
  time: '2024-07-27T15:08:49.0000000+00:00'
  url: https://github.com/space-wizards/space-station-14/pull/28993
- author: Spessmann
  changes:
  - message: Thief objectives for figurines and stamps now require less items
    type: Tweak
  id: 6992
  time: '2024-07-27T23:11:27.0000000+00:00'
  url: https://github.com/space-wizards/space-station-14/pull/30390
- author: metalgearsloth
  changes:
  - message: Moved VGRoid from 1,000m away to ~500m.
    type: Tweak
  id: 6993
  time: '2024-07-28T03:14:18.0000000+00:00'
  url: https://github.com/space-wizards/space-station-14/pull/29943
- author: lzk228
  changes:
  - message: Fixed pancakes stacks. Before it, splitting not default pancakes stacks
      would give you default pancakes.
    type: Fix
  id: 6994
  time: '2024-07-28T03:49:06.0000000+00:00'
  url: https://github.com/space-wizards/space-station-14/pull/30270
- author: Plykiya
  changes:
  - message: Fixed the client mispredicting people slipping with their magboots turned
      on
    type: Fix
  id: 6995
  time: '2024-07-28T06:17:06.0000000+00:00'
  url: https://github.com/space-wizards/space-station-14/pull/30425
- author: Katzenminer
  changes:
  - message: Pun and similar pets are no longer firemune
    type: Fix
  id: 6996
  time: '2024-07-28T08:32:27.0000000+00:00'
  url: https://github.com/space-wizards/space-station-14/pull/30424
- author: lzk228
  changes:
  - message: Fixed permanent absence of the approver string in cargo invoice.
    type: Fix
  id: 6997
  time: '2024-07-29T06:19:43.0000000+00:00'
  url: https://github.com/space-wizards/space-station-14/pull/29690
- author: JIPDawg
  changes:
  - message: F9 is correctly bound to the Round End Summary window by default now.
    type: Fix
  id: 6998
  time: '2024-07-29T06:49:28.0000000+00:00'
  url: https://github.com/space-wizards/space-station-14/pull/30438
- author: githubuser508
  changes:
  - message: Candles crate and the ability for Cargo to order it.
    type: Add
  id: 6999
  time: '2024-07-29T08:29:27.0000000+00:00'
  url: https://github.com/space-wizards/space-station-14/pull/29736
- author: Blackern5000
  changes:
  - message: Emergency oxygen and fire lockers now generally contain more supplies
    type: Tweak
  id: 7000
  time: '2024-07-29T09:57:04.0000000+00:00'
  url: https://github.com/space-wizards/space-station-14/pull/29230
- author: Moomoobeef
  changes:
  - message: Added the ability to wear lizard plushies on your head!
    type: Add
  id: 7001
  time: '2024-07-29T12:52:40.0000000+00:00'
  url: https://github.com/space-wizards/space-station-14/pull/30400
- author: TurboTrackerss14
  changes:
  - message: Reduced Kobold ghostrole chance to mirror Monkey
    type: Tweak
  id: 7002
  time: '2024-07-29T15:16:54.0000000+00:00'
  url: https://github.com/space-wizards/space-station-14/pull/30450
- author: Ian321
  changes:
  - message: The Courser now comes with a defibrillator.
    type: Tweak
  id: 7003
  time: '2024-07-30T01:05:27.0000000+00:00'
  url: https://github.com/space-wizards/space-station-14/pull/30471
- author: slarticodefast
  changes:
  - message: Fixed puppy Ian not counting as a thief steal target.
    type: Fix
  id: 7004
  time: '2024-07-30T01:22:17.0000000+00:00'
  url: https://github.com/space-wizards/space-station-14/pull/30474
- author: themias
  changes:
  - message: Added envelopes to the PTech and bureaucracy crate
    type: Add
  id: 7005
  time: '2024-07-30T01:49:05.0000000+00:00'
  url: https://github.com/space-wizards/space-station-14/pull/30298
- author: TheKittehJesus
  changes:
  - message: The recipe for chow mein, egg-fried rice, and both brownies now use liquid
      egg instead of a whole egg.
    type: Tweak
  - message: Cake batter now also requires 5u of milk
    type: Tweak
  id: 7006
  time: '2024-07-30T02:14:11.0000000+00:00'
  url: https://github.com/space-wizards/space-station-14/pull/30262
- author: Plykiya
  changes:
  - message: Wearing something that covers your head will prevent your hair from being
      cut.
    type: Add
  - message: You now see a popup when your hair is being altered.
    type: Add
  - message: The doafter for altering other people's hair now takes seven seconds.
    type: Tweak
  id: 7007
  time: '2024-07-30T02:17:28.0000000+00:00'
  url: https://github.com/space-wizards/space-station-14/pull/30366
- author: Cojoke-dot
  changes:
  - message: Hamlet and other ghost rolls can now spin when they enter combat mode
    type: Fix
  id: 7008
  time: '2024-07-30T02:48:28.0000000+00:00'
  url: https://github.com/space-wizards/space-station-14/pull/30478
- author: themias
  changes:
  - message: Fixed the ACC wire not appearing in vending machine wire layouts
    type: Fix
  id: 7009
  time: '2024-07-30T03:04:17.0000000+00:00'
  url: https://github.com/space-wizards/space-station-14/pull/30453
- author: Blackern5000
  changes:
  - message: The defibrillator has been recolored slightly
    type: Tweak
  id: 7010
  time: '2024-07-30T04:41:21.0000000+00:00'
  url: https://github.com/space-wizards/space-station-14/pull/29964
- author: themias
  changes:
  - message: Fixed victim's fingerprints transferring onto an attacker's weapon
    type: Fix
  id: 7011
  time: '2024-07-30T08:35:30.0000000+00:00'
  url: https://github.com/space-wizards/space-station-14/pull/30257
- author: to4no_fix
  changes:
  - message: Now engineering access is needed to interact with the particle accelerator
    type: Tweak
  id: 7012
  time: '2024-07-30T11:29:32.0000000+00:00'
  url: https://github.com/space-wizards/space-station-14/pull/30394
- author: Cojoke-dot
  changes:
  - message: You can no longer get out of a disposal chute or container while knocked
      over by trying to walk
    type: Fix
  id: 7013
  time: '2024-07-30T13:53:44.0000000+00:00'
  url: https://github.com/space-wizards/space-station-14/pull/30391
- author: Cojoke-dot
  changes:
  - message: QSI now swaps the top most valid container instead of QSI when placed
      in an anchored container
    type: Fix
  id: 7014
  time: '2024-07-30T14:07:35.0000000+00:00'
  url: https://github.com/space-wizards/space-station-14/pull/30241
- author: TheShuEd
  changes:
  - message: industrial ore processor can now process diamonds
    type: Fix
  id: 7015
  time: '2024-07-30T14:41:15.0000000+00:00'
  url: https://github.com/space-wizards/space-station-14/pull/30499
- author: PJB3005
  changes:
  - message: CLF3 is now called "chlorine trifluoride"
    type: Tweak
  id: 7016
  time: '2024-07-31T00:14:23.0000000+00:00'
  url: https://github.com/space-wizards/space-station-14/pull/30510
- author: slarticodefast
  changes:
  - message: Fixed the mouse position when it is over a singularity distortion effect
      while zoomed in or out.
    type: Fix
  id: 7017
  time: '2024-07-31T00:14:49.0000000+00:00'
  url: https://github.com/space-wizards/space-station-14/pull/30509
- author: metalgearsloth
  changes:
  - message: Add a button to the lobby so you can export a .png of your characters
    type: Add
  id: 7018
  time: '2024-07-31T15:14:20.0000000+00:00'
  url: https://github.com/space-wizards/space-station-14/pull/29874
- author: slarticodefast
  changes:
  - message: Skeletons no longer have fingerprints.
    type: Tweak
  id: 7019
  time: '2024-07-31T16:08:20.0000000+00:00'
  url: https://github.com/space-wizards/space-station-14/pull/30530
- author: themias
  changes:
  - message: Pens can be clicked cathartically
    type: Tweak
  id: 7020
  time: '2024-07-31T17:57:41.0000000+00:00'
  url: https://github.com/space-wizards/space-station-14/pull/30531
- author: Plykiya
  changes:
  - message: Meteors now leave behind asteroid rocks on impact.
    type: Add
  id: 7021
  time: '2024-08-01T02:55:02.0000000+00:00'
  url: https://github.com/space-wizards/space-station-14/pull/30419
- author: PixelTheAertist
  changes:
  - message: The Social Anxiety trait is now renamed to "Stutter"
    type: Tweak
  id: 7022
  time: '2024-08-01T02:58:16.0000000+00:00'
  url: https://github.com/space-wizards/space-station-14/pull/29898
- author: Plykiya
  changes:
  - message: Adds hand labelers to the PTech, ChemDrobe, and LawDrobe.
    type: Add
  id: 7023
  time: '2024-08-01T02:59:54.0000000+00:00'
  url: https://github.com/space-wizards/space-station-14/pull/29958
- author: Ko4erga
  changes:
  - message: Added a cutter machine for crafting patterned steel tiles, concrete and
      wooden tiles.
    type: Add
  - message: After rip off patterned tiles you get current pattern, not just steel
      tile.
    type: Tweak
  id: 7024
  time: '2024-08-01T10:26:32.0000000+00:00'
  url: https://github.com/space-wizards/space-station-14/pull/30431
- author: NakataRin
  changes:
  - message: Added paramedic to the train station.
    type: Add
  id: 7025
  time: '2024-08-01T19:59:43.0000000+00:00'
  url: https://github.com/space-wizards/space-station-14/pull/30556
- author: marbow
  changes:
  - message: Rejoice, detectives! Hand labeler has been added to your closet!
    type: Add
  id: 7026
  time: '2024-08-01T20:01:05.0000000+00:00'
  url: https://github.com/space-wizards/space-station-14/pull/30501
- author: metalgearsloth
  changes:
  - message: Fix some popups playing twice.
    type: Fix
  id: 7027
  time: '2024-08-02T01:33:20.0000000+00:00'
  url: https://github.com/space-wizards/space-station-14/pull/30452
- author: WarMechanic
  changes:
  - message: Adjusted meteors to have less lethal blast fragments.
    type: Tweak
  id: 7028
  time: '2024-08-02T05:43:41.0000000+00:00'
  url: https://github.com/space-wizards/space-station-14/pull/29199
- author: slarticodefast
  changes:
  - message: Fixed borgs not being able to state laws or open other UIs without an
      active module.
    type: Fix
  id: 7029
  time: '2024-08-02T05:44:59.0000000+00:00'
  url: https://github.com/space-wizards/space-station-14/pull/30299
- author: TropicalHibi
  changes:
  - message: Now fs (for sure) and wru (where are you) are changed to their full version
      in text
    type: Add
  id: 7030
  time: '2024-08-02T05:57:50.0000000+00:00'
  url: https://github.com/space-wizards/space-station-14/pull/30508
- author: Plykiya
  changes:
  - message: Rechargers now show the percent charged of the item it is charging.
    type: Add
  id: 7031
  time: '2024-08-02T06:05:38.0000000+00:00'
  url: https://github.com/space-wizards/space-station-14/pull/28500
- author: ShadowCommander
  changes:
  - message: Rollerbeds now deploy when holding them in hand and clicking on the ground.
    type: Add
  id: 7032
  time: '2024-08-02T07:05:12.0000000+00:00'
  url: https://github.com/space-wizards/space-station-14/pull/30000
- author: slarticodefast
  changes:
  - message: The digital audio workstation can now be rotated.
    type: Tweak
  id: 7033
  time: '2024-08-02T10:02:16.0000000+00:00'
  url: https://github.com/space-wizards/space-station-14/pull/30571
- author: slarticodefast
  changes:
  - message: Added potassium iodide. It gives you short term radiation protection
      and can be found in radiation treatment kits.
    type: Add
  - message: Added haloperidol. It removes most stimulating/hallucinogenic drugs from
      the body and makes you drowsy.
    type: Add
  - message: Added the drowsiness status effect. It blurs your vision and makes you
      randomly fall asleep. Drink some coffee or cola to remove it.
    type: Add
  - message: Chloral hydrate now makes you drowsy instead of forcing you to sleep
      instantly.
    type: Tweak
  id: 7034
  time: '2024-08-02T17:12:08.0000000+00:00'
  url: https://github.com/space-wizards/space-station-14/pull/27454
- author: Blackern5000
  changes:
  - message: Winter boots no longer have ugly outlines
    type: Tweak
  id: 7035
  time: '2024-08-02T23:05:19.0000000+00:00'
  url: https://github.com/space-wizards/space-station-14/pull/30350
- author: lzk228
  changes:
  - message: Figurines will say phrases on activation.
    type: Add
  id: 7036
  time: '2024-08-03T14:06:04.0000000+00:00'
  url: https://github.com/space-wizards/space-station-14/pull/30455
- author: JoelZimmerman
  changes:
  - message: Dank pizza is now cooked with cannabis leaves instead of ambrosia vulgaris.
    type: Tweak
  id: 7037
  time: '2024-08-03T14:07:21.0000000+00:00'
  url: https://github.com/space-wizards/space-station-14/pull/30430
- author: Ian321
  changes:
  - message: Help menus now include the linked guides.
    type: Fix
  id: 7038
  time: '2024-08-04T03:32:10.0000000+00:00'
  url: https://github.com/space-wizards/space-station-14/pull/30462
- author: DrSmugleaf
  changes:
  - message: The Toggle Internals verb no longer shows up in the context menu if no
      breathing tool is equipped and internals are off.
    type: Tweak
  id: 7039
  time: '2024-08-04T03:34:56.0000000+00:00'
  url: https://github.com/space-wizards/space-station-14/pull/30622
- author: Mervill
  changes:
  - message: Rotten Meat can be collected in trash bags and deleted by the recycler
    type: Tweak
  id: 7040
  time: '2024-08-04T10:13:57.0000000+00:00'
  url: https://github.com/space-wizards/space-station-14/pull/30594
- author: DrSmugleaf
  changes:
  - message: Fixed the client sometimes falsely showing the red color flash effect
      when attacking something that they can't, like allied xenonids.
    type: Fix
  id: 7041
  time: '2024-08-05T03:14:01.0000000+00:00'
  url: https://github.com/space-wizards/space-station-14/pull/30661
- author: Killerqu00
  changes:
  - message: Sleeper agents event no longer occurs when evacuation is called.
    type: Tweak
  id: 7042
  time: '2024-08-05T03:17:53.0000000+00:00'
  url: https://github.com/space-wizards/space-station-14/pull/30646
- author: Cojoke-dot
  changes:
  - message: Mice can now use combat mode with a 0 damage attack
    type: Tweak
  id: 7043
  time: '2024-08-05T03:26:28.0000000+00:00'
  url: https://github.com/space-wizards/space-station-14/pull/30487
- author: TheShuEd
  changes:
  - message: Nanotrasen has introduced recruitment rules. Characters under the age
      of 20 are no longer allowed to take on the role of head.
    type: Tweak
  id: 7044
  time: '2024-08-05T04:25:49.0000000+00:00'
  url: https://github.com/space-wizards/space-station-14/pull/30347
- author: foboscheshir
  changes:
  - message: added missing mime mask sprites for Vox - scared and sad.
    type: Add
  id: 7045
  time: '2024-08-05T06:09:35.0000000+00:00'
  url: https://github.com/space-wizards/space-station-14/pull/30607
- author: SlamBamActionman, PolarTundra
  changes:
  - message: Thief's Syndie Kit now comes with a Radio Jammer, a lighter and a Syndicate
      codeword.
    type: Add
  - message: Thief's Agent ID has been moved from the Syndie Kit to the Chameleon
      Kit.
    type: Tweak
  - message: The Syndicate pAI has been removed from the Thief's Syndie Kit.
    type: Remove
  id: 7046
  time: '2024-08-05T08:03:24.0000000+00:00'
  url: https://github.com/space-wizards/space-station-14/pull/30446
- author: EmoGarbage404
  changes:
  - message: Being cold now slows down your character.
    type: Add
  id: 7047
  time: '2024-08-05T08:07:02.0000000+00:00'
  url: https://github.com/space-wizards/space-station-14/pull/29692
- author: EmoGarbage404
  changes:
  - message: The biogenerator has been recolored and renamed to the "biocube fabricator."
    type: Tweak
  id: 7048
  time: '2024-08-06T10:51:33.0000000+00:00'
  url: https://github.com/space-wizards/space-station-14/pull/30696
- author: Errant
  changes:
  - message: Vox can be nukies and ninjas again.
    type: Tweak
  id: 7049
  time: '2024-08-06T10:58:29.0000000+00:00'
  url: https://github.com/space-wizards/space-station-14/pull/29783
- author: slarticodefast
  changes:
  - message: Fixed borgs, animals and aghosts being able to enter cryosleep.
    type: Fix
  id: 7050
  time: '2024-08-06T11:00:15.0000000+00:00'
  url: https://github.com/space-wizards/space-station-14/pull/30574
- author: Flareguy
  changes:
  - message: Most hats are now automatically displaced on vox to look more fitting.
    type: Tweak
  id: 7051
  time: '2024-08-06T13:12:14.0000000+00:00'
  url: https://github.com/space-wizards/space-station-14/pull/30699
- author: Errant
  changes:
  - message: Medical Mask sprite now works on vox.
    type: Fix
  id: 7052
  time: '2024-08-07T03:41:40.0000000+00:00'
  url: https://github.com/space-wizards/space-station-14/pull/30702
- author: Lyroth001
  changes:
  - message: Dragons are immune to flashes
    type: Tweak
  id: 7053
  time: '2024-08-07T07:42:00.0000000+00:00'
  url: https://github.com/space-wizards/space-station-14/pull/30658
- author: ShadowCommander
  changes:
  - message: Rollerbeds can now be dragged to the player to fold and pick them up.
    type: Add
  id: 7054
  time: '2024-08-07T09:19:10.0000000+00:00'
  url: https://github.com/space-wizards/space-station-14/pull/30002
- author: Errant
  changes:
  - message: Survivors arriving via the Unknown Shuttle event, ERT and CBURN agents,
      and Death Squad members are now equipped with the appropriate species-specific
      survival gear.
    type: Fix
  - message: Unknown Shuttle event can once again spawn vox characters.
    type: Tweak
  id: 7055
  time: '2024-08-07T09:26:40.0000000+00:00'
  url: https://github.com/space-wizards/space-station-14/pull/29746
- author: IProduceWidgets
  changes:
  - message: butter is slippery
    type: Tweak
  id: 7056
  time: '2024-08-07T21:47:03.0000000+00:00'
  url: https://github.com/space-wizards/space-station-14/pull/29772
- author: Mervill
  changes:
  - message: Gas Miners now have detailed examine text
    type: Tweak
  id: 7057
  time: '2024-08-08T02:14:31.0000000+00:00'
  url: https://github.com/space-wizards/space-station-14/pull/30480
- author: BackeTako
  changes:
  - message: "!, \u203D and multiple punctuations now work for Spanish."
    type: Tweak
  id: 7058
  time: '2024-08-08T03:08:28.0000000+00:00'
  url: https://github.com/space-wizards/space-station-14/pull/30551
- author: strO0pwafel
  changes:
  - message: Fixed inconsistent naming of CentComm.
    type: Fix
  id: 7059
  time: '2024-08-08T10:04:20.0000000+00:00'
  url: https://github.com/space-wizards/space-station-14/pull/29217
- author: Plykiya
  changes:
  - message: Buffed the range of EMP implants from a radius of 1.75 tiles to 2.75
      tiles.
    type: Tweak
  - message: Buffed the range of EMP grenades from a radius of 4 tiles to 5.5 tiles.
    type: Tweak
  id: 7060
  time: '2024-08-08T10:04:50.0000000+00:00'
  url: https://github.com/space-wizards/space-station-14/pull/30660
- author: Plykiya
  changes:
  - message: You can drop food or drinks from your hands to interrupt eating it, again.
    type: Fix
  - message: Barber scissors are now interrupted if the item is dropped or if the
      user changes hands.
    type: Tweak
  id: 7061
  time: '2024-08-08T11:39:47.0000000+00:00'
  url: https://github.com/space-wizards/space-station-14/pull/30361
- author: TheShuEd
  changes:
  - message: Add "thieving beacon" to Thief antag - a device that counts objects within
      a radius of itself as stolen.
    type: Add
  - message: Return thief structures stealing objectives.
    type: Add
  - message: Animal theft objectives can no longer appear if the animals are not on
      the station.
    type: Fix
  id: 7062
  time: '2024-08-08T13:17:50.0000000+00:00'
  url: https://github.com/space-wizards/space-station-14/pull/29997
- author: lzk228
  changes:
  - message: RD labcoat added in RD's dresser.
    type: Add
  id: 7063
  time: '2024-08-08T22:50:57.0000000+00:00'
  url: https://github.com/space-wizards/space-station-14/pull/30671
- author: SlamBamActionman
  changes:
  - message: Animal DNA now shows up as "unknown DNA" in the Forensic Scanner.
    type: Tweak
  - message: Forensic Scanner can now scan fluid containers for DNA in reagents.
    type: Tweak
  - message: Fluids keep their DNA data when moved.
    type: Fix
  - message: Fluids now stain containers they're in with DNA. Make sure to scrub your
      blood bucket after use!
    type: Add
  - message: Vomit now includes DNA!
    type: Add
  id: 7064
  time: '2024-08-08T23:27:28.0000000+00:00'
  url: https://github.com/space-wizards/space-station-14/pull/26699
- author: themias
  changes:
  - message: Butter can be sliced, cookie and toast recipes now use butter slices.
    type: Tweak
  - message: Chefvend butter reduced from 4 to 3.
    type: Tweak
  id: 7065
  time: '2024-08-08T23:32:42.0000000+00:00'
  url: https://github.com/space-wizards/space-station-14/pull/30789
- author: EmoGarbage404
  changes:
  - message: You should have significantly less friction when moving in space.
    type: Tweak
  id: 7066
  time: '2024-08-09T04:52:25.0000000+00:00'
  url: https://github.com/space-wizards/space-station-14/pull/29383
- author: Plykiya
  changes:
  - message: Hardsuits and EVA suits now count as protection for unscrewing lightbulbs.
    type: Add
  - message: More gloves were given the ability to unscrew light bulbs.
    type: Add
  - message: Behonkers no longer hurt you when melee attacking them or interacting
      with them.
    type: Remove
  id: 7067
  time: '2024-08-09T05:32:41.0000000+00:00'
  url: https://github.com/space-wizards/space-station-14/pull/30244
- author: Ian321
  changes:
  - message: The warden is now an important job.
    type: Tweak
  id: 7068
  time: '2024-08-09T05:45:51.0000000+00:00'
  url: https://github.com/space-wizards/space-station-14/pull/30745
- author: slarticodefast
  changes:
  - message: Added tooltips to the agent ID job icons
    type: Add
  id: 7069
  time: '2024-08-09T06:14:07.0000000+00:00'
  url: https://github.com/space-wizards/space-station-14/pull/28575
- author: stalengd
  changes:
  - message: Head bandana no longer blocks food eating.
    type: Fix
  id: 7070
  time: '2024-08-09T06:17:51.0000000+00:00'
  url: https://github.com/space-wizards/space-station-14/pull/28910
- author: Ubaser
  changes:
  - message: Oxygen and nitrogen canisters now have new sprites when worn.
    type: Add
  id: 7071
  time: '2024-08-09T10:32:55.0000000+00:00'
  url: https://github.com/space-wizards/space-station-14/pull/30809
- author: Plykiya
  changes:
  - message: Buckling someone now triggers a short do-after.
    type: Tweak
  id: 7072
  time: '2024-08-09T15:43:02.0000000+00:00'
  url: https://github.com/space-wizards/space-station-14/pull/29621
- author: Ubaser
  changes:
  - message: Normal crowbars cannot be placed in pockets, but can now fit in belts.
    type: Tweak
  - message: Depending on where you obtained the crowbars, they will now have different
      colours.
    type: Tweak
  id: 7073
  time: '2024-08-09T19:29:00.0000000+00:00'
  url: https://github.com/space-wizards/space-station-14/pull/28988
- author: lzk228
  changes:
  - message: Hotplate works again.
    type: Fix
  id: 7074
  time: '2024-08-10T01:10:39.0000000+00:00'
  url: https://github.com/space-wizards/space-station-14/pull/30830
- author: EmoGarbage404
  changes:
  - message: Maintenance closets have more variety in what they can contain.
    type: Tweak
  id: 7075
  time: '2024-08-10T02:12:40.0000000+00:00'
  url: https://github.com/space-wizards/space-station-14/pull/30579
- author: Ko4erga
  changes:
  - message: Changed chemistry airlock color.
    type: Tweak
  id: 7076
  time: '2024-08-10T03:23:47.0000000+00:00'
  url: https://github.com/space-wizards/space-station-14/pull/30666
- author: Blackern5000
  changes:
  - message: Bent pipes now deal 8 thrown damage instead of 3.
    type: Tweak
  id: 7077
  time: '2024-08-10T03:30:43.0000000+00:00'
  url: https://github.com/space-wizards/space-station-14/pull/30634
- author: shampunj
  changes:
  - message: Rat king can now wideswing
    type: Tweak
  id: 7078
  time: '2024-08-10T12:47:55.0000000+00:00'
  url: https://github.com/space-wizards/space-station-14/pull/30808
- author: BackeTako
  changes:
  - message: Added a suitskirt for the psychologist
    type: Add
  id: 7079
  time: '2024-08-10T12:51:54.0000000+00:00'
  url: https://github.com/space-wizards/space-station-14/pull/30709
- author: Unkn0wnGh0st333
  changes:
  - message: ERT Chaplain starting gear was fixed and will no longer give the ERT
      Engineer gear
    type: Fix
  id: 7080
  time: '2024-08-10T12:55:20.0000000+00:00'
  url: https://github.com/space-wizards/space-station-14/pull/30855
- author: Ubaser
  changes:
  - message: Light tube structures now have new sprites.
    type: Tweak
  id: 7081
  time: '2024-08-10T15:00:22.0000000+00:00'
  url: https://github.com/space-wizards/space-station-14/pull/29091
- author: lzk228
  changes:
  - message: Standartized some clothing recipes.
    type: Tweak
  id: 7082
  time: '2024-08-10T18:16:56.0000000+00:00'
  url: https://github.com/space-wizards/space-station-14/pull/29315
- author: TheShuEd
  changes:
  - message: You cat cut burger bun into two halfs, and make custom burgers now!
    type: Add
  id: 7083
  time: '2024-08-10T19:31:32.0000000+00:00'
  url: https://github.com/space-wizards/space-station-14/pull/30755
- author: thetolbean
  changes:
  - message: Updated Core's boxing ring beacon label to be correct
    type: Tweak
  id: 7084
  time: '2024-08-10T19:50:08.0000000+00:00'
  url: https://github.com/space-wizards/space-station-14/pull/30800
- author: Flareguy
  changes:
  - message: Added vox sprites for most of the remaining common mask items.
    type: Add
  id: 7085
  time: '2024-08-10T21:06:50.0000000+00:00'
  url: https://github.com/space-wizards/space-station-14/pull/30838
- author: Scribbles0, Plykiya, nikthechampiongr
  changes:
  - message: You can now execute incapacitated/cuffed entities or yourself with certain
      sharp weapons. Executions require a do-after, deal 9x the damage of a normal
      attack, and ignore damage resistances.
    type: Add
  id: 7086
  time: '2024-08-11T03:05:54.0000000+00:00'
  url: https://github.com/space-wizards/space-station-14/pull/30104
- author: Plykiya
  changes:
  - message: Cooking shelves have been renamed to Kitchen shelves, you can now put
      more drinks and cutlery in them.
    type: Tweak
  id: 7087
  time: '2024-08-11T06:21:34.0000000+00:00'
  url: https://github.com/space-wizards/space-station-14/pull/30858
- author: BombasterDS
  changes:
  - message: You can now change the suit's sensors on incapacitated people without
      taking it off
    type: Tweak
  id: 7088
  time: '2024-08-11T09:04:43.0000000+00:00'
  url: https://github.com/space-wizards/space-station-14/pull/29668
- author: lzk228
  changes:
  - message: RCD UI can be activated only in hand.
    type: Tweak
  id: 7089
  time: '2024-08-11T09:15:28.0000000+00:00'
  url: https://github.com/space-wizards/space-station-14/pull/30861
- author: TokenStyle
  changes:
  - message: Pax reagent now refresh pacified.
    type: Tweak
  - message: Pax reagent pacified duration has been changed from 2 seconds to 4 seconds.
    type: Tweak
  id: 7090
  time: '2024-08-11T09:19:01.0000000+00:00'
  url: https://github.com/space-wizards/space-station-14/pull/30778
- author: osjarw
  changes:
  - message: You can once again pull and buckle pets.
    type: Fix
  id: 7091
  time: '2024-08-11T09:22:46.0000000+00:00'
  url: https://github.com/space-wizards/space-station-14/pull/30066
- author: slarticodefast
  changes:
  - message: The sentient plant mutation can no longer be propagated to other trays
      via seeds or swabs. It has also been made more rare.
    type: Tweak
  id: 7092
  time: '2024-08-11T09:23:14.0000000+00:00'
  url: https://github.com/space-wizards/space-station-14/pull/29133
- author: Moomoobeef
  changes:
  - message: Added The Throngler (Plushie) to the grand lottery!!
    type: Add
  id: 7093
  time: '2024-08-11T10:26:37.0000000+00:00'
  url: https://github.com/space-wizards/space-station-14/pull/29978
- author: Plykiya
  changes:
  - message: Energy sword weapons are now execution-capable.
    type: Add
  id: 7094
  time: '2024-08-11T22:12:31.0000000+00:00'
  url: https://github.com/space-wizards/space-station-14/pull/30909
- author: Blackern5000
  changes:
  - message: Added diamond-tipped mining drills, a science printed item found under
      T2 industrial.
    type: Add
  - message: Standard mining drills now attack faster and break rocks in two hits.
    type: Tweak
  - message: Moved ore bags of holding to T2 industrial tech.
    type: Tweak
  - message: Grappling guns are now researched with Salvage Equipment.
    type: Tweak
  - message: Diamonds are now worth 2,000 spesos each.
    type: Tweak
  id: 7095
  time: '2024-08-12T01:49:09.0000000+00:00'
  url: https://github.com/space-wizards/space-station-14/pull/30814
- author: mirrorcult
  changes:
  - message: With space law being overhauled, you can now examine items to see their
      contraband status, and whether with your current access you'd be accosted by
      Security for owning it. This will also clearly show non-stealth syndicate items.
    type: Add
  id: 7096
  time: '2024-08-12T03:57:50.0000000+00:00'
  url: https://github.com/space-wizards/space-station-14/pull/28688
- author: DieselMohawk
  changes:
  - message: Resprited Security vest and helmet
    type: Tweak
  id: 7097
  time: '2024-08-12T06:20:56.0000000+00:00'
  url: https://github.com/space-wizards/space-station-14/pull/30291
- author: Ubaser
  changes:
  - message: Mantles are now available in loadouts, requiring 20 hours of that head
      of department's time.
    type: Add
  - message: Mantles are no longer spawned in dressers or able to be printed at uniform
      lathes.
    type: Remove
  id: 7098
  time: '2024-08-12T07:14:46.0000000+00:00'
  url: https://github.com/space-wizards/space-station-14/pull/30929
- author: LeoSantich
  changes:
  - message: Updated 'narsie' and 'ratvar' to 'Nar'Sie' and 'Ratvar' in randomly generated
      storybook content.
    type: Tweak
  id: 7099
  time: '2024-08-12T23:20:53.0000000+00:00'
  url: https://github.com/space-wizards/space-station-14/pull/30954
- author: pigeonpeas
  changes:
  - message: Added non command mantle into the winterdrobe
    type: Add
  id: 7100
  time: '2024-08-13T09:20:12.0000000+00:00'
  url: https://github.com/space-wizards/space-station-14/pull/29774
- author: TheShuEd
  changes:
  - message: change the way food is sliced - food is now sliced whole after a small
      doafter than requires multiple clicks on a single entity
    type: Tweak
  id: 7101
  time: '2024-08-13T10:54:00.0000000+00:00'
  url: https://github.com/space-wizards/space-station-14/pull/30824
- author: Ubaser
  changes:
  - message: Add two gatfruit mutations, one fake and one real capfruit which spawns
      cap guns when eaten.
    type: Add
  id: 7102
  time: '2024-08-13T11:08:40.0000000+00:00'
  url: https://github.com/space-wizards/space-station-14/pull/30850
- author: slarticodefast
  changes:
  - message: Added new keybindings for rotating and flipping objects. The defaults
      are R for clockwise, Shift+R for counterclockwise and F for flipping.
    type: Add
  id: 7103
  time: '2024-08-13T13:36:45.0000000+00:00'
  url: https://github.com/space-wizards/space-station-14/pull/30540
- author: Cojoke-dot
  changes:
  - message: Borg's names are now displayed when they make an announcement on the
      Communications Console.
    type: Tweak
  id: 7104
  time: '2024-08-13T18:31:33.0000000+00:00'
  url: https://github.com/space-wizards/space-station-14/pull/30107
- author: Spessmann
  changes:
  - message: Added Cog, a new midpop map based on Cogmap from ss13
    type: Add
  id: 7105
  time: '2024-08-13T19:27:25.0000000+00:00'
  url: https://github.com/space-wizards/space-station-14/pull/30840
- author: PoorMansDreams
  changes:
  - message: Throngler Plushie looks like a plushie
    type: Tweak
  id: 7106
  time: '2024-08-13T20:32:53.0000000+00:00'
  url: https://github.com/space-wizards/space-station-14/pull/30969
- author: IProduceWidgets
  changes:
  - message: shuttle events have been separated from other midround events and can
      now happen concurrently.
    type: Tweak
  - message: Cargo Gift events should be less likely.
    type: Tweak
  - message: meteors have been changed to be more responsive to player count.
    type: Tweak
  - message: 'Game mode: Kessler syndrome - What if survival but also the apocalypse?'
    type: Add
  - message: 'Game mode: Zombeteors - Zombies and a meteor shower all at once!'
    type: Add
  id: 7107
  time: '2024-08-14T05:21:02.0000000+00:00'
  url: https://github.com/space-wizards/space-station-14/pull/29320
- author: Blackern5000
  changes:
  - message: Combat medical kits now contain saline syringes.
    type: Add
  id: 7108
  time: '2024-08-14T06:25:54.0000000+00:00'
  url: https://github.com/space-wizards/space-station-14/pull/29954
- author: TheShuEd
  changes:
  - message: added morbilliard variants of procedural tacos and kebabs
    type: Add
  - message: removed all microwave taco and kebabs recipes (except for the taco shell
      itself)
    type: Remove
  - message: you can fight with a skewer (even if it has food on it)
    type: Tweak
  - message: now you can't put more than 10 layers on a burger. (20 before)
    type: Tweak
  id: 7109
  time: '2024-08-14T13:04:00.0000000+00:00'
  url: https://github.com/space-wizards/space-station-14/pull/30905
- author: themias
  changes:
  - message: Fixed lizards being unable to eat custom burgers
    type: Fix
  id: 7110
  time: '2024-08-14T19:47:04.0000000+00:00'
  url: https://github.com/space-wizards/space-station-14/pull/31005
- author: Erisfiregamer1
  changes:
  - message: New chemical, Sedin. It restores seeds on plants 20% of the time with
      other adverse effects included.
    type: Add
  id: 7111
  time: '2024-08-15T00:38:24.0000000+00:00'
  url: https://github.com/space-wizards/space-station-14/pull/27110
- author: PoorMansDreams
  changes:
  - message: Added Star sticker in loadouts for Secoffs
    type: Add
  id: 7112
  time: '2024-08-15T01:50:55.0000000+00:00'
  url: https://github.com/space-wizards/space-station-14/pull/29767
- author: FATFSAAM2
  changes:
  - message: added 7 new figurine voice lines.
    type: Add
  - message: changed a hos figurine voice line to not include a typo.
    type: Fix
  id: 7113
  time: '2024-08-15T12:34:41.0000000+00:00'
  url: https://github.com/space-wizards/space-station-14/pull/30865
- author: to4no_fix
  changes:
  - message: Added a new electropack that shocks when a trigger is triggered
    type: Add
  - message: Added a new shock collar that shocks when a trigger is triggered
    type: Add
  - message: Two shock collars and two remote signallers added to the warden's locker
    type: Add
  - message: Shock collar added as a new target for the thief
    type: Add
  - message: A new Special Means technology has been added to the Arsenal research
      branch at the 1st research level. Its research opens up the possibility of producing
      electropacks at security techfab. The cost of technology research is 5000
    type: Add
  id: 7114
  time: '2024-08-15T14:30:39.0000000+00:00'
  url: https://github.com/space-wizards/space-station-14/pull/30529
- author: Mervill
  changes:
  - message: The Gas Analyzer won't spuriously shut down for seemly no reason.
    type: Tweak
  - message: The Gas Analyzer will always switch to the device tab when a new object
      is scanned.
    type: Tweak
  - message: The Gas Analyzer's interaction range is now equal to the standard interaction
      range
    type: Fix
  - message: Clicking the Gas Analyzer when it's in your hand has proper enable/disable
      behavior.
    type: Fix
  id: 7115
  time: '2024-08-15T14:45:13.0000000+00:00'
  url: https://github.com/space-wizards/space-station-14/pull/30763
- author: Nimfar11
  changes:
  - message: Adds a gold toilet
    type: Add
  - message: Adds a target for the Thief to steal the golden toilet
    type: Add
  - message: Corrected the sprite image for the normal toilet.
    type: Fix
  id: 7116
  time: '2024-08-15T19:23:59.0000000+00:00'
  url: https://github.com/space-wizards/space-station-14/pull/31049
- author: themias
  changes:
  - message: Raw meat cutlets can be cooked on a grill
    type: Tweak
  id: 7117
  time: '2024-08-15T19:30:09.0000000+00:00'
  url: https://github.com/space-wizards/space-station-14/pull/31048
- author: IProduceWidgets
  changes:
  - message: Meteor dust should more consistently happen instead of meteors.
    type: Tweak
  id: 7118
  time: '2024-08-15T19:33:17.0000000+00:00'
  url: https://github.com/space-wizards/space-station-14/pull/31018
- author: Emisse
  changes:
  - message: Atlas, Cluster, Europa, & Saltern removed from the game.
    type: Remove
  id: 7119
  time: '2024-08-15T21:10:07.0000000+00:00'
  url: https://github.com/space-wizards/space-station-14/pull/31058
- author: Emisse
  changes:
  - message: Origin removed from the game.
    type: Remove
  id: 7120
  time: '2024-08-15T22:22:02.0000000+00:00'
  url: https://github.com/space-wizards/space-station-14/pull/31059
- author: Psychpsyo
  changes:
  - message: You can now be German on ze space station! (added German accent)
    type: Add
  id: 7121
  time: '2024-08-15T23:30:21.0000000+00:00'
  url: https://github.com/space-wizards/space-station-14/pull/30541
- author: EmoGarbage404
  changes:
  - message: Reduced the amount of ore on the mining asteroid and expeditions.
    type: Tweak
  - message: Increased the amount of ore on magnet asteroids.
    type: Tweak
  - message: Each piece of ore now only has enough material to create 1 sheet.
    type: Tweak
  - message: The salvage magnet now accurately reports the contents of asteroids.
    type: Fix
  id: 7122
  time: '2024-08-16T01:43:54.0000000+00:00'
  url: https://github.com/space-wizards/space-station-14/pull/30920
- author: metalgearsloth
  changes:
  - message: Fix mains light on wires not being lit.
    type: Fix
  id: 7123
  time: '2024-08-16T03:59:46.0000000+00:00'
  url: https://github.com/space-wizards/space-station-14/pull/31066
- author: IgorAnt028
  changes:
  - message: The dead and knocked down now stop holding objects
    type: Fix
  id: 7124
  time: '2024-08-16T04:53:34.0000000+00:00'
  url: https://github.com/space-wizards/space-station-14/pull/31009
- author: SlamBamActionman
  changes:
  - message: Nar'Sie is satiated; moppable blood will no longer duplicate.
    type: Fix
  id: 7125
  time: '2024-08-16T10:47:53.0000000+00:00'
  url: https://github.com/space-wizards/space-station-14/pull/30983
- author: Blackern5000
  changes:
  - message: Disabler SMGs no longer fit in combat boots
    type: Fix
  id: 7126
  time: '2024-08-17T01:00:21.0000000+00:00'
  url: https://github.com/space-wizards/space-station-14/pull/31110
- author: Mervill
  changes:
  - message: Fixed suffocation alerts not appearing.
    type: Fix
  id: 7127
  time: '2024-08-17T02:02:51.0000000+00:00'
  url: https://github.com/space-wizards/space-station-14/pull/31115
- author: TokenStyle
  changes:
  - message: Plant's scream mutation now have 10+ scream varieties.
    type: Add
  id: 7128
  time: '2024-08-17T02:09:25.0000000+00:00'
  url: https://github.com/space-wizards/space-station-14/pull/30862
- author: Boaz1111
  changes:
  - message: Phlogiston now also ignites people who consume it.
    type: Add
  id: 7129
  time: '2024-08-17T02:49:11.0000000+00:00'
  url: https://github.com/space-wizards/space-station-14/pull/30955
- author: slarticodefast
  changes:
  - message: Fixed borgs brains being teleported outside their chassis and PAIs outside
      a PDA or pocket by the bluespace anomaly.
    type: Fix
  id: 7130
  time: '2024-08-17T04:58:23.0000000+00:00'
  url: https://github.com/space-wizards/space-station-14/pull/30744
- author: EmoGarbage404
  changes:
  - message: You can no longer see wreck names in the salvage magnet UI.
    type: Tweak
  id: 7131
  time: '2024-08-17T05:09:21.0000000+00:00'
  url: https://github.com/space-wizards/space-station-14/pull/31087
- author: EmoGarbage404
  changes:
  - message: You can now smelt ores in intervals smaller than 30.
    type: Add
  id: 7132
  time: '2024-08-17T05:12:55.0000000+00:00'
  url: https://github.com/space-wizards/space-station-14/pull/31074
- author: themias
  changes:
  - message: Added a recipe for croissants
    type: Add
  id: 7133
  time: '2024-08-17T14:09:42.0000000+00:00'
  url: https://github.com/space-wizards/space-station-14/pull/30825
- author: Ubaser
  changes:
  - message: Red crowbars no longer fit in pockets.
    type: Fix
  id: 7134
  time: '2024-08-17T14:32:04.0000000+00:00'
  url: https://github.com/space-wizards/space-station-14/pull/30939
- author: iztokbajcar
  changes:
  - message: Fixed some typos in the guidebook.
    type: Fix
  id: 7135
  time: '2024-08-18T15:31:48.0000000+00:00'
  url: https://github.com/space-wizards/space-station-14/pull/31159
- author: Unkn0wnGh0st333
  changes:
  - message: changed human male coughing
    type: Tweak
  id: 7136
  time: '2024-08-18T16:00:42.0000000+00:00'
  url: https://github.com/space-wizards/space-station-14/pull/30893
- author: EmoGarbage404
  changes:
  - message: Legends tell of horrifying Goliaths that roam the mining asteroid.
    type: Add
  id: 7137
  time: '2024-08-18T16:22:36.0000000+00:00'
  url: https://github.com/space-wizards/space-station-14/pull/30839
- author: Beck Thompson
  changes:
  - message: Cutting food now moves the sliced pieces a small amount!
    type: Tweak
  id: 7138
  time: '2024-08-18T21:18:20.0000000+00:00'
  url: https://github.com/space-wizards/space-station-14/pull/31166
- author: lzk228
  changes:
  - message: Pizza and pizza box now have 3x2 size in inventory.
    type: Tweak
  - message: Pizze box is 4x2 inside and always will have a pizza with a knife inside.
    type: Tweak
  - message: Pizza box have whitelist for utensils and pizza.
    type: Tweak
  id: 7139
  time: '2024-08-18T21:55:42.0000000+00:00'
  url: https://github.com/space-wizards/space-station-14/pull/31171
- author: Deatherd
  changes:
  - message: Sharks Go RAWR!
    type: Tweak
  id: 7140
  time: '2024-08-18T22:18:07.0000000+00:00'
  url: https://github.com/space-wizards/space-station-14/pull/31142
- author: slarticodefast
  changes:
  - message: Fixed the radiation collector warning light thresholds.
    type: Fix
  id: 7141
  time: '2024-08-18T22:25:02.0000000+00:00'
  url: https://github.com/space-wizards/space-station-14/pull/31175
- author: Potato1234_x
  changes:
  - message: Added tea plants that can be dried and ground to make tea powder which
      can then be used to make tea.
    type: Add
  - message: Added blue pumpkins. Currently useless but recipe uses are coming soon.
    type: Add
  id: 7142
  time: '2024-08-18T22:28:18.0000000+00:00'
  url: https://github.com/space-wizards/space-station-14/pull/25092
- author: deltanedas
  changes:
  - message: Added Memory Cells for storing logic signals persistently.
    type: Add
  id: 7143
  time: '2024-08-18T22:34:43.0000000+00:00'
  url: https://github.com/space-wizards/space-station-14/pull/24983
- author: Psychpsyo
  changes:
  - message: The random sentience event is back and can no longer pick things that
      aren't even on the station.
    type: Add
  id: 7144
  time: '2024-08-18T23:41:12.0000000+00:00'
  url: https://github.com/space-wizards/space-station-14/pull/29123
- author: EmoGarbage404
  changes:
  - message: Ore can no longer be destroyed by explosions. Happy blast mining.
    type: Tweak
  id: 7145
  time: '2024-08-19T01:55:49.0000000+00:00'
  url: https://github.com/space-wizards/space-station-14/pull/31182
- author: slarticodefast
  changes:
  - message: Mobs without hands can no longer toggle other players' suit pieces.
    type: Fix
  id: 7146
  time: '2024-08-19T02:41:27.0000000+00:00'
  url: https://github.com/space-wizards/space-station-14/pull/31152
- author: Goldminermac
  changes:
  - message: Chocolate-chip and blueberry pancakes can now be in stacks of up to nine
      for consistency.
    type: Fix
  id: 7147
  time: '2024-08-19T02:42:58.0000000+00:00'
  url: https://github.com/space-wizards/space-station-14/pull/31123
- author: tosatur
  changes:
  - message: Made hydroponics alert light more orange
    type: Tweak
  id: 7148
  time: '2024-08-19T02:48:47.0000000+00:00'
  url: https://github.com/space-wizards/space-station-14/pull/31088
- author: redmushie
  changes:
  - message: News management console now checks for Service ID card access instead
      of the manifest
    type: Fix
  id: 7149
  time: '2024-08-19T02:55:44.0000000+00:00'
  url: https://github.com/space-wizards/space-station-14/pull/31160
- author: Moomoobeef
  changes:
  - message: Added pitchers for the chef who wants to serve beverages too.
    type: Add
  id: 7150
  time: '2024-08-19T03:01:26.0000000+00:00'
  url: https://github.com/space-wizards/space-station-14/pull/31105
- author: EmoGarbage404
  changes:
  - message: Space carp and Sharkminnows now drop teeth when butchered.
    type: Add
  - message: Added new bounties for carp and shark teeth.
    type: Add
  id: 7151
  time: '2024-08-19T03:04:59.0000000+00:00'
  url: https://github.com/space-wizards/space-station-14/pull/31070
- author: to4no_fix
  changes:
  - message: Now it takes 5 seconds to take off or put on a muzzle
    type: Tweak
  - message: Now it takes 5 seconds to take off or put on a blindfold
    type: Tweak
  - message: Added a recipe for producing a straitjacket, it opens when researching
      the Special Means technology, it can be produced at the security techfab
    type: Add
  id: 7152
  time: '2024-08-19T03:05:25.0000000+00:00'
  url: https://github.com/space-wizards/space-station-14/pull/31095
- author: Magicalus
  changes:
  - message: Suit sensors, borgs, and PDAs can no longer be saved to device-lists.
    type: Tweak
  id: 7153
  time: '2024-08-19T03:13:04.0000000+00:00'
  url: https://github.com/space-wizards/space-station-14/pull/30997
- author: UBlueberry
  changes:
  - message: The guidebook entries for all antagonists have been revised.
    type: Tweak
  id: 7154
  time: '2024-08-19T03:16:05.0000000+00:00'
  url: https://github.com/space-wizards/space-station-14/pull/31075
- author: TheWaffleJesus
  changes:
  - message: ERT Chaplains now have blessings to use their bible.
    type: Fix
  id: 7155
  time: '2024-08-19T03:19:19.0000000+00:00'
  url: https://github.com/space-wizards/space-station-14/pull/30993
- author: DieselMohawk
  changes:
  - message: Reshaped the Security Helmet
    type: Tweak
  id: 7156
  time: '2024-08-19T03:21:44.0000000+00:00'
  url: https://github.com/space-wizards/space-station-14/pull/30961
- author: EmoGarbage404
  changes:
  - message: Increased the sell prices of most materials
    type: Tweak
  - message: Increased the price of ordering material crates from cargo.
    type: Tweak
  - message: Decreased the amount of plasma in one plasma crate from 3 stacks to 1
      stack.
    type: Tweak
  id: 7157
  time: '2024-08-19T03:28:46.0000000+00:00'
  url: https://github.com/space-wizards/space-station-14/pull/30869
- author: Flareguy
  changes:
  - message: Added 2 new vox customization options for both hair & facial hair.
    type: Add
  - message: Vox Long Braids no longer incorrectly uses the Vox Afro sprite.
    type: Fix
  id: 7158
  time: '2024-08-19T03:32:16.0000000+00:00'
  url: https://github.com/space-wizards/space-station-14/pull/30815
- author: EmoGarbage404
  changes:
  - message: The recycler can now be broken down and repaired.
    type: Add
  - message: Breaking the recycler now removes the EMAG effect.
    type: Add
  - message: The material-reclaiming efficiency of the recycler has been increased.
    type: Tweak
  - message: Fixed a bug where inaccessible solutions could be extracted from entities
      via the recycler.
    type: Fix
  - message: Removed the material reclaimer.
    type: Remove
  id: 7159
  time: '2024-08-19T03:39:00.0000000+00:00'
  url: https://github.com/space-wizards/space-station-14/pull/30802
- author: lzk228
  changes:
  - message: Cheese wheel now Normal sized and slices in 4 slices instead of 3.
    type: Tweak
  id: 7160
  time: '2024-08-19T07:54:35.0000000+00:00'
  url: https://github.com/space-wizards/space-station-14/pull/31168
- author: Beck Thompson
  changes:
  - message: Slightly increased the price of the seed restock.
    type: Tweak
  id: 7161
  time: '2024-08-19T10:33:41.0000000+00:00'
  url: https://github.com/space-wizards/space-station-14/pull/31185
- author: Boaz1111
  changes:
  - message: The HoS has been given a new experimental weapon:An energy shotgun with
      multiple fire modes. This experimental tech is highly wanted by the syndicate,
      and agents will try to steal it.
    type: Add
  - message: Removed the Head of Security's Emergency Orders.
    type: Remove
  id: 7162
  time: '2024-08-19T11:14:30.0000000+00:00'
  url: https://github.com/space-wizards/space-station-14/pull/30643
- author: tosatur
  changes:
  - message: Added more words to chat sanitisation
    type: Tweak
  id: 7163
  time: '2024-08-19T14:03:07.0000000+00:00'
  url: https://github.com/space-wizards/space-station-14/pull/31085
- author: tosatur
  changes:
  - message: Changed text for ghost visibility toggle
    type: Tweak
  id: 7164
  time: '2024-08-19T17:51:55.0000000+00:00'
  url: https://github.com/space-wizards/space-station-14/pull/30998
- author: themias
  changes:
  - message: Lizards can now eat meat dumplings.
    type: Fix
  id: 7165
  time: '2024-08-19T18:17:28.0000000+00:00'
  url: https://github.com/space-wizards/space-station-14/pull/31212
- author: slarticodefast
  changes:
  - message: Made the straitjacked non-printable again.
    type: Remove
  id: 7166
  time: '2024-08-19T18:47:24.0000000+00:00'
  url: https://github.com/space-wizards/space-station-14/pull/31197
- author: themias
  changes:
  - message: Added the Combat Bakery Kit to the syndicate uplink. Includes a deadly
      edible baguette sword and throwing star croissants for 3 TC.
    type: Add
  - message: Baguettes can be worn on the belt and normal ones do one blunt damage.
    type: Tweak
  - message: Mimes have a baguette instead of an MRE in their survival kits.
    type: Tweak
  id: 7167
  time: '2024-08-19T18:57:30.0000000+00:00'
  url: https://github.com/space-wizards/space-station-14/pull/31179
- author: metalgearsloth
  changes:
  - message: Fix wire sounds not playing.
    type: Fix
  id: 7168
  time: '2024-08-19T19:50:03.0000000+00:00'
  url: https://github.com/space-wizards/space-station-14/pull/31067
- author: redmushie
  changes:
  - message: Communications console buttons now have descriptive tooltips
    type: Add
  id: 7169
  time: '2024-08-19T20:36:36.0000000+00:00'
  url: https://github.com/space-wizards/space-station-14/pull/31217
- author: Mephisto72
  changes:
  - message: The Detective can now access Externals and Cryogenics like their Officer
      counterpart.
    type: Tweak
  id: 7170
  time: '2024-08-19T23:44:51.0000000+00:00'
  url: https://github.com/space-wizards/space-station-14/pull/30203
- author: Vermidia
  changes:
  - message: Mothroaches can now wear anything hamlet can wear
    type: Add
  id: 7171
  time: '2024-08-20T04:20:12.0000000+00:00'
  url: https://github.com/space-wizards/space-station-14/pull/28956
- author: Cojoke-dot
  changes:
  - message: Devouring bodies now reduces bleed for Space Dragons.
    type: Tweak
  id: 7172
  time: '2024-08-20T10:57:06.0000000+00:00'
  url: https://github.com/space-wizards/space-station-14/pull/29661
- author: cranberriez
  changes:
  - message: Added Discord webhook error logging!
    type: Tweak
  id: 7173
  time: '2024-08-20T21:12:31.0000000+00:00'
  url: https://github.com/space-wizards/space-station-14/pull/30835
- author: Repo
  changes:
  - message: Added copy to clipboard button for connection failure UI.
    type: Add
  id: 7174
  time: '2024-08-20T21:31:10.0000000+00:00'
  url: https://github.com/space-wizards/space-station-14/pull/30760
- author: Lank
  changes:
  - message: Removed the shock collar and associated thief objective.
    type: Remove
  id: 7175
  time: '2024-08-21T17:56:57.0000000+00:00'
  url: https://github.com/space-wizards/space-station-14/pull/31229
- author: EmoGarbage404
  changes:
  - message: Increased the view range on the handheld mass scanner and decreased the
      power draw.
    type: Tweak
  - message: Handheld radars no longer spin with the player while moving.
    type: Fix
  id: 7176
  time: '2024-08-21T18:33:01.0000000+00:00'
  url: https://github.com/space-wizards/space-station-14/pull/31284
- author: Beck Thompson
  changes:
  - message: Nuclear authentication code folder that spawns the nuclear authentication
      codes when opened.
    type: Add
  id: 7177
  time: '2024-08-21T18:53:04.0000000+00:00'
  url: https://github.com/space-wizards/space-station-14/pull/31272
- author: Brandon-Huu
  changes:
  - message: Nukie shuttle now spawns with the nuclear authentication code folder.
      This fixes the issue where the nuclear codes would only ever have the codes
      for the nuclear operatives nuke and not the stations.
    type: Fix
  id: 7178
  time: '2024-08-21T18:55:18.0000000+00:00'
  url: https://github.com/space-wizards/space-station-14/pull/31273
- author: Winkarst-cpu
  changes:
  - message: Now getting creamed will not reveal a person's identity.
    type: Fix
  id: 7179
  time: '2024-08-21T21:50:34.0000000+00:00'
  url: https://github.com/space-wizards/space-station-14/pull/31291
- author: Sarahon
  changes:
  - message: Now can add head(top) cosmetics to humanoids and dwarfs.
    type: Add
  - message: Added "long ears" for human and dwarf head(top) cosmetic.
    type: Add
  id: 7180
  time: '2024-08-21T23:44:43.0000000+00:00'
  url: https://github.com/space-wizards/space-station-14/pull/30490
- author: Winkarst-cpu
  changes:
  - message: Now vending machines show valid icons.
    type: Fix
  id: 7181
  time: '2024-08-22T14:40:39.0000000+00:00'
  url: https://github.com/space-wizards/space-station-14/pull/30064
- author: EmoGarbage404
  changes:
  - message: Jackboots now reduce slowness from injuries by 50%.
    type: Add
  - message: Removed combat boots from the security loadout.
    type: Remove
  id: 7182
  time: '2024-08-22T14:56:47.0000000+00:00'
  url: https://github.com/space-wizards/space-station-14/pull/30586
- author: metalgearsloth
  changes:
  - message: Fix the inventory GUI being visible when you don't have an inventory.
    type: Fix
  id: 7183
  time: '2024-08-22T17:05:17.0000000+00:00'
  url: https://github.com/space-wizards/space-station-14/pull/31306
- author: EmoGarbage404
  changes:
  - message: Moved the mining asteroid slightly closer to the station.
    type: Tweak
  - message: Things pulled in by the salvage magnet should spawn closer to the station
      at a more consistent distance.
    type: Tweak
  id: 7184
  time: '2024-08-22T19:29:56.0000000+00:00'
  url: https://github.com/space-wizards/space-station-14/pull/31296
- author: lzk228
  changes:
  - message: Removed names from implanters. No more meta. (You still can see which
      implant is inside via examining or holding implanter in hand).
    type: Tweak
  id: 7185
  time: '2024-08-23T00:11:28.0000000+00:00'
  url: https://github.com/space-wizards/space-station-14/pull/31045
- author: lzk228
  changes:
  - message: Added second jester suit and hat in clown loadouts.
    type: Add
  id: 7186
  time: '2024-08-23T01:29:51.0000000+00:00'
  url: https://github.com/space-wizards/space-station-14/pull/30673
- author: Dutch-VanDerLinde
  changes:
  - message: Added the clown skirt
    type: Add
  id: 7187
  time: '2024-08-23T04:59:18.0000000+00:00'
  url: https://github.com/space-wizards/space-station-14/pull/31207
- author: Aquif
  changes:
  - message: Boiling Vox blood results in ammonia.
    type: Add
  id: 7188
  time: '2024-08-23T05:05:46.0000000+00:00'
  url: https://github.com/space-wizards/space-station-14/pull/30749
- author: Sarahon
  changes:
  - message: Brand new emote sprites and colours to the Y menu.
    type: Add
  id: 7189
  time: '2024-08-23T05:08:10.0000000+00:00'
  url: https://github.com/space-wizards/space-station-14/pull/30887
- author: jimmy12or
  changes:
  - message: Added a recipe for cream. Heat some milk and shake some air into it.
    type: Add
  id: 7190
  time: '2024-08-23T05:13:14.0000000+00:00'
  url: https://github.com/space-wizards/space-station-14/pull/30503
- author: SlamBamActionman
  changes:
  - message: Codewords are now highlighted for traitors.
    type: Add
  id: 7191
  time: '2024-08-23T09:14:38.0000000+00:00'
  url: https://github.com/space-wizards/space-station-14/pull/30092
- author: SlamBamActionman
  changes:
  - message: Janitor's galoshes now apply slowdown over slippery surfaces, and has
      a max slowdown cap over sticky surfaces.
    type: Tweak
  id: 7192
  time: '2024-08-23T09:59:51.0000000+00:00'
  url: https://github.com/space-wizards/space-station-14/pull/30967
- author: coolsurf6
  changes:
  - message: Increased the maximum number of reptilian chest markings to 3.
    type: Tweak
  id: 7193
  time: '2024-08-23T14:24:06.0000000+00:00'
  url: https://github.com/space-wizards/space-station-14/pull/30786
- author: FATFSAAM2
  changes:
  - message: Added 3 new voicelines for the boxer figurine.
    type: Add
  id: 7194
  time: '2024-08-24T00:10:10.0000000+00:00'
  url: https://github.com/space-wizards/space-station-14/pull/31382
- author: Winkarst-cpu
  changes:
  - message: The damage dealt by the folded chair can now be inspected.
    type: Fix
  id: 7195
  time: '2024-08-24T00:16:26.0000000+00:00'
  url: https://github.com/space-wizards/space-station-14/pull/31378
- author: EmoGarbage404
  changes:
  - message: The mining asteroid dungeons now spawn with more equipment, scrap, and
      treasure in them.
    type: Add
  id: 7196
  time: '2024-08-24T02:06:38.0000000+00:00'
  url: https://github.com/space-wizards/space-station-14/pull/31290
- author: EmoGarbage404
  changes:
  - message: The salvage magnet can now pull in large chunks of space debris. Be wary
      of space carp infestations!
    type: Add
  - message: The small asteroids and pieces of debris that generated around the station
      have been removed.
    type: Remove
  - message: The salvage magnet now randomly picks what type of pulls will be offered
      instead of always having a consistent number of each.
    type: Tweak
  id: 7197
  time: '2024-08-24T02:09:36.0000000+00:00'
  url: https://github.com/space-wizards/space-station-14/pull/31113
- author: Winkarst-cpu
  changes:
  - message: Now you can move the pointer in chat by holding down the arrow keys.
    type: Fix
  id: 7198
  time: '2024-08-24T09:37:30.0000000+00:00'
  url: https://github.com/space-wizards/space-station-14/pull/31380
- author: erohrs2
  changes:
  - message: Dinnerware Vending Machine access changed from "Service" to "Kitchen".
    type: Tweak
  id: 7199
  time: '2024-08-24T15:56:44.0000000+00:00'
  url: https://github.com/space-wizards/space-station-14/pull/31225
- author: DevilishMilk
  changes:
  - message: Moths and mothroaches are now able to eat bandanas.
    type: Tweak
  id: 7200
  time: '2024-08-24T23:30:33.0000000+00:00'
  url: https://github.com/space-wizards/space-station-14/pull/31405
- author: PJB3005
  changes:
  - message: Fix the ChemVend jug names again
    type: Fix
  id: 7201
  time: '2024-08-25T02:02:34.0000000+00:00'
  url: https://github.com/space-wizards/space-station-14/pull/31398
- author: metalgearsloth
  changes:
  - message: Fix grids sometimes overlapping on roundstart.
    type: Fix
  id: 7202
  time: '2024-08-25T04:48:29.0000000+00:00'
  url: https://github.com/space-wizards/space-station-14/pull/31413
- author: themias
  changes:
  - message: Thin firelocks now respect rotation when built
    type: Fix
  id: 7203
  time: '2024-08-25T04:57:37.0000000+00:00'
  url: https://github.com/space-wizards/space-station-14/pull/31371
- author: IProduceWidgets
  changes:
  - message: Oasis Voxbox is no longer a pressure bomb. (Thanks Delta)
    type: Fix
  id: 7204
  time: '2024-08-25T05:42:19.0000000+00:00'
  url: https://github.com/space-wizards/space-station-14/pull/31415
- author: PopGamer46
  changes:
  - message: Security cadets now spawn with jackboots instead of combat boots
    type: Tweak
  id: 7205
  time: '2024-08-25T06:58:51.0000000+00:00'
  url: https://github.com/space-wizards/space-station-14/pull/31419
- author: ArtisticRoomba
  changes:
  - message: Added the greytide stamp. This stamp can be rarely found in maints lockers.
    type: Add
  id: 7206
  time: '2024-08-25T10:35:22.0000000+00:00'
  url: https://github.com/space-wizards/space-station-14/pull/30189
- author: EmoGarbage404
  changes:
  - message: Added blueprints! These can be found by salvagers and inserted into an
      autolathe in order to unlock new recipes.
    type: Add
  id: 7207
  time: '2024-08-25T12:06:50.0000000+00:00'
  url: https://github.com/space-wizards/space-station-14/pull/31138
- author: deltanedas
  changes:
  - message: Fixed borgs losing access when they run out of power.
    type: Fix
  id: 7208
  time: '2024-08-25T12:17:03.0000000+00:00'
  url: https://github.com/space-wizards/space-station-14/pull/31392
- author: metalgearsloth
  changes:
  - message: Actions now activate on key-down, not key-up.
    type: Tweak
  id: 7209
  time: '2024-08-25T12:36:22.0000000+00:00'
  url: https://github.com/space-wizards/space-station-14/pull/31191
- author: PJB3005
  changes:
  - message: PACMAN and SUPERPACMAN now ramp their power output significantly faster.
    type: Tweak
  id: 7210
  time: '2024-08-25T16:11:27.0000000+00:00'
  url: https://github.com/space-wizards/space-station-14/pull/31403
- author: Blackern5000
  changes:
  - message: Space scanning technology is now T1 industrial, this includes cyborg
      GPS modules and handheld mass scanners.
    type: Tweak
  id: 7211
  time: '2024-08-25T16:47:11.0000000+00:00'
  url: https://github.com/space-wizards/space-station-14/pull/31321
- author: ShadowCommander
  changes:
  - message: Rollerbeds no longer buckle yourself when clicked on.
    type: Remove
  id: 7212
  time: '2024-08-25T17:09:51.0000000+00:00'
  url: https://github.com/space-wizards/space-station-14/pull/30001
- author: lzk228
  changes:
  - message: Cotton dough added to the game! Check the guidebook for new recipes.
    type: Add
  id: 7213
  time: '2024-08-26T02:46:16.0000000+00:00'
  url: https://github.com/space-wizards/space-station-14/pull/30668
- author: Moomoobeef
  changes:
  - message: Silicons like medbots, janibots, and honkbots now make sound when speaking.
    type: Fix
  id: 7214
  time: '2024-08-26T09:09:49.0000000+00:00'
  url: https://github.com/space-wizards/space-station-14/pull/31471
- author: Winkarst-cpu
  changes:
  - message: The color of the science radio channel was changed.
    type: Tweak
  id: 7215
  time: '2024-08-26T12:02:57.0000000+00:00'
  url: https://github.com/space-wizards/space-station-14/pull/31319
- author: slarticodefast
  changes:
  - message: Fixed energy sword visuals.
    type: Fix
  id: 7216
  time: '2024-08-26T13:00:52.0000000+00:00'
  url: https://github.com/space-wizards/space-station-14/pull/31478
- author: CuteBoi
  changes:
  - message: Replaced small fans on most shuttles with directional fans.
    type: Fix
  id: 7217
  time: '2024-08-26T22:24:22.0000000+00:00'
  url: https://github.com/space-wizards/space-station-14/pull/31495
- author: 12rabbits
  changes:
  - message: The guidebook now remembers where you left off when re-opened.
    type: Tweak
  id: 7218
  time: '2024-08-26T23:06:54.0000000+00:00'
  url: https://github.com/space-wizards/space-station-14/pull/31375
- author: Dimastra
  changes:
  - message: Fixed meat kudzu not dealing damage.
    type: Fix
  id: 7219
  time: '2024-08-27T00:30:42.0000000+00:00'
  url: https://github.com/space-wizards/space-station-14/pull/31494
- author: JIPDawg
  changes:
  - message: Gas miners are now indestructible, can be pulled and only anchored.
    type: Tweak
  id: 7220
  time: '2024-08-27T00:48:04.0000000+00:00'
  url: https://github.com/space-wizards/space-station-14/pull/31370
- author: SaphireLattice
  changes:
  - message: Safety Moth poster graphics for hardhats and pipes are no longer swapped
      around
    type: Fix
  id: 7221
  time: '2024-08-27T11:32:53.0000000+00:00'
  url: https://github.com/space-wizards/space-station-14/pull/31507
- author: Winkarst-cpu
  changes:
  - message: Explosive ammunition is now marked as a contraband.
    type: Fix
  id: 7222
  time: '2024-08-27T11:37:20.0000000+00:00'
  url: https://github.com/space-wizards/space-station-14/pull/31508
- author: Winkarst-cpu
  changes:
  - message: Now the syndicate raid helmet is marked as a Syndicate contraband.
    type: Fix
  id: 7223
  time: '2024-08-27T13:01:09.0000000+00:00'
  url: https://github.com/space-wizards/space-station-14/pull/31512
- author: Winkarst-cpu
  changes:
  - message: The explorer gas mask is now restricted to the cargo.
    type: Fix
  id: 7224
  time: '2024-08-27T13:19:38.0000000+00:00'
  url: https://github.com/space-wizards/space-station-14/pull/31514
- author: Aeshus
  changes:
  - message: The Health Analyzer now displays the patient's picture, species, and
      current status.
    type: Add
  id: 7225
  time: '2024-08-27T14:57:36.0000000+00:00'
  url: https://github.com/space-wizards/space-station-14/pull/30834
- author: Aeshus
  changes:
  - message: Cryosleep no longer gives arrival shuttle directions.
    type: Fix
  id: 7226
  time: '2024-08-27T15:02:21.0000000+00:00'
  url: https://github.com/space-wizards/space-station-14/pull/30888
- author: Winkarst-cpu
  changes:
  - message: Nukie plushie is now not a contraband item.
    type: Fix
  id: 7227
  time: '2024-08-27T16:49:17.0000000+00:00'
  url: https://github.com/space-wizards/space-station-14/pull/31516
- author: Winkarst-cpu
  changes:
  - message: Now AKMS is restricted to the security department.
    type: Fix
  id: 7228
  time: '2024-08-27T16:54:48.0000000+00:00'
  url: https://github.com/space-wizards/space-station-14/pull/31519
- author: metalgearsloth
  changes:
  - message: Added warp points for AI.
    type: Add
  id: 7229
  time: '2024-08-28T05:58:27.0000000+00:00'
  url: https://github.com/space-wizards/space-station-14/pull/31559
- author: metalgearsloth
  changes:
  - message: Fix AI being ejectable.
    type: Fix
  id: 7230
  time: '2024-08-28T07:09:05.0000000+00:00'
  url: https://github.com/space-wizards/space-station-14/pull/31561
- author: metalgearsloth
  changes:
  - message: Fix whitelist
    type: Fix
  id: 7231
  time: '2024-08-28T07:11:25.0000000+00:00'
  url: https://github.com/space-wizards/space-station-14/pull/31563
- author: metalgearsloth
  changes:
  - message: Add shutters, windoors, etc to AI interaction whitelist.
    type: Tweak
  id: 7232
  time: '2024-08-28T07:39:36.0000000+00:00'
  url: https://github.com/space-wizards/space-station-14/pull/31564
- author: lunarcomets
  changes:
  - message: updated AI job icon
    type: Tweak
  id: 7233
  time: '2024-08-28T08:18:51.0000000+00:00'
  url: https://github.com/space-wizards/space-station-14/pull/31565
- author: lzk228
  changes:
  - message: Added black suspenders for mime.
    type: Add
  id: 7234
  time: '2024-08-28T09:43:31.0000000+00:00'
  url: https://github.com/space-wizards/space-station-14/pull/29055
- author: saintmuntzer
  changes:
  - message: Riot helmet now matches security helmet colors.
    type: Fix
  id: 7235
  time: '2024-08-28T11:27:09.0000000+00:00'
  url: https://github.com/space-wizards/space-station-14/pull/31530
- author: coolboy911
  changes:
  - message: wide-spectrum anomaly locator is now included in cyborg's anomaly module
    type: Add
  id: 7236
  time: '2024-08-28T12:36:31.0000000+00:00'
  url: https://github.com/space-wizards/space-station-14/pull/31427
- author: deltanedas
  changes:
  - message: You can now build carp statues with luxury materials.
    type: Add
  id: 7237
  time: '2024-08-28T13:08:55.0000000+00:00'
  url: https://github.com/space-wizards/space-station-14/pull/31261
- author: PopGamer46
  changes:
  - message: Fixed shuttles not being able to FTL onto the station
    type: Fix
  id: 7238
  time: '2024-08-28T13:22:21.0000000+00:00'
  url: https://github.com/space-wizards/space-station-14/pull/31569
- author: themias
  changes:
  - message: Defibs batteries no longer drain when switched off
    type: Fix
  id: 7239
  time: '2024-08-28T17:31:47.0000000+00:00'
  url: https://github.com/space-wizards/space-station-14/pull/31593
- author: themias
  changes:
  - message: Fixed the nuke disk being marked 'left behind' when escaping with it
      on the shuttle
    type: Fix
  id: 7240
  time: '2024-08-28T20:05:05.0000000+00:00'
  url: https://github.com/space-wizards/space-station-14/pull/31602
- author: Beck Thompson
  changes:
  - message: Gold and silver ring, gold and silver diamond ring, gold and silver gem
      ring. They all can be obtained in salvage loot pools.
    type: Add
  id: 7241
  time: '2024-08-28T20:48:46.0000000+00:00'
  url: https://github.com/space-wizards/space-station-14/pull/31372
- author: RumiTiger
  changes:
  - message: Cherry has been added to the game!
    type: Add
  - message: The recipe for cherry pie has been reintroduced to the game!
    type: Add
  id: 7242
  time: '2024-08-29T01:30:59.0000000+00:00'
  url: https://github.com/space-wizards/space-station-14/pull/28962
- author: SlamBamActionman, Graded
  changes:
  - message: Added administration glasses to Captain and HoP lockers!
    type: Add
  id: 7243
  time: '2024-08-29T01:58:16.0000000+00:00'
  url: https://github.com/space-wizards/space-station-14/pull/30447
- author: osjarw
  changes:
  - message: Fix air alarms not checking sensor states upon power returning.
    type: Fix
  id: 7244
  time: '2024-08-29T02:43:27.0000000+00:00'
  url: https://github.com/space-wizards/space-station-14/pull/29857
- author: Winkarst-cpu
  changes:
  - message: Now railings render over tables.
    type: Tweak
  id: 7245
  time: '2024-08-29T03:04:43.0000000+00:00'
  url: https://github.com/space-wizards/space-station-14/pull/31589
- author: metalgearsloth
  changes:
  - message: Fix storage UI being buggy.
    type: Fix
  id: 7246
  time: '2024-08-29T03:23:37.0000000+00:00'
  url: https://github.com/space-wizards/space-station-14/pull/31616
- author: MisterMecky
  changes:
  - message: Changed strange pill possible reagents. They are no longer mostly composed
      of amatoxin and space mirage.
    type: Tweak
  id: 7247
  time: '2024-08-29T13:21:06.0000000+00:00'
  url: https://github.com/space-wizards/space-station-14/pull/30524
- author: slarticodefast
  changes:
  - message: Fixed energy shield visuals.
    type: Fix
  id: 7248
  time: '2024-08-30T01:43:34.0000000+00:00'
  url: https://github.com/space-wizards/space-station-14/pull/31619
- author: DieselMohawk
  changes:
  - message: Added Armband to back of Security Jumpsuit
    type: Fix
  id: 7249
  time: '2024-08-30T01:46:46.0000000+00:00'
  url: https://github.com/space-wizards/space-station-14/pull/31635
- author: Winkarst-cpu
  changes:
  - message: Potted plants now fade their sprites, just like trees.
    type: Tweak
  id: 7250
  time: '2024-08-30T10:34:25.0000000+00:00'
  url: https://github.com/space-wizards/space-station-14/pull/31628
- author: AutoOtter
  changes:
  - message: Greatly reduced meteorite wall health for easier cleanup and repair.
    type: Tweak
  id: 7251
  time: '2024-08-30T23:24:13.0000000+00:00'
  url: https://github.com/space-wizards/space-station-14/pull/31651
- author: slarticodefast
  changes:
  - message: The revenant can now fly through walls again.
    type: Fix
  id: 7252
  time: '2024-08-31T03:02:58.0000000+00:00'
  url: https://github.com/space-wizards/space-station-14/pull/31670
- author: metalgearsloth
  changes:
  - message: Fix AI eye getting deleted by singulo.
    type: Fix
  id: 7253
  time: '2024-08-31T08:24:12.0000000+00:00'
  url: https://github.com/space-wizards/space-station-14/pull/31556
- author: slarticodefast
  changes:
  - message: Fixed toggleable pointlights for the toy sword, lighters, welders and
      arabian lamp.
    type: Fix
  id: 7254
  time: '2024-08-31T08:28:36.0000000+00:00'
  url: https://github.com/space-wizards/space-station-14/pull/31655
- author: juliangiebel
  changes:
  - message: Adds the station anchor. It anchors stations in space and prevents them
      from moving.
    type: Add
  id: 7255
  time: '2024-08-31T14:40:28.0000000+00:00'
  url: https://github.com/space-wizards/space-station-14/pull/26098
- author: Moomoobeef
  changes:
  - message: medibelts are found in the medidrobe instead of in lockers.
    type: Tweak
  id: 7256
  time: '2024-08-31T23:22:06.0000000+00:00'
  url: https://github.com/space-wizards/space-station-14/pull/31470
- author: EmoGarbage404
  changes:
  - message: Removed the reclaimer shuttle.
    type: Remove
  - message: Removed fultons and fulton beacons from the autolathe
    type: Remove
  - message: Adjusted equipment inside salvage lockers and vendors.
    type: Tweak
  id: 7257
  time: '2024-08-31T23:39:32.0000000+00:00'
  url: https://github.com/space-wizards/space-station-14/pull/31333
- author: Moomoobeef
  changes:
  - message: Added flavors to an array of previously indescribable things.
    type: Add
  id: 7258
  time: '2024-09-01T00:03:30.0000000+00:00'
  url: https://github.com/space-wizards/space-station-14/pull/31685
- author: Ilya246
  changes:
  - message: Fixed tip 26 being misinformation about the tesla. It now displays truthful
      information.
    type: Fix
  id: 7259
  time: '2024-09-01T11:03:23.0000000+00:00'
  url: https://github.com/space-wizards/space-station-14/pull/31705
- author: yuitop
  changes:
  - message: space dragon fire breath ability now has cursor indicator
    type: Tweak
  id: 7260
  time: '2024-09-01T19:28:12.0000000+00:00'
  url: https://github.com/space-wizards/space-station-14/pull/31725
- author: EmoGarbage404
  changes:
  - message: The grappling gun is now available inside the salvage vendor. Additional
      ones can be scavenged in space.
    type: Add
  - message: Removed the grappling gun from science research and lathes.
    type: Remove
  - message: Fixed issue that made the rope from the grappling gun not appear.
    type: Fix
  id: 7261
  time: '2024-09-02T04:33:25.0000000+00:00'
  url: https://github.com/space-wizards/space-station-14/pull/31737
- author: yuitop
  changes:
  - message: added in-hand sprite for Smile the Slime
    type: Add
  id: 7262
  time: '2024-09-02T04:36:05.0000000+00:00'
  url: https://github.com/space-wizards/space-station-14/pull/31731
- author: EmoGarbage404
  changes:
  - message: Space Carp and Sharkminnows are a bit weaker overall.
    type: Tweak
  - message: The magnet now pulls in debris a bit closer.
    type: Tweak
  - message: Space debris now has slightly better loot.
    type: Tweak
  id: 7263
  time: '2024-09-02T04:36:28.0000000+00:00'
  url: https://github.com/space-wizards/space-station-14/pull/31726
- author: Errant
  changes:
  - message: Replacement Crew Monitor Servers, as well as the Crew Monitor Server
      on the dev map, now work properly.
    type: Fix
  id: 7264
  time: '2024-09-02T04:37:17.0000000+00:00'
  url: https://github.com/space-wizards/space-station-14/pull/31677
- author: poeMota
  changes:
  - message: Now the time played on ERT roles and midround borgs will be saved to
      the player's stats
    type: Tweak
  id: 7265
  time: '2024-09-02T05:32:49.0000000+00:00'
  url: https://github.com/space-wizards/space-station-14/pull/31629
- author: themias
  changes:
  - message: The Donk Co. microwave can cook baguette swords and throwing croissants.
    type: Tweak
  - message: The Combat Bakery Kit now has a Donk Co. microwave board and costs 6
      TC.
    type: Tweak
  id: 7266
  time: '2024-09-02T13:49:01.0000000+00:00'
<<<<<<< HEAD
  url: https://github.com/space-wizards/space-station-14/pull/31239
- author: yuitop
  changes:
  - message: actions bar now resize dynamically
    type: Tweak
  id: 7267
  time: '2024-09-02T19:12:11.0000000+00:00'
  url: https://github.com/space-wizards/space-station-14/pull/31759
=======
  url: https://github.com/space-wizards/space-station-14/pull/31239
>>>>>>> f294b039
<|MERGE_RESOLUTION|>--- conflicted
+++ resolved
@@ -3848,15 +3848,4 @@
     type: Tweak
   id: 7266
   time: '2024-09-02T13:49:01.0000000+00:00'
-<<<<<<< HEAD
-  url: https://github.com/space-wizards/space-station-14/pull/31239
-- author: yuitop
-  changes:
-  - message: actions bar now resize dynamically
-    type: Tweak
-  id: 7267
-  time: '2024-09-02T19:12:11.0000000+00:00'
-  url: https://github.com/space-wizards/space-station-14/pull/31759
-=======
-  url: https://github.com/space-wizards/space-station-14/pull/31239
->>>>>>> f294b039
+  url: https://github.com/space-wizards/space-station-14/pull/31239
using System.Collections.Generic;
using System.IO;
using System.Linq;
using Content.Server.GameTicking;
using Content.Server.Maps;
using Content.Server.Shuttles.Components;
using Content.Server.Shuttles.Systems;
using Content.Server.Spawners.Components;
using Content.Server.Station.Components;
using Content.Shared.CCVar;
using Content.Shared.Roles;
using Robust.Server.GameObjects;
using Robust.Shared.Configuration;
using Robust.Shared.ContentPack;
using Robust.Shared.GameObjects;
using Robust.Shared.Map;
using Robust.Shared.Map.Components;
using Robust.Shared.Prototypes;
using Content.Shared.Station.Components;
using FastAccessors;
using Robust.Shared.Utility;
using YamlDotNet.RepresentationModel;

namespace Content.IntegrationTests.Tests
{
    [TestFixture]
    public sealed class PostMapInitTest
    {
        private const bool SkipTestMaps = true;
        private const string TestMapsPath = "/Maps/Test/";

        private static readonly string[] NoSpawnMaps =
        {
            "CentComm",
            "Dart"
        };

        private static readonly string[] Grids =
        {
            "/Maps/centcomm.yml",
            "/Maps/Shuttles/cargo.yml",
            "/Maps/Shuttles/emergency.yml",
            "/Maps/Shuttles/infiltrator.yml"
        };

        private static readonly string[] GameMaps =
        {
            "Dev",
            "TestTeg",
            "Fland",
            "Meta",
            "Packed",
            "Cluster", // Goobstation - Readds Cluster
            "Omega",
            "Bagel",
            "CentComm",
            "Box",
            "Europa", // Goobstation - Readds Europa
            "Atlas", // Goobstation - Readds Atlas
            "Core",
            "Marathon",
            "MeteorArena",
            "Saltern",
            "Reach",
            "Origin", // Goobstation - Readds Origin
            "Train",
            "Oasis",
<<<<<<< HEAD
            //"Cog", FUCK COG
            "FlandHighPop", // Goobstation - add highpop maps
            "OriginHighPop",
            "OasisHighPop",
            "Barratry", // Goobstation - add Barratry
            "Kettle", // Goobstation - add Kettle
            "Amber"
=======
            "Cog",
            "Gate",
            "Amber",
            "Loop"

           
>>>>>>> 3358801b
        };

        /// <summary>
        /// Asserts that specific files have been saved as grids and not maps.
        /// </summary>
        [Test, TestCaseSource(nameof(Grids))]
        public async Task GridsLoadableTest(string mapFile)
        {
            await using var pair = await PoolManager.GetServerClient();
            var server = pair.Server;

            var entManager = server.ResolveDependency<IEntityManager>();
            var mapLoader = entManager.System<MapLoaderSystem>();
            var mapSystem = entManager.System<SharedMapSystem>();
            var mapManager = server.ResolveDependency<IMapManager>();
            var cfg = server.ResolveDependency<IConfigurationManager>();
            Assert.That(cfg.GetCVar(CCVars.GridFill), Is.False);

            await server.WaitPost(() =>
            {
                mapSystem.CreateMap(out var mapId);
                try
                {
#pragma warning disable NUnit2045
                    Assert.That(mapLoader.TryLoad(mapId, mapFile, out var roots));
                    Assert.That(roots.Where(uid => entManager.HasComponent<MapGridComponent>(uid)), Is.Not.Empty);
#pragma warning restore NUnit2045
                }
                catch (Exception ex)
                {
                    throw new Exception($"Failed to load map {mapFile}, was it saved as a map instead of a grid?", ex);
                }

                try
                {
                    mapManager.DeleteMap(mapId);
                }
                catch (Exception ex)
                {
                    throw new Exception($"Failed to delete map {mapFile}", ex);
                }
            });
            await server.WaitRunTicks(1);

            await pair.CleanReturnAsync();
        }

        [Test]
        public async Task NoSavedPostMapInitTest()
        {
            await using var pair = await PoolManager.GetServerClient();
            var server = pair.Server;

            var resourceManager = server.ResolveDependency<IResourceManager>();
            var mapFolder = new ResPath("/Maps");
            var maps = resourceManager
                .ContentFindFiles(mapFolder)
                .Where(filePath => filePath.Extension == "yml" && !filePath.Filename.StartsWith(".", StringComparison.Ordinal))
                .ToArray();

            foreach (var map in maps)
            {
                var rootedPath = map.ToRootedPath();

                // ReSharper disable once RedundantLogicalConditionalExpressionOperand
                if (SkipTestMaps && rootedPath.ToString().StartsWith(TestMapsPath, StringComparison.Ordinal))
                {
                    continue;
                }

                if (!resourceManager.TryContentFileRead(rootedPath, out var fileStream))
                {
                    Assert.Fail($"Map not found: {rootedPath}");
                }

                using var reader = new StreamReader(fileStream);
                var yamlStream = new YamlStream();

                yamlStream.Load(reader);

                var root = yamlStream.Documents[0].RootNode;
                var meta = root["meta"];
                var postMapInit = meta["postmapinit"].AsBool();

                Assert.That(postMapInit, Is.False, $"Map {map.Filename} was saved postmapinit");
            }
            await pair.CleanReturnAsync();
        }

        [Test, TestCaseSource(nameof(GameMaps))]
        public async Task GameMapsLoadableTest(string mapProto)
        {
            await using var pair = await PoolManager.GetServerClient(new PoolSettings
            {
                Dirty = true // Stations spawn a bunch of nullspace entities and maps like centcomm.
            });
            var server = pair.Server;

            var mapManager = server.ResolveDependency<IMapManager>();
            var entManager = server.ResolveDependency<IEntityManager>();
            var mapLoader = entManager.System<MapLoaderSystem>();
            var mapSystem = entManager.System<SharedMapSystem>();
            var protoManager = server.ResolveDependency<IPrototypeManager>();
            var ticker = entManager.EntitySysManager.GetEntitySystem<GameTicker>();
            var shuttleSystem = entManager.EntitySysManager.GetEntitySystem<ShuttleSystem>();
            var xformQuery = entManager.GetEntityQuery<TransformComponent>();
            var cfg = server.ResolveDependency<IConfigurationManager>();
            Assert.That(cfg.GetCVar(CCVars.GridFill), Is.False);

            await server.WaitPost(() =>
            {
                mapSystem.CreateMap(out var mapId);
                try
                {
                    ticker.LoadGameMap(protoManager.Index<GameMapPrototype>(mapProto), mapId, null);
                }
                catch (Exception ex)
                {
                    throw new Exception($"Failed to load map {mapProto}", ex);
                }

                mapSystem.CreateMap(out var shuttleMap);
                var largest = 0f;
                EntityUid? targetGrid = null;
                var memberQuery = entManager.GetEntityQuery<StationMemberComponent>();

                var grids = mapManager.GetAllGrids(mapId).ToList();
                var gridUids = grids.Select(o => o.Owner).ToList();
                targetGrid = gridUids.First();

                foreach (var grid in grids)
                {
                    var gridEnt = grid.Owner;
                    if (!memberQuery.HasComponent(gridEnt))
                        continue;

                    var area = grid.Comp.LocalAABB.Width * grid.Comp.LocalAABB.Height;

                    if (area > largest)
                    {
                        largest = area;
                        targetGrid = gridEnt;
                    }
                }

                // Test shuttle can dock.
                // This is done inside gamemap test because loading the map takes ages and we already have it.
                var station = entManager.GetComponent<StationMemberComponent>(targetGrid!.Value).Station;
                if (entManager.TryGetComponent<StationEmergencyShuttleComponent>(station, out var stationEvac))
                {
                    var shuttlePath = stationEvac.EmergencyShuttlePath;
#pragma warning disable NUnit2045
                    Assert.That(mapLoader.TryLoad(shuttleMap, shuttlePath.ToString(), out var roots));
                    EntityUid shuttle = default!;
                    Assert.DoesNotThrow(() =>
                    {
                        shuttle = roots.First(uid => entManager.HasComponent<MapGridComponent>(uid));
                    }, $"Failed to load {shuttlePath}");
                    Assert.That(
                        shuttleSystem.TryFTLDock(shuttle,
                            entManager.GetComponent<ShuttleComponent>(shuttle), targetGrid.Value),
                        $"Unable to dock {shuttlePath} to {mapProto}");
#pragma warning restore NUnit2045
                }

                mapManager.DeleteMap(shuttleMap);

                if (entManager.HasComponent<StationJobsComponent>(station))
                {
                    // Test that the map has valid latejoin spawn points or container spawn points
                    if (!NoSpawnMaps.Contains(mapProto))
                    {
                        var lateSpawns = 0;

                        lateSpawns += GetCountLateSpawn<SpawnPointComponent>(gridUids, entManager);
                        lateSpawns += GetCountLateSpawn<ContainerSpawnPointComponent>(gridUids, entManager);

                        Assert.That(lateSpawns, Is.GreaterThan(0), $"Found no latejoin spawn points on {mapProto}");
                    }

                    // Test all availableJobs have spawnPoints
                    // This is done inside gamemap test because loading the map takes ages and we already have it.
                    var comp = entManager.GetComponent<StationJobsComponent>(station);
                    var jobs = new HashSet<ProtoId<JobPrototype>>(comp.SetupAvailableJobs.Keys);

                    var spawnPoints = entManager.EntityQuery<SpawnPointComponent>()
                        .Where(x => x.SpawnType == SpawnPointType.Job && x.Job != null)
                        .Select(x => x.Job.Value);

                    jobs.ExceptWith(spawnPoints);

                    spawnPoints = entManager.EntityQuery<ContainerSpawnPointComponent>()
                        .Where(x => x.SpawnType is SpawnPointType.Job or SpawnPointType.Unset && x.Job != null)
                        .Select(x => x.Job.Value);

                    jobs.ExceptWith(spawnPoints);

                    Assert.That(jobs, Is.Empty, $"There is no spawnpoints for {string.Join(", ", jobs)} on {mapProto}.");
                }

                try
                {
                    mapManager.DeleteMap(mapId);
                }
                catch (Exception ex)
                {
                    throw new Exception($"Failed to delete map {mapProto}", ex);
                }
            });
            await server.WaitRunTicks(1);

            await pair.CleanReturnAsync();
        }



        private static int GetCountLateSpawn<T>(List<EntityUid> gridUids, IEntityManager entManager)
            where T : ISpawnPoint, IComponent
        {
            var resultCount = 0;
            var queryPoint = entManager.AllEntityQueryEnumerator<T, TransformComponent>();
#nullable enable
            while (queryPoint.MoveNext(out T? comp, out var xform))
            {
                var spawner = (ISpawnPoint) comp;

                if (spawner.SpawnType is not SpawnPointType.LateJoin
                || xform.GridUid == null
                || !gridUids.Contains(xform.GridUid.Value))
                {
                    continue;
                }
#nullable disable
                resultCount++;
                break;
            }

            return resultCount;
        }

        [Test]
        public async Task AllMapsTested()
        {
            await using var pair = await PoolManager.GetServerClient();
            var server = pair.Server;
            var protoMan = server.ResolveDependency<IPrototypeManager>();

            var gameMaps = protoMan.EnumeratePrototypes<GameMapPrototype>()
                .Where(x => !pair.IsTestPrototype(x))
                .Select(x => x.ID)
                .ToHashSet();

            Assert.That(gameMaps.Remove(PoolManager.TestMap));

            Assert.That(gameMaps, Is.EquivalentTo(GameMaps.ToHashSet()), "Game map prototype missing from test cases.");

            await pair.CleanReturnAsync();
        }

        [Test]
        public async Task NonGameMapsLoadableTest()
        {
            await using var pair = await PoolManager.GetServerClient();
            var server = pair.Server;

            var mapLoader = server.ResolveDependency<IEntitySystemManager>().GetEntitySystem<MapLoaderSystem>();
            var mapManager = server.ResolveDependency<IMapManager>();
            var resourceManager = server.ResolveDependency<IResourceManager>();
            var protoManager = server.ResolveDependency<IPrototypeManager>();
            var cfg = server.ResolveDependency<IConfigurationManager>();
            var mapSystem = server.System<SharedMapSystem>();
            Assert.That(cfg.GetCVar(CCVars.GridFill), Is.False);

            var gameMaps = protoManager.EnumeratePrototypes<GameMapPrototype>().Select(o => o.MapPath).ToHashSet();

            var mapFolder = new ResPath("/Maps");
            var maps = resourceManager
                .ContentFindFiles(mapFolder)
                .Where(filePath => filePath.Extension == "yml" && !filePath.Filename.StartsWith(".", StringComparison.Ordinal))
                .ToArray();

            var mapNames = new List<string>();
            foreach (var map in maps)
            {
                if (gameMaps.Contains(map))
                    continue;

                var rootedPath = map.ToRootedPath();
                if (SkipTestMaps && rootedPath.ToString().StartsWith(TestMapsPath, StringComparison.Ordinal))
                {
                    continue;
                }
                mapNames.Add(rootedPath.ToString());
            }

            await server.WaitPost(() =>
            {
                Assert.Multiple(() =>
                {
                    foreach (var mapName in mapNames)
                    {
                        mapSystem.CreateMap(out var mapId);
                        try
                        {
                            Assert.That(mapLoader.TryLoad(mapId, mapName, out _));
                        }
                        catch (Exception ex)
                        {
                            throw new Exception($"Failed to load map {mapName}", ex);
                        }

                        try
                        {
                            mapManager.DeleteMap(mapId);
                        }
                        catch (Exception ex)
                        {
                            throw new Exception($"Failed to delete map {mapName}", ex);
                        }
                    }
                });
            });

            await server.WaitRunTicks(1);
            await pair.CleanReturnAsync();
        }
    }
}<|MERGE_RESOLUTION|>--- conflicted
+++ resolved
@@ -65,22 +65,15 @@
             "Origin", // Goobstation - Readds Origin
             "Train",
             "Oasis",
-<<<<<<< HEAD
             //"Cog", FUCK COG
             "FlandHighPop", // Goobstation - add highpop maps
             "OriginHighPop",
             "OasisHighPop",
             "Barratry", // Goobstation - add Barratry
             "Kettle", // Goobstation - add Kettle
-            "Amber"
-=======
-            "Cog",
+            "Amber",
             "Gate",
-            "Amber",
             "Loop"
-
-           
->>>>>>> 3358801b
         };
 
         /// <summary>

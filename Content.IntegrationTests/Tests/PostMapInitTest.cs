using System.Collections.Generic;
using System.IO;
using System.Linq;
using Content.Server.GameTicking;
using Content.Server.Maps;
using Content.Server.Shuttles.Components;
using Content.Server.Shuttles.Systems;
using Content.Server.Spawners.Components;
using Content.Server.Station.Components;
using Content.Shared.CCVar;
using Content.Shared.Roles;
using Robust.Server.GameObjects;
using Robust.Shared.Configuration;
using Robust.Shared.ContentPack;
using Robust.Shared.GameObjects;
using Robust.Shared.Map;
using Robust.Shared.Map.Components;
using Robust.Shared.Prototypes;
using Content.Shared.Station.Components;
using FastAccessors;
using Robust.Shared.Utility;
using YamlDotNet.RepresentationModel;

namespace Content.IntegrationTests.Tests
{
    [TestFixture]
    public sealed class PostMapInitTest
    {
        private const bool SkipTestMaps = true;
        private const string TestMapsPath = "/Maps/Test/";

        private static readonly string[] NoSpawnMaps =
        {
            "CentComm",
            "Dart"
        };

        private static readonly string[] Grids =
        {
            "/Maps/centcomm.yml",
            "/Maps/Shuttles/cargo.yml",
            "/Maps/Shuttles/emergency.yml",
            "/Maps/Shuttles/infiltrator.yml"
        };

        private static readonly string[] GameMaps =
        {
            "Dev",
            "TestTeg",
            "Fland",
            "Meta",
            "Packed",
            "Cluster", // Goobstation - Readds Cluster
            "Omega",
            "Bagel",
            "CentComm",
            "Box",
            "Europa", // Goobstation - Readds Europa
            "Atlas", // Goobstation - Readds Atlas
            "Core",
            "Marathon",
            "MeteorArena",
            "Saltern",
            "Reach",
            "Origin", // Goobstation - Readds Origin
            "Train",
            "Oasis",
<<<<<<< HEAD
            //"Cog", FUCK COG
            "FlandHighPop", // Goobstation - add highpop maps
            "OriginHighPop",
            "OasisHighPop",
            "Barratry", // Goobstation - add Barratry
            "Kettle" // Goobstation - add Kettle
=======
            "Cog",
            "Amber"
>>>>>>> 59e955a5
        };

        /// <summary>
        /// Asserts that specific files have been saved as grids and not maps.
        /// </summary>
        [Test, TestCaseSource(nameof(Grids))]
        public async Task GridsLoadableTest(string mapFile)
        {
            await using var pair = await PoolManager.GetServerClient();
            var server = pair.Server;

            var entManager = server.ResolveDependency<IEntityManager>();
            var mapLoader = entManager.System<MapLoaderSystem>();
            var mapSystem = entManager.System<SharedMapSystem>();
            var mapManager = server.ResolveDependency<IMapManager>();
            var cfg = server.ResolveDependency<IConfigurationManager>();
            Assert.That(cfg.GetCVar(CCVars.GridFill), Is.False);

            await server.WaitPost(() =>
            {
                mapSystem.CreateMap(out var mapId);
                try
                {
#pragma warning disable NUnit2045
                    Assert.That(mapLoader.TryLoad(mapId, mapFile, out var roots));
                    Assert.That(roots.Where(uid => entManager.HasComponent<MapGridComponent>(uid)), Is.Not.Empty);
#pragma warning restore NUnit2045
                }
                catch (Exception ex)
                {
                    throw new Exception($"Failed to load map {mapFile}, was it saved as a map instead of a grid?", ex);
                }

                try
                {
                    mapManager.DeleteMap(mapId);
                }
                catch (Exception ex)
                {
                    throw new Exception($"Failed to delete map {mapFile}", ex);
                }
            });
            await server.WaitRunTicks(1);

            await pair.CleanReturnAsync();
        }

        [Test]
        public async Task NoSavedPostMapInitTest()
        {
            await using var pair = await PoolManager.GetServerClient();
            var server = pair.Server;

            var resourceManager = server.ResolveDependency<IResourceManager>();
            var mapFolder = new ResPath("/Maps");
            var maps = resourceManager
                .ContentFindFiles(mapFolder)
                .Where(filePath => filePath.Extension == "yml" && !filePath.Filename.StartsWith(".", StringComparison.Ordinal))
                .ToArray();

            foreach (var map in maps)
            {
                var rootedPath = map.ToRootedPath();

                // ReSharper disable once RedundantLogicalConditionalExpressionOperand
                if (SkipTestMaps && rootedPath.ToString().StartsWith(TestMapsPath, StringComparison.Ordinal))
                {
                    continue;
                }

                if (!resourceManager.TryContentFileRead(rootedPath, out var fileStream))
                {
                    Assert.Fail($"Map not found: {rootedPath}");
                }

                using var reader = new StreamReader(fileStream);
                var yamlStream = new YamlStream();

                yamlStream.Load(reader);

                var root = yamlStream.Documents[0].RootNode;
                var meta = root["meta"];
                var postMapInit = meta["postmapinit"].AsBool();

                Assert.That(postMapInit, Is.False, $"Map {map.Filename} was saved postmapinit");
            }
            await pair.CleanReturnAsync();
        }

        [Test, TestCaseSource(nameof(GameMaps))]
        public async Task GameMapsLoadableTest(string mapProto)
        {
            await using var pair = await PoolManager.GetServerClient(new PoolSettings
            {
                Dirty = true // Stations spawn a bunch of nullspace entities and maps like centcomm.
            });
            var server = pair.Server;

            var mapManager = server.ResolveDependency<IMapManager>();
            var entManager = server.ResolveDependency<IEntityManager>();
            var mapLoader = entManager.System<MapLoaderSystem>();
            var mapSystem = entManager.System<SharedMapSystem>();
            var protoManager = server.ResolveDependency<IPrototypeManager>();
            var ticker = entManager.EntitySysManager.GetEntitySystem<GameTicker>();
            var shuttleSystem = entManager.EntitySysManager.GetEntitySystem<ShuttleSystem>();
            var xformQuery = entManager.GetEntityQuery<TransformComponent>();
            var cfg = server.ResolveDependency<IConfigurationManager>();
            Assert.That(cfg.GetCVar(CCVars.GridFill), Is.False);

            await server.WaitPost(() =>
            {
                mapSystem.CreateMap(out var mapId);
                try
                {
                    ticker.LoadGameMap(protoManager.Index<GameMapPrototype>(mapProto), mapId, null);
                }
                catch (Exception ex)
                {
                    throw new Exception($"Failed to load map {mapProto}", ex);
                }

                mapSystem.CreateMap(out var shuttleMap);
                var largest = 0f;
                EntityUid? targetGrid = null;
                var memberQuery = entManager.GetEntityQuery<StationMemberComponent>();

                var grids = mapManager.GetAllGrids(mapId).ToList();
                var gridUids = grids.Select(o => o.Owner).ToList();
                targetGrid = gridUids.First();

                foreach (var grid in grids)
                {
                    var gridEnt = grid.Owner;
                    if (!memberQuery.HasComponent(gridEnt))
                        continue;

                    var area = grid.Comp.LocalAABB.Width * grid.Comp.LocalAABB.Height;

                    if (area > largest)
                    {
                        largest = area;
                        targetGrid = gridEnt;
                    }
                }

                // Test shuttle can dock.
                // This is done inside gamemap test because loading the map takes ages and we already have it.
                var station = entManager.GetComponent<StationMemberComponent>(targetGrid!.Value).Station;
                if (entManager.TryGetComponent<StationEmergencyShuttleComponent>(station, out var stationEvac))
                {
                    var shuttlePath = stationEvac.EmergencyShuttlePath;
#pragma warning disable NUnit2045
                    Assert.That(mapLoader.TryLoad(shuttleMap, shuttlePath.ToString(), out var roots));
                    EntityUid shuttle = default!;
                    Assert.DoesNotThrow(() =>
                    {
                        shuttle = roots.First(uid => entManager.HasComponent<MapGridComponent>(uid));
                    }, $"Failed to load {shuttlePath}");
                    Assert.That(
                        shuttleSystem.TryFTLDock(shuttle,
                            entManager.GetComponent<ShuttleComponent>(shuttle), targetGrid.Value),
                        $"Unable to dock {shuttlePath} to {mapProto}");
#pragma warning restore NUnit2045
                }

                mapManager.DeleteMap(shuttleMap);

                if (entManager.HasComponent<StationJobsComponent>(station))
                {
                    // Test that the map has valid latejoin spawn points or container spawn points
                    if (!NoSpawnMaps.Contains(mapProto))
                    {
                        var lateSpawns = 0;

                        lateSpawns += GetCountLateSpawn<SpawnPointComponent>(gridUids, entManager);
                        lateSpawns += GetCountLateSpawn<ContainerSpawnPointComponent>(gridUids, entManager);

                        Assert.That(lateSpawns, Is.GreaterThan(0), $"Found no latejoin spawn points on {mapProto}");
                    }

                    // Test all availableJobs have spawnPoints
                    // This is done inside gamemap test because loading the map takes ages and we already have it.
                    var comp = entManager.GetComponent<StationJobsComponent>(station);
                    var jobs = new HashSet<ProtoId<JobPrototype>>(comp.SetupAvailableJobs.Keys);

                    var spawnPoints = entManager.EntityQuery<SpawnPointComponent>()
                        .Where(x => x.SpawnType == SpawnPointType.Job && x.Job != null)
                        .Select(x => x.Job.Value);

                    jobs.ExceptWith(spawnPoints);

                    spawnPoints = entManager.EntityQuery<ContainerSpawnPointComponent>()
                        .Where(x => x.SpawnType is SpawnPointType.Job or SpawnPointType.Unset && x.Job != null)
                        .Select(x => x.Job.Value);

                    jobs.ExceptWith(spawnPoints);

                    Assert.That(jobs, Is.Empty, $"There is no spawnpoints for {string.Join(", ", jobs)} on {mapProto}.");
                }

                try
                {
                    mapManager.DeleteMap(mapId);
                }
                catch (Exception ex)
                {
                    throw new Exception($"Failed to delete map {mapProto}", ex);
                }
            });
            await server.WaitRunTicks(1);

            await pair.CleanReturnAsync();
        }



        private static int GetCountLateSpawn<T>(List<EntityUid> gridUids, IEntityManager entManager)
            where T : ISpawnPoint, IComponent
        {
            var resultCount = 0;
            var queryPoint = entManager.AllEntityQueryEnumerator<T, TransformComponent>();
#nullable enable
            while (queryPoint.MoveNext(out T? comp, out var xform))
            {
                var spawner = (ISpawnPoint) comp;

                if (spawner.SpawnType is not SpawnPointType.LateJoin
                || xform.GridUid == null
                || !gridUids.Contains(xform.GridUid.Value))
                {
                    continue;
                }
#nullable disable
                resultCount++;
                break;
            }

            return resultCount;
        }

        [Test]
        public async Task AllMapsTested()
        {
            await using var pair = await PoolManager.GetServerClient();
            var server = pair.Server;
            var protoMan = server.ResolveDependency<IPrototypeManager>();

            var gameMaps = protoMan.EnumeratePrototypes<GameMapPrototype>()
                .Where(x => !pair.IsTestPrototype(x))
                .Select(x => x.ID)
                .ToHashSet();

            Assert.That(gameMaps.Remove(PoolManager.TestMap));

            Assert.That(gameMaps, Is.EquivalentTo(GameMaps.ToHashSet()), "Game map prototype missing from test cases.");

            await pair.CleanReturnAsync();
        }

        [Test]
        public async Task NonGameMapsLoadableTest()
        {
            await using var pair = await PoolManager.GetServerClient();
            var server = pair.Server;

            var mapLoader = server.ResolveDependency<IEntitySystemManager>().GetEntitySystem<MapLoaderSystem>();
            var mapManager = server.ResolveDependency<IMapManager>();
            var resourceManager = server.ResolveDependency<IResourceManager>();
            var protoManager = server.ResolveDependency<IPrototypeManager>();
            var cfg = server.ResolveDependency<IConfigurationManager>();
            var mapSystem = server.System<SharedMapSystem>();
            Assert.That(cfg.GetCVar(CCVars.GridFill), Is.False);

            var gameMaps = protoManager.EnumeratePrototypes<GameMapPrototype>().Select(o => o.MapPath).ToHashSet();

            var mapFolder = new ResPath("/Maps");
            var maps = resourceManager
                .ContentFindFiles(mapFolder)
                .Where(filePath => filePath.Extension == "yml" && !filePath.Filename.StartsWith(".", StringComparison.Ordinal))
                .ToArray();

            var mapNames = new List<string>();
            foreach (var map in maps)
            {
                if (gameMaps.Contains(map))
                    continue;

                var rootedPath = map.ToRootedPath();
                if (SkipTestMaps && rootedPath.ToString().StartsWith(TestMapsPath, StringComparison.Ordinal))
                {
                    continue;
                }
                mapNames.Add(rootedPath.ToString());
            }

            await server.WaitPost(() =>
            {
                Assert.Multiple(() =>
                {
                    foreach (var mapName in mapNames)
                    {
                        mapSystem.CreateMap(out var mapId);
                        try
                        {
                            Assert.That(mapLoader.TryLoad(mapId, mapName, out _));
                        }
                        catch (Exception ex)
                        {
                            throw new Exception($"Failed to load map {mapName}", ex);
                        }

                        try
                        {
                            mapManager.DeleteMap(mapId);
                        }
                        catch (Exception ex)
                        {
                            throw new Exception($"Failed to delete map {mapName}", ex);
                        }
                    }
                });
            });

            await server.WaitRunTicks(1);
            await pair.CleanReturnAsync();
        }
    }
}<|MERGE_RESOLUTION|>--- conflicted
+++ resolved
@@ -65,17 +65,13 @@
             "Origin", // Goobstation - Readds Origin
             "Train",
             "Oasis",
-<<<<<<< HEAD
             //"Cog", FUCK COG
             "FlandHighPop", // Goobstation - add highpop maps
             "OriginHighPop",
             "OasisHighPop",
             "Barratry", // Goobstation - add Barratry
-            "Kettle" // Goobstation - add Kettle
-=======
-            "Cog",
+            "Kettle", // Goobstation - add Kettle
             "Amber"
->>>>>>> 59e955a5
         };
 
         /// <summary>

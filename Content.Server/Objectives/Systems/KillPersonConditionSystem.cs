--- conflicted
+++ resolved
@@ -92,14 +92,9 @@
         var allHeads = new List<EntityUid>();
         foreach (var person in allHumans)
         {
-<<<<<<< HEAD
             // RequireAdminNotify used as a cheap way to check for command department
             if (_job.MindTryGetJob(mind, out var prototype) && prototype.RequireAdminNotify)
                 allHeads.Add(mind);
-=======
-            if (TryComp<MindComponent>(person, out var mind) && mind.OwnedEntity is { } ent && HasComp<CommandStaffComponent>(ent))
-                allHeads.Add(person);
->>>>>>> 530a741b
         }
 
         if (allHeads.Count == 0)

using System.Globalization;
using System.Linq;
using System.Text;
using Content.Server.Administration.Logs;
using Content.Server.Administration.Managers;
using Content.Server.Chat.Managers;
using Content.Server.GameTicking;
using Content.Server.Players.RateLimiting;
using Content.Server.Speech.Components;
using Content.Server.Speech.EntitySystems;
using Content.Server.Station.Components;
using Content.Server.Station.Systems;
using Content.Shared.ActionBlocker;
using Content.Shared.Administration;
using Content.Shared.CCVar;
using Content.Shared.Chat;
using Content.Shared.Database;
using Content.Shared.Examine;
using Content.Shared.Ghost;
using Content.Shared.IdentityManagement;
using Content.Shared.Mobs.Systems;
using Content.Shared.Players;
using Content.Shared.Players.RateLimiting;
using Content.Shared.Radio;
using Content.Shared.Whitelist;
using Robust.Server.Player;
using Robust.Shared.Audio;
using Robust.Shared.Audio.Systems;
using Robust.Shared.Configuration;
using Robust.Shared.Console;
using Robust.Shared.Network;
using Robust.Shared.Player;
using Robust.Shared.Prototypes;
using Robust.Shared.Random;
using Robust.Shared.Replays;
using Robust.Shared.Utility;

namespace Content.Server.Chat.Systems;

// TODO refactor whatever active warzone this class and chatmanager have become
/// <summary>
///     ChatSystem is responsible for in-simulation chat handling, such as whispering, speaking, emoting, etc.
///     ChatSystem depends on ChatManager to actually send the messages.
/// </summary>
public sealed partial class ChatSystem : SharedChatSystem
{
    [Dependency] private readonly IReplayRecordingManager _replay = default!;
    [Dependency] private readonly IConfigurationManager _configurationManager = default!;
    [Dependency] private readonly IChatManager _chatManager = default!;
    [Dependency] private readonly IChatSanitizationManager _sanitizer = default!;
    [Dependency] private readonly IAdminManager _adminManager = default!;
    [Dependency] private readonly IPlayerManager _playerManager = default!;
    [Dependency] private readonly IPrototypeManager _prototypeManager = default!;
    [Dependency] private readonly IRobustRandom _random = default!;
    [Dependency] private readonly IAdminLogManager _adminLogger = default!;
    [Dependency] private readonly ActionBlockerSystem _actionBlocker = default!;
    [Dependency] private readonly StationSystem _stationSystem = default!;
    [Dependency] private readonly MobStateSystem _mobStateSystem = default!;
    [Dependency] private readonly SharedAudioSystem _audio = default!;
    [Dependency] private readonly ReplacementAccentSystem _wordreplacement = default!;
    [Dependency] private readonly EntityWhitelistSystem _whitelistSystem = default!;
    [Dependency] private readonly ExamineSystemShared _examineSystem = default!;

    public const int VoiceRange = 10; // how far voice goes in world units
    public const int WhisperClearRange = 2; // how far whisper goes while still being understandable, in world units
    public const int WhisperMuffledRange = 5; // how far whisper goes at all, in world units
    public const string DefaultAnnouncementSound = "/Audio/Announcements/announce.ogg";

    private bool _loocEnabled = true;
    private bool _deadLoocEnabled;
    private bool _critLoocEnabled;
    private readonly bool _adminLoocEnabled = true;

    public override void Initialize()
    {
        base.Initialize();
        CacheEmotes();
        Subs.CVar(_configurationManager, CCVars.LoocEnabled, OnLoocEnabledChanged, true);
        Subs.CVar(_configurationManager, CCVars.DeadLoocEnabled, OnDeadLoocEnabledChanged, true);
        Subs.CVar(_configurationManager, CCVars.CritLoocEnabled, OnCritLoocEnabledChanged, true);

        SubscribeLocalEvent<GameRunLevelChangedEvent>(OnGameChange);
    }

    private void OnLoocEnabledChanged(bool val)
    {
        if (_loocEnabled == val) return;

        _loocEnabled = val;
        _chatManager.DispatchServerAnnouncement(
            Loc.GetString(val ? "chat-manager-looc-chat-enabled-message" : "chat-manager-looc-chat-disabled-message"));
    }

    private void OnDeadLoocEnabledChanged(bool val)
    {
        if (_deadLoocEnabled == val) return;

        _deadLoocEnabled = val;
        _chatManager.DispatchServerAnnouncement(
            Loc.GetString(val ? "chat-manager-dead-looc-chat-enabled-message" : "chat-manager-dead-looc-chat-disabled-message"));
    }

    private void OnCritLoocEnabledChanged(bool val)
    {
        if (_critLoocEnabled == val)
            return;

        _critLoocEnabled = val;
        _chatManager.DispatchServerAnnouncement(
            Loc.GetString(val ? "chat-manager-crit-looc-chat-enabled-message" : "chat-manager-crit-looc-chat-disabled-message"));
    }

    private void OnGameChange(GameRunLevelChangedEvent ev)
    {
        switch (ev.New)
        {
            case GameRunLevel.InRound:
                if (!_configurationManager.GetCVar(CCVars.OocEnableDuringRound))
                    _configurationManager.SetCVar(CCVars.OocEnabled, false);
                break;
            case GameRunLevel.PostRound:
            case GameRunLevel.PreRoundLobby:
                if (!_configurationManager.GetCVar(CCVars.OocEnableDuringRound))
                    _configurationManager.SetCVar(CCVars.OocEnabled, true);
                break;
        }
    }

    /// <summary>
    ///     Sends an in-character chat message to relevant clients.
    /// </summary>
    /// <param name="source">The entity that is speaking</param>
    /// <param name="message">The message being spoken or emoted</param>
    /// <param name="desiredType">The chat type</param>
    /// <param name="hideChat">Whether or not this message should appear in the chat window</param>
    /// <param name="hideLog">Whether or not this message should appear in the adminlog window</param>
    /// <param name="shell"></param>
    /// <param name="player">The player doing the speaking</param>
    /// <param name="nameOverride">The name to use for the speaking entity. Usually this should just be modified via <see cref="TransformSpeakerNameEvent"/>. If this is set, the event will not get raised.</param>
    public void TrySendInGameICMessage(
        EntityUid source,
        string message,
        InGameICChatType desiredType,
        bool hideChat, bool hideLog = false,
        IConsoleShell? shell = null,
        ICommonSession? player = null, string? nameOverride = null,
        bool checkRadioPrefix = true,
        bool ignoreActionBlocker = false)
    {
        TrySendInGameICMessage(source, message, desiredType, hideChat ? ChatTransmitRange.HideChat : ChatTransmitRange.Normal, hideLog, shell, player, nameOverride, checkRadioPrefix, ignoreActionBlocker);
    }

    /// <summary>
    ///     Sends an in-character chat message to relevant clients.
    /// </summary>
    /// <param name="source">The entity that is speaking</param>
    /// <param name="message">The message being spoken or emoted</param>
    /// <param name="desiredType">The chat type</param>
    /// <param name="range">Conceptual range of transmission, if it shows in the chat window, if it shows to far-away ghosts or ghosts at all...</param>
    /// <param name="shell"></param>
    /// <param name="player">The player doing the speaking</param>
    /// <param name="nameOverride">The name to use for the speaking entity. Usually this should just be modified via <see cref="TransformSpeakerNameEvent"/>. If this is set, the event will not get raised.</param>
    /// <param name="ignoreActionBlocker">If set to true, action blocker will not be considered for whether an entity can send this message.</param>
    public void TrySendInGameICMessage(
        EntityUid source,
        string message,
        InGameICChatType desiredType,
        ChatTransmitRange range,
        bool hideLog = false,
        IConsoleShell? shell = null,
        ICommonSession? player = null,
        string? nameOverride = null,
        bool checkRadioPrefix = true,
        bool ignoreActionBlocker = false
        )
    {
        if (HasComp<GhostComponent>(source))
        {
            // Ghosts can only send dead chat messages, so we'll forward it to InGame OOC.
            TrySendInGameOOCMessage(source, message, InGameOOCChatType.Dead, range == ChatTransmitRange.HideChat, shell, player);
            return;
        }

        if (player != null && _chatManager.HandleRateLimit(player) != RateLimitStatus.Allowed)
            return;

        // Sus
        if (player?.AttachedEntity is { Valid: true } entity && source != entity)
        {
            return;
        }

        if (!CanSendInGame(message, shell, player))
            return;

        ignoreActionBlocker = CheckIgnoreSpeechBlocker(source, ignoreActionBlocker);

        // this method is a disaster
        // every second i have to spend working with this code is fucking agony
        // scientists have to wonder how any of this was merged
        // coding any game admin feature that involves chat code is pure torture
        // changing even 10 lines of code feels like waterboarding myself
        // and i dont feel like vibe checking 50 code paths
        // so we set this here
        // todo free me from chat code
        if (player != null)
        {
            _chatManager.EnsurePlayer(player.UserId).AddEntity(GetNetEntity(source));
        }

        if (desiredType == InGameICChatType.Speak && message.StartsWith(LocalPrefix))
        {
            // prevent radios and remove prefix.
            checkRadioPrefix = false;
            message = message[1..];
        }

        bool shouldCapitalize = (desiredType != InGameICChatType.Emote);
        bool shouldPunctuate = _configurationManager.GetCVar(CCVars.ChatPunctuation);
        // Capitalizing the word I only happens in English, so we check language here
        bool shouldCapitalizeTheWordI = (!CultureInfo.CurrentCulture.IsNeutralCulture && CultureInfo.CurrentCulture.Parent.Name == "en")
            || (CultureInfo.CurrentCulture.IsNeutralCulture && CultureInfo.CurrentCulture.Name == "en");

        message = SanitizeInGameICMessage(source, message, out var emoteStr, shouldCapitalize, shouldPunctuate, shouldCapitalizeTheWordI);

        // Was there an emote in the message? If so, send it.
        if (player != null && emoteStr != message && emoteStr != null)
        {
            SendEntityEmote(source, emoteStr, range, nameOverride, ignoreActionBlocker);
        }

        // This can happen if the entire string is sanitized out.
        if (string.IsNullOrEmpty(message))
            return;

        // This message may have a radio prefix, and should then be whispered to the resolved radio channel
        if (checkRadioPrefix)
        {
            if (TryProccessRadioMessage(source, message, out var modMessage, out var channel))
            {
                SendEntityWhisper(source, modMessage, range, channel, nameOverride, hideLog, ignoreActionBlocker);
                return;
            }
        }

        // Otherwise, send whatever type.
        switch (desiredType)
        {
            case InGameICChatType.Speak:
                SendEntitySpeak(source, message, range, nameOverride, hideLog, ignoreActionBlocker);
                break;
            case InGameICChatType.Whisper:
                SendEntityWhisper(source, message, range, null, nameOverride, hideLog, ignoreActionBlocker);
                break;
            case InGameICChatType.Emote:
                SendEntityEmote(source, message, range, nameOverride, hideLog: hideLog, ignoreActionBlocker: ignoreActionBlocker);
                break;
        }
    }

    public void TrySendInGameOOCMessage(
        EntityUid source,
        string message,
        InGameOOCChatType type,
        bool hideChat,
        IConsoleShell? shell = null,
        ICommonSession? player = null
        )
    {
        if (!CanSendInGame(message, shell, player))
            return;

        if (player != null && _chatManager.HandleRateLimit(player) != RateLimitStatus.Allowed)
            return;

        // It doesn't make any sense for a non-player to send in-game OOC messages, whereas non-players may be sending
        // in-game IC messages.
        if (player?.AttachedEntity is not { Valid: true } entity || source != entity)
            return;

        message = SanitizeInGameOOCMessage(message);

        var sendType = type;
        // If dead player LOOC is disabled, unless you are an admin with Moderator perms, send dead messages to dead chat
        if ((_adminManager.IsAdmin(player) && _adminManager.HasAdminFlag(player, AdminFlags.Moderator)) // Override if admin
            || _deadLoocEnabled
            || (!HasComp<GhostComponent>(source) && !_mobStateSystem.IsDead(source))) // Check that player is not dead
        {
        }
        else
            sendType = InGameOOCChatType.Dead;

        // If crit player LOOC is disabled, don't send the message at all.
        if (!_critLoocEnabled && _mobStateSystem.IsCritical(source))
            return;

        switch (sendType)
        {
            case InGameOOCChatType.Dead:
                SendDeadChat(source, player, message, hideChat);
                break;
            case InGameOOCChatType.Looc:
                SendLOOC(source, player, message, hideChat);
                break;
        }
    }

    #region Announcements

    /// <summary>
    /// Dispatches an announcement to all.
    /// </summary>
    /// <param name="message">The contents of the message</param>
    /// <param name="sender">The sender (Communications Console in Communications Console Announcement)</param>
    /// <param name="playSound">Play the announcement sound</param>
    /// <param name="colorOverride">Optional color for the announcement message</param>
    public void DispatchGlobalAnnouncement(
        string message,
        string? sender = null,
        bool playSound = true,
        SoundSpecifier? announcementSound = null,
        Color? colorOverride = null
        )
    {
        sender ??= Loc.GetString("chat-manager-sender-announcement");

        var wrappedMessage = Loc.GetString("chat-manager-sender-announcement-wrap-message", ("sender", sender), ("message", FormattedMessage.EscapeText(message)));
        _chatManager.ChatMessageToAll(ChatChannel.Radio, message, wrappedMessage, default, false, true, colorOverride);
        if (playSound)
        {
            _audio.PlayGlobal(announcementSound == null ? DefaultAnnouncementSound : _audio.GetSound(announcementSound), Filter.Broadcast(), true, AudioParams.Default.WithVolume(-2f));
        }
        _adminLogger.Add(LogType.Chat, LogImpact.Low, $"Global station announcement from {sender}: {message}");
    }

    /// <summary>
    /// Dispatches an announcement to players selected by filter.
    /// </summary>
    /// <param name="filter">Filter to select players who will recieve the announcement</param>
    /// <param name="message">The contents of the message</param>
    /// <param name="source">The entity making the announcement (used to determine the station)</param>
    /// <param name="sender">The sender (Communications Console in Communications Console Announcement)</param>
    /// <param name="playDefaultSound">Play the announcement sound</param>
    /// <param name="announcementSound">Sound to play</param>
    /// <param name="colorOverride">Optional color for the announcement message</param>
    public void DispatchFilteredAnnouncement(
        Filter filter,
        string message,
        EntityUid? source = null,
        string? sender = null,
        bool playSound = true,
        SoundSpecifier? announcementSound = null,
        Color? colorOverride = null)
    {
        sender ??= Loc.GetString("chat-manager-sender-announcement");

        var wrappedMessage = Loc.GetString("chat-manager-sender-announcement-wrap-message", ("sender", sender), ("message", FormattedMessage.EscapeText(message)));
        _chatManager.ChatMessageToManyFiltered(filter, ChatChannel.Radio, message, wrappedMessage, source ?? default, false, true, colorOverride);
        if (playSound)
        {
            _audio.PlayGlobal(announcementSound?.ToString() ?? DefaultAnnouncementSound, filter, true, AudioParams.Default.WithVolume(-2f));
        }
        _adminLogger.Add(LogType.Chat, LogImpact.Low, $"Station Announcement from {sender}: {message}");
    }

    /// <summary>
    /// Dispatches an announcement on a specific station
    /// </summary>
    /// <param name="source">The entity making the announcement (used to determine the station)</param>
    /// <param name="message">The contents of the message</param>
    /// <param name="sender">The sender (Communications Console in Communications Console Announcement)</param>
    /// <param name="playDefaultSound">Play the announcement sound</param>
    /// <param name="colorOverride">Optional color for the announcement message</param>
    public void DispatchStationAnnouncement(
        EntityUid source,
        string message,
        string? sender = null,
        bool playDefaultSound = true,
        SoundSpecifier? announcementSound = null,
        Color? colorOverride = null)
    {
        sender ??= Loc.GetString("chat-manager-sender-announcement");

        var wrappedMessage = Loc.GetString("chat-manager-sender-announcement-wrap-message", ("sender", sender), ("message", FormattedMessage.EscapeText(message)));
        var station = _stationSystem.GetOwningStation(source);

        if (station == null)
        {
            // you can't make a station announcement without a station
            return;
        }

        if (!EntityManager.TryGetComponent<StationDataComponent>(station, out var stationDataComp)) return;

        var filter = _stationSystem.GetInStation(stationDataComp);

        _chatManager.ChatMessageToManyFiltered(filter, ChatChannel.Radio, message, wrappedMessage, source, false, true, colorOverride);

        if (playDefaultSound)
        {
            _audio.PlayGlobal(announcementSound?.ToString() ?? DefaultAnnouncementSound, filter, true, AudioParams.Default.WithVolume(-2f));
        }

        _adminLogger.Add(LogType.Chat, LogImpact.Low, $"Station Announcement on {station} from {sender}: {message}");
    }

    #endregion

    #region Private API

    private void SendEntitySpeak(
        EntityUid source,
        string originalMessage,
        ChatTransmitRange range,
        string? nameOverride,
        bool hideLog = false,
        bool ignoreActionBlocker = false
        )
    {
        if (!_actionBlocker.CanSpeak(source) && !ignoreActionBlocker)
            return;

        var message = TransformSpeech(source, originalMessage);

        if (message.Length == 0)
            return;

        var speech = GetSpeechVerb(source, message);

        // get the entity's apparent name (if no override provided).
        string name;
        if (nameOverride != null)
        {
            name = nameOverride;
        }
        else
        {
            var nameEv = new TransformSpeakerNameEvent(source, Name(source));
            RaiseLocalEvent(source, nameEv);
            name = nameEv.VoiceName;
            // Check for a speech verb override
            if (nameEv.SpeechVerb != null && _prototypeManager.TryIndex(nameEv.SpeechVerb, out var proto))
                speech = proto;
        }

        name = FormattedMessage.EscapeText(name);

        var wrappedMessage = Loc.GetString(speech.Bold ? "chat-manager-entity-say-bold-wrap-message" : "chat-manager-entity-say-wrap-message",
            ("entityName", name),
            ("verb", Loc.GetString(_random.Pick(speech.SpeechVerbStrings))),
            ("fontType", speech.FontId),
            ("fontSize", speech.FontSize),
            ("message", FormattedMessage.EscapeText(message)));

        SendInVoiceRange(ChatChannel.Local, message, wrappedMessage, source, range);

        var ev = new EntitySpokeEvent(source, message, null, null);
        RaiseLocalEvent(source, ev, true);

        // To avoid logging any messages sent by entities that are not players, like vendors, cloning, etc.
        // Also doesn't log if hideLog is true.
        if (!HasComp<ActorComponent>(source) || hideLog)
            return;

        if (originalMessage == message)
        {
            if (name != Name(source))
                _adminLogger.Add(LogType.Chat, LogImpact.Low, $"Say from {ToPrettyString(source):user} as {name}: {originalMessage}.");
            else
                _adminLogger.Add(LogType.Chat, LogImpact.Low, $"Say from {ToPrettyString(source):user}: {originalMessage}.");
        }
        else
        {
            if (name != Name(source))
                _adminLogger.Add(LogType.Chat, LogImpact.Low,
                    $"Say from {ToPrettyString(source):user} as {name}, original: {originalMessage}, transformed: {message}.");
            else
                _adminLogger.Add(LogType.Chat, LogImpact.Low,
                    $"Say from {ToPrettyString(source):user}, original: {originalMessage}, transformed: {message}.");
        }
    }

    private void SendEntityWhisper(
        EntityUid source,
        string originalMessage,
        ChatTransmitRange range,
        RadioChannelPrototype? channel,
        string? nameOverride,
        bool hideLog = false,
        bool ignoreActionBlocker = false
        )
    {
        if (!_actionBlocker.CanSpeak(source) && !ignoreActionBlocker)
            return;

        var message = TransformSpeech(source, FormattedMessage.RemoveMarkupOrThrow(originalMessage));
        if (message.Length == 0)
            return;

        var obfuscatedMessage = ObfuscateMessageReadability(message, 0.2f);

        // get the entity's name by visual identity (if no override provided).
        string nameIdentity = FormattedMessage.EscapeText(nameOverride ?? Identity.Name(source, EntityManager));
        // get the entity's name by voice (if no override provided).
        string name;
        if (nameOverride != null)
        {
            name = nameOverride;
        }
        else
        {
            var nameEv = new TransformSpeakerNameEvent(source, Name(source));
            RaiseLocalEvent(source, nameEv);
            name = nameEv.VoiceName;
        }
        name = FormattedMessage.EscapeText(name);

        var wrappedMessage = Loc.GetString("chat-manager-entity-whisper-wrap-message",
            ("entityName", name), ("message", FormattedMessage.EscapeText(message)));

        var wrappedobfuscatedMessage = Loc.GetString("chat-manager-entity-whisper-wrap-message",
            ("entityName", nameIdentity), ("message", FormattedMessage.EscapeText(obfuscatedMessage)));

        var wrappedUnknownMessage = Loc.GetString("chat-manager-entity-whisper-unknown-wrap-message",
            ("message", FormattedMessage.EscapeText(obfuscatedMessage)));


        foreach (var (session, data) in GetRecipients(source, WhisperMuffledRange))
        {
            EntityUid listener;

            if (session.AttachedEntity is not { Valid: true } playerEntity)
                continue;
            listener = session.AttachedEntity.Value;

            if (MessageRangeCheck(session, data, range) != MessageRangeCheckResult.Full)
                continue; // Won't get logged to chat, and ghosts are too far away to see the pop-up, so we just won't send it to them.

            if (data.Range <= WhisperClearRange)
                _chatManager.ChatMessageToOne(ChatChannel.Whisper, message, wrappedMessage, source, false, session.Channel);
            //If listener is too far, they only hear fragments of the message
            else if (_examineSystem.InRangeUnOccluded(source, listener, WhisperMuffledRange))
                _chatManager.ChatMessageToOne(ChatChannel.Whisper, obfuscatedMessage, wrappedobfuscatedMessage, source, false, session.Channel);
            //If listener is too far and has no line of sight, they can't identify the whisperer's identity
            else
                _chatManager.ChatMessageToOne(ChatChannel.Whisper, obfuscatedMessage, wrappedUnknownMessage, source, false, session.Channel);
        }

        _replay.RecordServerMessage(new ChatMessage(ChatChannel.Whisper, message, wrappedMessage, GetNetEntity(source), null, MessageRangeHideChatForReplay(range)));

        var ev = new EntitySpokeEvent(source, message, channel, obfuscatedMessage);
        RaiseLocalEvent(source, ev, true);
        if (!hideLog)
            if (originalMessage == message)
            {
                if (name != Name(source))
                    _adminLogger.Add(LogType.Chat, LogImpact.Low, $"Whisper from {ToPrettyString(source):user} as {name}: {originalMessage}.");
                else
                    _adminLogger.Add(LogType.Chat, LogImpact.Low, $"Whisper from {ToPrettyString(source):user}: {originalMessage}.");
            }
            else
            {
                if (name != Name(source))
                    _adminLogger.Add(LogType.Chat, LogImpact.Low,
                    $"Whisper from {ToPrettyString(source):user} as {name}, original: {originalMessage}, transformed: {message}.");
                else
                    _adminLogger.Add(LogType.Chat, LogImpact.Low,
                    $"Whisper from {ToPrettyString(source):user}, original: {originalMessage}, transformed: {message}.");
            }
    }

    private void SendEntityEmote(
        EntityUid source,
        string action,
        ChatTransmitRange range,
        string? nameOverride,
        bool hideLog = false,
        bool checkEmote = true,
        bool ignoreActionBlocker = false,
        NetUserId? author = null
        )
    {
        if (!_actionBlocker.CanEmote(source) && !ignoreActionBlocker)
            return;

        // get the entity's apparent name (if no override provided).
        var ent = Identity.Entity(source, EntityManager);
        string name = FormattedMessage.EscapeText(nameOverride ?? Name(ent));

        // Emotes use Identity.Name, since it doesn't actually involve your voice at all.
        var wrappedMessage = Loc.GetString("chat-manager-entity-me-wrap-message",
            ("entityName", name),
            ("entity", ent),
            ("message", FormattedMessage.RemoveMarkupOrThrow(action)));

        if (checkEmote)
            TryEmoteChatInput(source, action);
        SendInVoiceRange(ChatChannel.Emotes, action, wrappedMessage, source, range, author);
        if (!hideLog)
            if (name != Name(source))
                _adminLogger.Add(LogType.Chat, LogImpact.Low, $"Emote from {ToPrettyString(source):user} as {name}: {action}");
            else
                _adminLogger.Add(LogType.Chat, LogImpact.Low, $"Emote from {ToPrettyString(source):user}: {action}");
    }

    // ReSharper disable once InconsistentNaming
    private void SendLOOC(EntityUid source, ICommonSession player, string message, bool hideChat)
    {
        var name = FormattedMessage.EscapeText(Identity.Name(source, EntityManager));

        if (_adminManager.IsAdmin(player))
        {
            if (!_adminLoocEnabled) return;
        }
        else if (!_loocEnabled) return;

        // If crit player LOOC is disabled, don't send the message at all.
        if (!_critLoocEnabled && _mobStateSystem.IsCritical(source))
            return;

        var wrappedMessage = Loc.GetString("chat-manager-entity-looc-wrap-message",
            ("entityName", name),
            ("message", FormattedMessage.EscapeText(message)));

        SendInVoiceRange(ChatChannel.LOOC, message, wrappedMessage, source, hideChat ? ChatTransmitRange.HideChat : ChatTransmitRange.Normal, player.UserId);
        _adminLogger.Add(LogType.Chat, LogImpact.Low, $"LOOC from {player:Player}: {message}");
    }

    private void SendDeadChat(EntityUid source, ICommonSession player, string message, bool hideChat)
    {
        var clients = GetDeadChatClients();
        var playerName = Name(source);
        string wrappedMessage;
        if (_adminManager.IsAdmin(player))
        {
            wrappedMessage = Loc.GetString("chat-manager-send-admin-dead-chat-wrap-message",
                ("adminChannelName", Loc.GetString("chat-manager-admin-channel-name")),
                ("userName", player.Channel.UserName),
                ("message", FormattedMessage.EscapeText(message)));
            _adminLogger.Add(LogType.Chat, LogImpact.Low, $"Admin dead chat from {player:Player}: {message}");
        }
        else
        {
            wrappedMessage = Loc.GetString("chat-manager-send-dead-chat-wrap-message",
                ("deadChannelName", Loc.GetString("chat-manager-dead-channel-name")),
                ("playerName", (playerName)),
                ("message", FormattedMessage.EscapeText(message)));
            _adminLogger.Add(LogType.Chat, LogImpact.Low, $"Dead chat from {player:Player}: {message}");
        }

        _chatManager.ChatMessageToMany(ChatChannel.Dead, message, wrappedMessage, source, hideChat, true, clients.ToList(), author: player.UserId);
    }
    #endregion

    #region Utility

    private enum MessageRangeCheckResult
    {
        Disallowed,
        HideChat,
        Full
    }

    /// <summary>
    ///     If hideChat should be set as far as replays are concerned.
    /// </summary>
    private bool MessageRangeHideChatForReplay(ChatTransmitRange range)
    {
        return range == ChatTransmitRange.HideChat;
    }

    /// <summary>
    ///     Checks if a target as returned from GetRecipients should receive the message.
    ///     Keep in mind data.Range is -1 for out of range observers.
    /// </summary>
    private MessageRangeCheckResult MessageRangeCheck(ICommonSession session, ICChatRecipientData data, ChatTransmitRange range)
    {
        var initialResult = MessageRangeCheckResult.Full;
        switch (range)
        {
            case ChatTransmitRange.Normal:
                initialResult = MessageRangeCheckResult.Full;
                break;
            case ChatTransmitRange.GhostRangeLimit:
                initialResult = (data.Observer && data.Range < 0 && !_adminManager.IsAdmin(session)) ? MessageRangeCheckResult.HideChat : MessageRangeCheckResult.Full;
                break;
            case ChatTransmitRange.HideChat:
                initialResult = MessageRangeCheckResult.HideChat;
                break;
            case ChatTransmitRange.NoGhosts:
                initialResult = (data.Observer && !_adminManager.IsAdmin(session)) ? MessageRangeCheckResult.Disallowed : MessageRangeCheckResult.Full;
                break;
        }
        var insistHideChat = data.HideChatOverride ?? false;
        var insistNoHideChat = !(data.HideChatOverride ?? true);
        if (insistHideChat && initialResult == MessageRangeCheckResult.Full)
            return MessageRangeCheckResult.HideChat;
        if (insistNoHideChat && initialResult == MessageRangeCheckResult.HideChat)
            return MessageRangeCheckResult.Full;
        return initialResult;
    }

    /// <summary>
    ///     Sends a chat message to the given players in range of the source entity.
    /// </summary>
    private void SendInVoiceRange(ChatChannel channel, string message, string wrappedMessage, EntityUid source, ChatTransmitRange range, NetUserId? author = null)
    {
        foreach (var (session, data) in GetRecipients(source, VoiceRange))
        {
            var entRange = MessageRangeCheck(session, data, range);
            if (entRange == MessageRangeCheckResult.Disallowed)
                continue;
            var entHideChat = entRange == MessageRangeCheckResult.HideChat;
            _chatManager.ChatMessageToOne(channel, message, wrappedMessage, source, entHideChat, session.Channel, author: author);
        }

        _replay.RecordServerMessage(new ChatMessage(channel, message, wrappedMessage, GetNetEntity(source), null, MessageRangeHideChatForReplay(range)));
    }

    /// <summary>
    ///     Returns true if the given player is 'allowed' to send the given message, false otherwise.
    /// </summary>
    private bool CanSendInGame(string message, IConsoleShell? shell = null, ICommonSession? player = null)
    {
        // Non-players don't have to worry about these restrictions.
        if (player == null)
            return true;

        var mindContainerComponent = player.ContentData()?.Mind;

        if (mindContainerComponent == null)
        {
            shell?.WriteError("You don't have a mind!");
            return false;
        }

        if (player.AttachedEntity is not { Valid: true } _)
        {
            shell?.WriteError("You don't have an entity!");
            return false;
        }

        return !_chatManager.MessageCharacterLimit(player, message);
    }

    // ReSharper disable once InconsistentNaming
    private string SanitizeInGameICMessage(EntityUid source, string message, out string? emoteStr, bool capitalize = true, bool punctuate = false, bool capitalizeTheWordI = true)
    {
        var newMessage = SanitizeMessageReplaceWords(message.Trim());

        GetRadioKeycodePrefix(source, newMessage, out newMessage, out var prefix);

        // Sanitize it first as it might change the word order
        _sanitizer.TrySanitizeEmoteShorthands(newMessage, source, out newMessage, out emoteStr);

        // Goobstation: sanitize first
        _sanitizer.TrySanitizeOutSmilies(newMessage, source, out newMessage, out emoteStr);

        if (capitalize)
            newMessage = SanitizeMessageCapital(newMessage);
        if (capitalizeTheWordI)
            newMessage = SanitizeMessageCapitalizeTheWordI(newMessage, "i");
        if (punctuate)
            newMessage = SanitizeMessagePeriod(newMessage);

<<<<<<< HEAD
        return newMessage;
=======
        return prefix + newMessage;
>>>>>>> 530a741b
    }

    private string SanitizeInGameOOCMessage(string message)
    {
        var newMessage = message.Trim();
        newMessage = FormattedMessage.EscapeText(newMessage);

        return newMessage;
    }

    public string TransformSpeech(EntityUid sender, string message)
    {
        var ev = new TransformSpeechEvent(sender, message);
        RaiseLocalEvent(ev);

        return ev.Message;
    }

    public bool CheckIgnoreSpeechBlocker(EntityUid sender, bool ignoreBlocker)
    {
        if (ignoreBlocker)
            return ignoreBlocker;

        var ev = new CheckIgnoreSpeechBlockerEvent(sender, ignoreBlocker);
        RaiseLocalEvent(sender, ev, true);

        return ev.IgnoreBlocker;
    }

    private IEnumerable<INetChannel> GetDeadChatClients()
    {
        return Filter.Empty()
            .AddWhereAttachedEntity(HasComp<GhostComponent>)
            .Recipients
            .Union(_adminManager.ActiveAdmins)
            .Select(p => p.Channel);
    }

    private string SanitizeMessagePeriod(string message)
    {
        if (string.IsNullOrEmpty(message))
            return message;
        // Adds a period if the last character is a letter.
        if (char.IsLetter(message[^1]))
            message += ".";
        return message;
    }

    [ValidatePrototypeId<ReplacementAccentPrototype>]
    public const string ChatSanitize_Accent = "chatsanitize";

    public string SanitizeMessageReplaceWords(string message)
    {
        if (string.IsNullOrEmpty(message)) return message;

        var msg = message;

        msg = _wordreplacement.ApplyReplacements(msg, ChatSanitize_Accent);

        return msg;
    }

    /// <summary>
    ///     Returns list of players and ranges for all players withing some range. Also returns observers with a range of -1.
    /// </summary>
    private Dictionary<ICommonSession, ICChatRecipientData> GetRecipients(EntityUid source, float voiceGetRange)
    {
        // TODO proper speech occlusion

        var recipients = new Dictionary<ICommonSession, ICChatRecipientData>();
        var ghostHearing = GetEntityQuery<GhostHearingComponent>();
        var xforms = GetEntityQuery<TransformComponent>();

        var transformSource = xforms.GetComponent(source);
        var sourceMapId = transformSource.MapID;
        var sourceCoords = transformSource.Coordinates;

        foreach (var player in _playerManager.Sessions)
        {
            if (player.AttachedEntity is not { Valid: true } playerEntity)
                continue;

            var transformEntity = xforms.GetComponent(playerEntity);

            if (transformEntity.MapID != sourceMapId)
                continue;

            var observer = ghostHearing.HasComponent(playerEntity);

            // even if they are a ghost hearer, in some situations we still need the range
            if (sourceCoords.TryDistance(EntityManager, transformEntity.Coordinates, out var distance) && distance < voiceGetRange)
            {
                recipients.Add(player, new ICChatRecipientData(distance, observer));
                continue;
            }

            if (observer)
                recipients.Add(player, new ICChatRecipientData(-1, true));
        }

        RaiseLocalEvent(new ExpandICChatRecipientsEvent(source, voiceGetRange, recipients));
        return recipients;
    }

    public readonly record struct ICChatRecipientData(float Range, bool Observer, bool? HideChatOverride = null)
    {
    }

    private string ObfuscateMessageReadability(string message, float chance)
    {
        var modifiedMessage = new StringBuilder(message);

        for (var i = 0; i < message.Length; i++)
        {
            if (char.IsWhiteSpace((modifiedMessage[i])))
            {
                continue;
            }

            if (_random.Prob(1 - chance))
            {
                modifiedMessage[i] = '~';
            }
        }

        return modifiedMessage.ToString();
    }

    public string BuildGibberishString(IReadOnlyList<char> charOptions, int length)
    {
        var sb = new StringBuilder();
        for (var i = 0; i < length; i++)
        {
            sb.Append(_random.Pick(charOptions));
        }
        return sb.ToString();
    }

    #endregion
}

/// <summary>
///     This event is raised before chat messages are sent out to clients. This enables some systems to send the chat
///     messages to otherwise out-of view entities (e.g. for multiple viewports from cameras).
/// </summary>
public record ExpandICChatRecipientsEvent(EntityUid Source, float VoiceRange, Dictionary<ICommonSession, ChatSystem.ICChatRecipientData> Recipients)
{
}

/// <summary>
///     Raised broadcast in order to transform speech.transmit
/// </summary>
public sealed class TransformSpeechEvent : EntityEventArgs
{
    public EntityUid Sender;
    public string Message;

    public TransformSpeechEvent(EntityUid sender, string message)
    {
        Sender = sender;
        Message = message;
    }
}

public sealed class CheckIgnoreSpeechBlockerEvent : EntityEventArgs
{
    public EntityUid Sender;
    public bool IgnoreBlocker;

    public CheckIgnoreSpeechBlockerEvent(EntityUid sender, bool ignoreBlocker)
    {
        Sender = sender;
        IgnoreBlocker = ignoreBlocker;
    }
}

/// <summary>
///     Raised on an entity when it speaks, either through 'say' or 'whisper'.
/// </summary>
public sealed class EntitySpokeEvent : EntityEventArgs
{
    public readonly EntityUid Source;
    public readonly string Message;
    public readonly string? ObfuscatedMessage; // not null if this was a whisper

    /// <summary>
    ///     If the entity was trying to speak into a radio, this was the channel they were trying to access. If a radio
    ///     message gets sent on this channel, this should be set to null to prevent duplicate messages.
    /// </summary>
    public RadioChannelPrototype? Channel;

    public EntitySpokeEvent(EntityUid source, string message, RadioChannelPrototype? channel, string? obfuscatedMessage)
    {
        Source = source;
        Message = message;
        Channel = channel;
        ObfuscatedMessage = obfuscatedMessage;
    }
}

/// <summary>
///     InGame IC chat is for chat that is specifically ingame (not lobby) but is also in character, i.e. speaking.
/// </summary>
// ReSharper disable once InconsistentNaming
public enum InGameICChatType : byte
{
    Speak,
    Emote,
    Whisper
}

/// <summary>
///     InGame OOC chat is for chat that is specifically ingame (not lobby) but is OOC, like deadchat or LOOC.
/// </summary>
public enum InGameOOCChatType : byte
{
    Looc,
    Dead
}

/// <summary>
///     Controls transmission of chat.
/// </summary>
public enum ChatTransmitRange : byte
{
    /// Acts normal, ghosts can hear across the map, etc.
    Normal,
    /// Normal but ghosts are still range-limited.
    GhostRangeLimit,
    /// Hidden from the chat window.
    HideChat,
    /// Ghosts can't hear or see it at all. Regular players can if in-range.
    NoGhosts
}<|MERGE_RESOLUTION|>--- conflicted
+++ resolved
@@ -763,11 +763,7 @@
         if (punctuate)
             newMessage = SanitizeMessagePeriod(newMessage);
 
-<<<<<<< HEAD
-        return newMessage;
-=======
         return prefix + newMessage;
->>>>>>> 530a741b
     }
 
     private string SanitizeInGameOOCMessage(string message)

using System.Linq;
using System.Numerics;
using Content.Server.Atmos.Components;
using Content.Server.Doors.Systems;
using Content.Shared.Atmos;
using Content.Shared.Atmos.Components;
using Content.Shared.Database;
using Content.Shared.Maps;
using Robust.Shared.Map;
using Robust.Shared.Map.Components;
using Robust.Shared.Physics.Components;
using Robust.Shared.Prototypes;
using Robust.Shared.Random;
using Robust.Shared.Utility;
namespace Content.Server.Atmos.EntitySystems
{
    public sealed partial class AtmosphereSystem
    {
        [Dependency] private readonly FirelockSystem _firelockSystem = default!;

        private readonly TileAtmosphereComparer _monstermosComparer = new();

        private readonly TileAtmosphere?[] _equalizeTiles = new TileAtmosphere[Atmospherics.MonstermosHardTileLimit];
        private readonly TileAtmosphere[] _equalizeGiverTiles = new TileAtmosphere[Atmospherics.MonstermosTileLimit];
        private readonly TileAtmosphere[] _equalizeTakerTiles = new TileAtmosphere[Atmospherics.MonstermosTileLimit];
        private readonly TileAtmosphere[] _equalizeQueue = new TileAtmosphere[Atmospherics.MonstermosTileLimit];
        private readonly TileAtmosphere[] _depressurizeTiles = new TileAtmosphere[Atmospherics.MonstermosHardTileLimit];
        private readonly TileAtmosphere[] _depressurizeSpaceTiles = new TileAtmosphere[Atmospherics.MonstermosHardTileLimit];
        private readonly TileAtmosphere[] _depressurizeProgressionOrder = new TileAtmosphere[Atmospherics.MonstermosHardTileLimit * 2];

        private void EqualizePressureInZone(
            Entity<GridAtmosphereComponent, GasTileOverlayComponent, MapGridComponent, TransformComponent> ent,
            TileAtmosphere tile,
            int cycleNum)
        {
            if (tile.Air == null || (tile.MonstermosInfo.LastCycle >= cycleNum))
                return; // Already done.

            tile.MonstermosInfo = new MonstermosInfo();

            var startingMoles = tile.Air.TotalMoles;
            var runAtmos = false;

            // We need to figure if this is necessary
            for (var i = 0; i < Atmospherics.Directions; i++)
            {
                var direction = (AtmosDirection) (1 << i);
                if (!tile.AdjacentBits.IsFlagSet(direction)) continue;
                var other = tile.AdjacentTiles[i];
                if (other?.Air == null) continue;
                var comparisonMoles = other.Air.TotalMoles;
                if (!(MathF.Abs(comparisonMoles - startingMoles) > Atmospherics.MinimumMolesDeltaToMove)) continue;
                runAtmos = true;
                break;
            }

            if (!runAtmos) // There's no need so we don't bother.
            {
                tile.MonstermosInfo.LastCycle = cycleNum;
                return;
            }

            var gridAtmosphere = ent.Comp1;
            var queueCycle = ++gridAtmosphere.EqualizationQueueCycleControl;
            var totalMoles = 0f;
            _equalizeTiles[0] = tile;
            tile.MonstermosInfo.LastQueueCycle = queueCycle;
            var tileCount = 1;
            for (var i = 0; i < tileCount; i++)
            {
                if (i > Atmospherics.MonstermosHardTileLimit) break;
                var exploring = _equalizeTiles[i]!;

                if (i < Atmospherics.MonstermosTileLimit)
                {
                    // Tiles in the _equalizeTiles array cannot have null air.
                    var tileMoles = exploring.Air!.TotalMoles;
                    exploring.MonstermosInfo.MoleDelta = tileMoles;
                    totalMoles += tileMoles;
                }

                for (var j = 0; j < Atmospherics.Directions; j++)
                {
                    var direction = (AtmosDirection) (1 << j);
                    if (!exploring.AdjacentBits.IsFlagSet(direction)) continue;
                    var adj = exploring.AdjacentTiles[j];
                    if (adj?.Air == null) continue;
                    if(adj.MonstermosInfo.LastQueueCycle == queueCycle) continue;
                    adj.MonstermosInfo = new MonstermosInfo {LastQueueCycle = queueCycle};

                    if(tileCount < Atmospherics.MonstermosHardTileLimit)
                        _equalizeTiles[tileCount++] = adj;

                    if (adj.Space && MonstermosDepressurization)
                    {
                        // Looks like someone opened an airlock to space!

                        ExplosivelyDepressurize(ent, tile, cycleNum);
                        return;
                    }
                }
            }

            if (tileCount > Atmospherics.MonstermosTileLimit)
            {
                for (var i = Atmospherics.MonstermosTileLimit; i < tileCount; i++)
                {
                    //We unmark them. We shouldn't be pushing/pulling gases to/from them.
                    var otherTile = _equalizeTiles[i];

                    if (otherTile == null)
                        continue;

                    otherTile.MonstermosInfo.LastQueueCycle = 0;
                }

                tileCount = Atmospherics.MonstermosTileLimit;
            }

            var averageMoles = totalMoles / (tileCount);
            var giverTilesLength = 0;
            var takerTilesLength = 0;

            for (var i = 0; i < tileCount; i++)
            {
                var otherTile = _equalizeTiles[i]!;
                otherTile.MonstermosInfo.LastCycle = cycleNum;
                otherTile.MonstermosInfo.MoleDelta -= averageMoles;
                if (otherTile.MonstermosInfo.MoleDelta > 0)
                {
                    _equalizeGiverTiles[giverTilesLength++] = otherTile;
                }
                else
                {
                    _equalizeTakerTiles[takerTilesLength++] = otherTile;
                }
            }

            var logN = MathF.Log2(tileCount);

            // Optimization - try to spread gases using an O(n log n) algorithm that has a chance of not working first to avoid O(n^2)
            if (!MonstermosUseExpensiveAirflow && giverTilesLength > logN && takerTilesLength > logN)
            {
                // Even if it fails, it will speed up the next part.
                Array.Sort(_equalizeTiles, 0, tileCount, _monstermosComparer);

                for (var i = 0; i < tileCount; i++)
                {
                    var otherTile = _equalizeTiles[i]!;
                    otherTile.MonstermosInfo.FastDone = true;
                    if (!(otherTile.MonstermosInfo.MoleDelta > 0)) continue;
                    var eligibleDirections = AtmosDirection.Invalid;
                    var eligibleDirectionCount = 0;
                    for (var j = 0; j < Atmospherics.Directions; j++)
                    {
                        var direction = (AtmosDirection) (1 << j);
                        if (!otherTile.AdjacentBits.IsFlagSet(direction)) continue;
                        var tile2 = otherTile.AdjacentTiles[j]!;
                        DebugTools.Assert(tile2.AdjacentBits.IsFlagSet(direction.GetOpposite()));

                        // skip anything that isn't part of our current processing block.
                        if (tile2.MonstermosInfo.FastDone || tile2.MonstermosInfo.LastQueueCycle != queueCycle)
                            continue;

                        eligibleDirections |= direction;
                        eligibleDirectionCount++;
                    }

                    if (eligibleDirectionCount <= 0)
                        continue; // Oof we've painted ourselves into a corner. Bad luck. Next part will handle this.

                    var molesToMove = otherTile.MonstermosInfo.MoleDelta / eligibleDirectionCount;
                    for (var j = 0; j < Atmospherics.Directions; j++)
                    {
                        var direction = (AtmosDirection) (1 << j);
                        if (!eligibleDirections.IsFlagSet(direction)) continue;

                        AdjustEqMovement(otherTile, direction, molesToMove);
                        otherTile.MonstermosInfo.MoleDelta -= molesToMove;
                        otherTile.AdjacentTiles[j]!.MonstermosInfo.MoleDelta += molesToMove;
                    }
                }

                giverTilesLength = 0;
                takerTilesLength = 0;

                for (var i = 0; i < tileCount; i++)
                {
                    var otherTile = _equalizeTiles[i]!;
                    if (otherTile.MonstermosInfo.MoleDelta > 0)
                    {
                        _equalizeGiverTiles[giverTilesLength++] = otherTile;
                    }
                    else
                    {
                        _equalizeTakerTiles[takerTilesLength++] = otherTile;
                    }
                }
            }

            // This is the part that can become O(n^2).
            if (giverTilesLength < takerTilesLength)
            {
                // as an optimization, we choose one of two methods based on which list is smaller. We really want to avoid O(n^2) if we can.
                for (var j = 0; j < giverTilesLength; j++)
                {
                    var giver = _equalizeGiverTiles[j];
                    giver.MonstermosInfo.CurrentTransferDirection = AtmosDirection.Invalid;
                    giver.MonstermosInfo.CurrentTransferAmount = 0;
                    var queueCycleSlow = ++gridAtmosphere.EqualizationQueueCycleControl;
                    var queueLength = 0;
                    _equalizeQueue[queueLength++] = giver;
                    giver.MonstermosInfo.LastSlowQueueCycle = queueCycleSlow;
                    for (var i = 0; i < queueLength; i++)
                    {
                        if (giver.MonstermosInfo.MoleDelta <= 0)
                            break; // We're done here now. Let's not do more work than needed.

                        var otherTile = _equalizeQueue[i];
                        for (var k = 0; k < Atmospherics.Directions; k++)
                        {
                            var direction = (AtmosDirection) (1 << k);
                            if (!otherTile.AdjacentBits.IsFlagSet(direction))
                                continue;

                            if (giver.MonstermosInfo.MoleDelta <= 0)
                                break; // We're done here now. Let's not do more work than needed.

                            var otherTile2 = otherTile.AdjacentTiles[k];
                            if (otherTile2 == null || otherTile2.MonstermosInfo.LastQueueCycle != queueCycle) continue;
                            DebugTools.Assert(otherTile2.AdjacentBits.IsFlagSet(direction.GetOpposite()));
                            if (otherTile2.MonstermosInfo.LastSlowQueueCycle == queueCycleSlow) continue;
                            _equalizeQueue[queueLength++] = otherTile2;
                            otherTile2.MonstermosInfo.LastSlowQueueCycle = queueCycleSlow;
                            otherTile2.MonstermosInfo.CurrentTransferDirection = direction.GetOpposite();
                            otherTile2.MonstermosInfo.CurrentTransferAmount = 0;
                            if (otherTile2.MonstermosInfo.MoleDelta < 0)
                            {
                                // This tile needs gas. Let's give it to 'em.
                                if (-otherTile2.MonstermosInfo.MoleDelta > giver.MonstermosInfo.MoleDelta)
                                {
                                    // We don't have enough gas!
                                    otherTile2.MonstermosInfo.CurrentTransferAmount -= giver.MonstermosInfo.MoleDelta;
                                    otherTile2.MonstermosInfo.MoleDelta += giver.MonstermosInfo.MoleDelta;
                                    giver.MonstermosInfo.MoleDelta = 0;
                                }
                                else
                                {
                                    // We have enough gas.
                                    otherTile2.MonstermosInfo.CurrentTransferAmount += otherTile2.MonstermosInfo.MoleDelta;
                                    giver.MonstermosInfo.MoleDelta += otherTile2.MonstermosInfo.MoleDelta;
                                    otherTile2.MonstermosInfo.MoleDelta = 0;
                                }
                            }
                        }
                    }

                    // Putting this loop here helps make it O(n^2) over O(n^3)
                    for (var i = queueLength - 1; i >= 0; i--)
                    {
                        var otherTile = _equalizeQueue[i];
                        if (otherTile.MonstermosInfo.CurrentTransferAmount != 0 && otherTile.MonstermosInfo.CurrentTransferDirection != AtmosDirection.Invalid)
                        {
                            AdjustEqMovement(otherTile, otherTile.MonstermosInfo.CurrentTransferDirection, otherTile.MonstermosInfo.CurrentTransferAmount);
                            otherTile.AdjacentTiles[otherTile.MonstermosInfo.CurrentTransferDirection.ToIndex()]!
                                .MonstermosInfo.CurrentTransferAmount += otherTile.MonstermosInfo.CurrentTransferAmount;
                            otherTile.MonstermosInfo.CurrentTransferAmount = 0;
                        }
                    }
                }
            }
            else
            {
                for (var j = 0; j < takerTilesLength; j++)
                {
                    var taker = _equalizeTakerTiles[j];
                    taker.MonstermosInfo.CurrentTransferDirection = AtmosDirection.Invalid;
                    taker.MonstermosInfo.CurrentTransferAmount = 0;
                    var queueCycleSlow = ++gridAtmosphere.EqualizationQueueCycleControl;
                    var queueLength = 0;
                    _equalizeQueue[queueLength++] = taker;
                    taker.MonstermosInfo.LastSlowQueueCycle = queueCycleSlow;
                    for (var i = 0; i < queueLength; i++)
                    {
                        if (taker.MonstermosInfo.MoleDelta >= 0)
                            break; // We're done here now. Let's not do more work than needed.

                        var otherTile = _equalizeQueue[i];
                        for (var k = 0; k < Atmospherics.Directions; k++)
                        {
                            var direction = (AtmosDirection) (1 << k);
                            if (!otherTile.AdjacentBits.IsFlagSet(direction)) continue;
                            var otherTile2 = otherTile.AdjacentTiles[k];

                            if (taker.MonstermosInfo.MoleDelta >= 0) break; // We're done here now. Let's not do more work than needed.
                            if (otherTile2 == null || otherTile2.AdjacentBits == 0 || otherTile2.MonstermosInfo.LastQueueCycle != queueCycle) continue;
                            DebugTools.Assert(otherTile2.AdjacentBits.IsFlagSet(direction.GetOpposite()));
                            if (otherTile2.MonstermosInfo.LastSlowQueueCycle == queueCycleSlow) continue;
                            _equalizeQueue[queueLength++] = otherTile2;
                            otherTile2.MonstermosInfo.LastSlowQueueCycle = queueCycleSlow;
                            otherTile2.MonstermosInfo.CurrentTransferDirection = direction.GetOpposite();
                            otherTile2.MonstermosInfo.CurrentTransferAmount = 0;

                            if (otherTile2.MonstermosInfo.MoleDelta > 0)
                            {
                                // This tile has gas we can suck, so let's
                                if (otherTile2.MonstermosInfo.MoleDelta > -taker.MonstermosInfo.MoleDelta)
                                {
                                    // They have enough gas
                                    otherTile2.MonstermosInfo.CurrentTransferAmount -= taker.MonstermosInfo.MoleDelta;
                                    otherTile2.MonstermosInfo.MoleDelta += taker.MonstermosInfo.MoleDelta;
                                    taker.MonstermosInfo.MoleDelta = 0;
                                }
                                else
                                {
                                    // They don't have enough gas!
                                    otherTile2.MonstermosInfo.CurrentTransferAmount += otherTile2.MonstermosInfo.MoleDelta;
                                    taker.MonstermosInfo.MoleDelta += otherTile2.MonstermosInfo.MoleDelta;
                                    otherTile2.MonstermosInfo.MoleDelta = 0;
                                }
                            }
                        }
                    }

                    for (var i = queueLength - 1; i >= 0; i--)
                    {
                        var otherTile = _equalizeQueue[i];
                        if (otherTile.MonstermosInfo.CurrentTransferAmount == 0 || otherTile.MonstermosInfo.CurrentTransferDirection == AtmosDirection.Invalid)
                            continue;

                        AdjustEqMovement(otherTile, otherTile.MonstermosInfo.CurrentTransferDirection, otherTile.MonstermosInfo.CurrentTransferAmount);

                        otherTile.AdjacentTiles[otherTile.MonstermosInfo.CurrentTransferDirection.ToIndex()]!
                            .MonstermosInfo.CurrentTransferAmount += otherTile.MonstermosInfo.CurrentTransferAmount;
                        otherTile.MonstermosInfo.CurrentTransferAmount = 0;
                    }
                }
            }

            for (var i = 0; i < tileCount; i++)
            {
                var otherTile = _equalizeTiles[i]!;
                FinalizeEq(gridAtmosphere, otherTile, ent);
            }

            for (var i = 0; i < tileCount; i++)
            {
                var otherTile = _equalizeTiles[i]!;
                for (var j = 0; j < Atmospherics.Directions; j++)
                {
                    var direction = (AtmosDirection) (1 << j);
                    if (!otherTile.AdjacentBits.IsFlagSet(direction))
                        continue;

                    var otherTile2 = otherTile.AdjacentTiles[j]!;
                    if (otherTile2.AdjacentBits == 0)
                        continue;

                    DebugTools.Assert(otherTile2.AdjacentBits.IsFlagSet(direction.GetOpposite()));
                    if (otherTile2.Air != null && CompareExchange(otherTile2, tile) == GasCompareResult.NoExchange)
                        continue;

                    AddActiveTile(gridAtmosphere, otherTile2);
                    break;
                }
            }

            // We do cleanup.
            Array.Clear(_equalizeTiles, 0, Atmospherics.MonstermosHardTileLimit);
            Array.Clear(_equalizeGiverTiles, 0, Atmospherics.MonstermosTileLimit);
            Array.Clear(_equalizeTakerTiles, 0, Atmospherics.MonstermosTileLimit);
            Array.Clear(_equalizeQueue, 0, Atmospherics.MonstermosTileLimit);
        }

        private void ExplosivelyDepressurize(
            Entity<GridAtmosphereComponent, GasTileOverlayComponent, MapGridComponent, TransformComponent> ent,
            TileAtmosphere tile,
            int cycleNum)
        {
            // Check if explosive depressurization is enabled and if the tile is valid.
            if (!MonstermosDepressurization || tile.Air == null)
                return;

            const int limit = Atmospherics.MonstermosHardTileLimit;

            var totalMolesRemoved = 0f;
            var (owner, gridAtmosphere, visuals, mapGrid, _) = ent;
            var queueCycle = ++gridAtmosphere.EqualizationQueueCycleControl;

            var tileCount = 0;
            var spaceTileCount = 0;

            _depressurizeTiles[tileCount++] = tile;

            tile.MonstermosInfo = new MonstermosInfo {LastQueueCycle = queueCycle};

            for (var i = 0; i < tileCount; i++)
            {
                var otherTile = _depressurizeTiles[i];
                otherTile.MonstermosInfo.LastCycle = cycleNum;
                otherTile.MonstermosInfo.CurrentTransferDirection = AtmosDirection.Invalid;
                // Tiles in the _depressurizeTiles array cannot have null air.
                if (!otherTile.Space)
                {
                    for (var j = 0; j < Atmospherics.Directions; j++)
                    {
                        var otherTile2 = otherTile.AdjacentTiles[j];
                        if (otherTile2?.Air == null)
                            continue;

                        if (otherTile2.MonstermosInfo.LastQueueCycle == queueCycle)
                            continue;

                        var direction = (AtmosDirection) (1 << j);
                        DebugTools.Assert(otherTile.AdjacentBits.IsFlagSet(direction));
                        DebugTools.Assert(otherTile2.AdjacentBits.IsFlagSet(direction.GetOpposite()));

                        ConsiderFirelocks(ent, otherTile, otherTile2);

                        // The firelocks might have closed on us.
                        if (!otherTile.AdjacentBits.IsFlagSet(direction))
                            continue;

                        otherTile2.MonstermosInfo = new MonstermosInfo { LastQueueCycle = queueCycle };
                        _depressurizeTiles[tileCount++] = otherTile2;
                        if (tileCount >= limit)
                            break;
                    }
                }
                else
                {
                    _depressurizeSpaceTiles[spaceTileCount++] = otherTile;
                    otherTile.PressureSpecificTarget = otherTile;
                }

                if (tileCount < limit && spaceTileCount < limit)
                    continue;

                break;
            }

            var queueCycleSlow = ++gridAtmosphere.EqualizationQueueCycleControl;
            var progressionCount = 0;

            for (var i = 0; i < spaceTileCount; i++)
            {
                var otherTile = _depressurizeSpaceTiles[i];
                _depressurizeProgressionOrder[progressionCount++] = otherTile;
                otherTile.MonstermosInfo.LastSlowQueueCycle = queueCycleSlow;
                otherTile.MonstermosInfo.CurrentTransferDirection = AtmosDirection.Invalid;
            }

            // Moving into the room from the breach or airlock
            for (var i = 0; i < progressionCount; i++)
            {
                // From a tile exposed to space
                var otherTile = _depressurizeProgressionOrder[i];
                for (var j = 0; j < Atmospherics.Directions; j++)
                {
                    // Flood fill into this new direction
                    var direction = (AtmosDirection) (1 << j);
                    // Tiles in _depressurizeProgressionOrder cannot have null air.
                    if (!otherTile.AdjacentBits.IsFlagSet(direction) && !otherTile.Space)
                        continue;

                    var tile2 = otherTile.AdjacentTiles[j];
                    if (tile2?.MonstermosInfo.LastQueueCycle != queueCycle)
                        continue;

                    DebugTools.Assert(tile2.AdjacentBits.IsFlagSet(direction.GetOpposite()));
                    // If flood fill has already reached this tile, continue.
                    if (tile2.MonstermosInfo.LastSlowQueueCycle == queueCycleSlow)
                        continue;

                    if(tile2.Space)
                        continue;

                    tile2.MonstermosInfo.CurrentTransferDirection = direction.GetOpposite();
                    tile2.MonstermosInfo.CurrentTransferAmount = 0.0f;
                    tile2.PressureSpecificTarget = otherTile.PressureSpecificTarget;
                    tile2.MonstermosInfo.LastSlowQueueCycle = queueCycleSlow;
                    _depressurizeProgressionOrder[progressionCount++] = tile2;
                }
            }

            // Moving towards the breach from the edges of the flood filled region
            for (var i = progressionCount - 1; i >= 0; i--)
            {
                var otherTile = _depressurizeProgressionOrder[i];
                if (otherTile?.Air == null) { continue;}
                if (otherTile.MonstermosInfo.CurrentTransferDirection == AtmosDirection.Invalid) continue;
                gridAtmosphere.HighPressureDelta.Add(otherTile);
                AddActiveTile(gridAtmosphere, otherTile);
                var otherTile2 = otherTile.AdjacentTiles[otherTile.MonstermosInfo.CurrentTransferDirection.ToIndex()];
                if (otherTile2?.Air == null)
                {
                    // The tile connecting us to space is spaced already. So just space this tile now.
                    otherTile.Air!.Clear();
                    otherTile.Air.Temperature = Atmospherics.TCMB;
                    continue;
                }
                var sum = otherTile.Air.TotalMoles;
                if (SpacingEscapeRatio < 1f)
                {
                    sum *= SpacingEscapeRatio;
                    if (sum < SpacingMinGas)
                    {
                        // Boost the last bit of air draining from the tile.
                        sum = Math.Min(SpacingMinGas, otherTile.Air.TotalMoles);
                    }
                    if (sum + otherTile.MonstermosInfo.CurrentTransferAmount > SpacingMaxWind)
                    {
                        // Limit the flow of air out of tiles which have air flowing into them from elsewhere.
                        sum = Math.Max(SpacingMinGas, SpacingMaxWind - otherTile.MonstermosInfo.CurrentTransferAmount);
                    }
                }
                totalMolesRemoved += sum;
                otherTile.MonstermosInfo.CurrentTransferAmount += sum;
                otherTile2.MonstermosInfo.CurrentTransferAmount += otherTile.MonstermosInfo.CurrentTransferAmount;
                otherTile.PressureDifference = otherTile.MonstermosInfo.CurrentTransferAmount;
                otherTile.PressureDirection = otherTile.MonstermosInfo.CurrentTransferDirection;

                if (otherTile2.MonstermosInfo.CurrentTransferDirection == AtmosDirection.Invalid)
                {
                    otherTile2.PressureDifference = otherTile2.MonstermosInfo.CurrentTransferAmount;
                    otherTile2.PressureDirection = otherTile.MonstermosInfo.CurrentTransferDirection;
                }

                if (otherTile.Air != null && otherTile.Air.Pressure - sum > SpacingMinGas * 0.1f)
                {
                    // Transfer the air into the other tile (space wind :)
                    ReleaseGasTo(otherTile.Air!, otherTile2.Air!, sum);
                    // And then some magically into space
                    ReleaseGasTo(otherTile2.Air!, null, sum * 0.3f);

                    if (otherTile.Air.Temperature > 280.0f)
                    {
                        // Temperature reduces as air drains. But nerf the real temperature reduction a bit
                        //   Also, limit the temperature loss to remain > 10 Deg.C for convenience
                        float realtemploss = (otherTile.Air.TotalMoles - sum) / otherTile.Air.TotalMoles;
                        otherTile.Air.Temperature *= 0.9f + 0.1f * realtemploss;
                    }
                }
                else
                {
                    // This gas mixture cannot be null, no tile in _depressurizeProgressionOrder can have a null gas mixture
                    otherTile.Air!.Clear();

                    // This is a little hacky, but hear me out. It makes sense. We have just vacuumed all of the tile's air
                    // therefore there is no more gas in the tile, therefore the tile should be as cold as space!
                    otherTile.Air.Temperature = Atmospherics.TCMB;
                }

                InvalidateVisuals(otherTile.GridIndex, otherTile.GridIndices);
                if (MonstermosRipTiles && otherTile.PressureDifference > MonstermosRipTilesMinimumPressure)
                    HandleDecompressionFloorRip(mapGrid, otherTile, otherTile.PressureDifference);
            }

            if (GridImpulse && tileCount > 0)
            {
                var direction = ((Vector2)_depressurizeTiles[tileCount - 1].GridIndices - tile.GridIndices).Normalized();

                var gridPhysics = Comp<PhysicsComponent>(owner);

                // TODO ATMOS: Come up with better values for these.
                _physics.ApplyLinearImpulse(owner, direction * totalMolesRemoved * gridPhysics.Mass, body: gridPhysics);
                _physics.ApplyAngularImpulse(owner, Vector2Helpers.Cross(tile.GridIndices - gridPhysics.LocalCenter, direction) * totalMolesRemoved, body: gridPhysics);
            }

            if (tileCount > 10 && (totalMolesRemoved / tileCount) > 10)
                _adminLog.Add(LogType.ExplosiveDepressurization, LogImpact.High,
                    $"Explosive depressurization removed {totalMolesRemoved} moles from {tileCount} tiles starting from position {tile.GridIndices:position} on grid ID {tile.GridIndex:grid}");

            Array.Clear(_depressurizeTiles, 0, Atmospherics.MonstermosHardTileLimit);
            Array.Clear(_depressurizeSpaceTiles, 0, Atmospherics.MonstermosHardTileLimit);
            Array.Clear(_depressurizeProgressionOrder, 0, Atmospherics.MonstermosHardTileLimit * 2);
        }

        private void ConsiderFirelocks(
            Entity<GridAtmosphereComponent, GasTileOverlayComponent, MapGridComponent, TransformComponent> ent,
            TileAtmosphere tile,
            TileAtmosphere other)
        {
            var reconsiderAdjacent = false;

            var mapGrid = ent.Comp3;
            foreach (var entity in _map.GetAnchoredEntities(ent.Owner, mapGrid, tile.GridIndices))
            {
                if (_firelockQuery.TryGetComponent(entity, out var firelock))
                    reconsiderAdjacent |= _firelockSystem.EmergencyPressureStop(entity, firelock);
            }

            foreach (var entity in _map.GetAnchoredEntities(ent.Owner, mapGrid, other.GridIndices))
            {
                if (_firelockQuery.TryGetComponent(entity, out var firelock))
                    reconsiderAdjacent |= _firelockSystem.EmergencyPressureStop(entity, firelock);
            }

            if (!reconsiderAdjacent)
                return;

            UpdateAdjacentTiles(ent, tile);
            UpdateAdjacentTiles(ent, other);
            InvalidateVisuals(tile.GridIndex, tile.GridIndices);
            InvalidateVisuals(other.GridIndex, other.GridIndices);
        }

        private void FinalizeEq(GridAtmosphereComponent gridAtmosphere, TileAtmosphere tile, GasTileOverlayComponent? visuals)
        {
            Span<float> transferDirections = stackalloc float[Atmospherics.Directions];
            var hasTransferDirs = false;
            for (var i = 0; i < Atmospherics.Directions; i++)
            {
                var amount = tile.MonstermosInfo[i];
                if (amount == 0) continue;
                transferDirections[i] = amount;
                tile.MonstermosInfo[i] = 0; // Set them to 0 to prevent infinite recursion.
                hasTransferDirs = true;
            }

            if (!hasTransferDirs) return;

            for(var i = 0; i < Atmospherics.Directions; i++)
            {
                var direction = (AtmosDirection) (1 << i);
                if (!tile.AdjacentBits.IsFlagSet(direction)) continue;
                var amount = transferDirections[i];
                var otherTile = tile.AdjacentTiles[i];
                if (otherTile?.Air == null) continue;
                DebugTools.Assert(otherTile.AdjacentBits.IsFlagSet(direction.GetOpposite()));
                if (amount <= 0) continue;

                // Everything that calls this method already ensures that Air will not be null.
                if (tile.Air!.TotalMoles < amount)
                    FinalizeEqNeighbors(gridAtmosphere, tile, transferDirections, visuals);

                otherTile.MonstermosInfo[direction.GetOpposite()] = 0;
                Merge(otherTile.Air, tile.Air.Remove(amount));
                InvalidateVisuals(tile.GridIndex, tile.GridIndices);
                InvalidateVisuals(otherTile.GridIndex, otherTile.GridIndices);
                ConsiderPressureDifference(gridAtmosphere, tile, direction, amount);
            }
        }

        private void FinalizeEqNeighbors(GridAtmosphereComponent gridAtmosphere, TileAtmosphere tile, ReadOnlySpan<float> transferDirs, GasTileOverlayComponent? visuals)
        {
            for (var i = 0; i < Atmospherics.Directions; i++)
            {
                var direction = (AtmosDirection) (1 << i);
                var amount = transferDirs[i];
                // Since AdjacentBits is set, AdjacentTiles[i] wouldn't be null, and neither would its air.
                if(amount < 0 && tile.AdjacentBits.IsFlagSet(direction))
                    FinalizeEq(gridAtmosphere, tile.AdjacentTiles[i]!, visuals);  // A bit of recursion if needed.
            }
        }

        private void AdjustEqMovement(TileAtmosphere tile, AtmosDirection direction, float amount)
        {
            DebugTools.AssertNotNull(tile);
            DebugTools.Assert(tile.AdjacentBits.IsFlagSet(direction));
            DebugTools.Assert(tile.AdjacentTiles[direction.ToIndex()] != null);
            // Every call to this method already ensures that the adjacent tile won't be null.

            // Turns out: no they don't. Temporary debug checks to figure out which caller is causing problems:
            if (tile == null)
            {
                Log.Error($"Encountered null-tile in {nameof(AdjustEqMovement)}. Trace: {Environment.StackTrace}");
                return;
            }
            var adj = tile.AdjacentTiles[direction.ToIndex()];
            if (adj == null)
            {
                var nonNull = tile.AdjacentTiles.Where(x => x != null).Count();
                Log.Error($"Encountered null adjacent tile in {nameof(AdjustEqMovement)}. Dir: {direction}, Tile: ({tile.GridIndex}, {tile.GridIndices}), non-null adj count: {nonNull}, Trace: {Environment.StackTrace}");
                return;
            }

            tile.MonstermosInfo[direction] += amount;
            adj.MonstermosInfo[direction.GetOpposite()] -= amount;
        }

        private void HandleDecompressionFloorRip(MapGridComponent mapGrid, TileAtmosphere tile, float delta)
        {
            if (!mapGrid.TryGetTileRef(tile.GridIndices, out var tileRef))
                return;
            var tileref = tileRef.Tile;

<<<<<<< HEAD
            var tileDef = (ContentTileDefinition) _tileDefinitionManager[tileref.TypeId];
            if (!tileDef.Reinforced && tileDef.TileRipResistance < delta * MonstermosRipTilesPressureOffset)
=======
            var chance = MathHelper.Clamp(0.01f + (sum / SpacingMaxWind) * 0.3f, 0.003f, 0.3f);

            if (sum > 20 && _random.Prob(chance))
>>>>>>> 5681db31
                PryTile(mapGrid, tile.GridIndices);
        }

        private sealed class TileAtmosphereComparer : IComparer<TileAtmosphere?>
        {
            public int Compare(TileAtmosphere? a, TileAtmosphere? b)
            {
                if (a == null && b == null)
                    return 0;

                if (a == null)
                    return -1;

                if (b == null)
                    return 1;

                return a.MonstermosInfo.MoleDelta.CompareTo(b.MonstermosInfo.MoleDelta);
            }
        }
    }
}<|MERGE_RESOLUTION|>--- conflicted
+++ resolved
@@ -685,14 +685,8 @@
                 return;
             var tileref = tileRef.Tile;
 
-<<<<<<< HEAD
             var tileDef = (ContentTileDefinition) _tileDefinitionManager[tileref.TypeId];
             if (!tileDef.Reinforced && tileDef.TileRipResistance < delta * MonstermosRipTilesPressureOffset)
-=======
-            var chance = MathHelper.Clamp(0.01f + (sum / SpacingMaxWind) * 0.3f, 0.003f, 0.3f);
-
-            if (sum > 20 && _random.Prob(chance))
->>>>>>> 5681db31
                 PryTile(mapGrid, tile.GridIndices);
         }
 

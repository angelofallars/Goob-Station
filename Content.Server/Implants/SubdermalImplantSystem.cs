--- conflicted
+++ resolved
@@ -84,13 +84,7 @@
         if (!TryComp<RandomTeleportComponent>(uid, out var teleport))
             return;
 
-<<<<<<< HEAD
         _teleportSys.RandomTeleport(ent, teleport);
-=======
-        // We need stop the user from being pulled so they don't just get "attached" with whoever is pulling them.
-        // This can for example happen when the user is cuffed and being pulled.
-        if (TryComp<PullableComponent>(ent, out var pull) && _pullingSystem.IsPulled(ent, pull))
-            _pullingSystem.TryStopPull(ent, pull);
 
         // Check if the user is pulling anything, and drop it if so
         if (TryComp<PullerComponent>(ent, out var puller) && TryComp<PullableComponent>(puller.Pulling, out var pullable))
@@ -132,9 +126,57 @@
 
         if (targetGrid == null)
             targetGrid = _random.GetRandom().PickAndTake(_targetGrids);
->>>>>>> 3358801b
-
-        args.Handled = true;
+
+        EntityCoordinates? targetCoords = null;
+
+        do
+        {
+            var valid = false;
+
+            var range = (float) Math.Sqrt(radius);
+            var box = Box2.CenteredAround(userCoords.Position, new Vector2(range, range));
+            var tilesInRange = _mapSystem.GetTilesEnumerator(targetGrid.Value.Owner, targetGrid.Value.Comp, box, false);
+            var tileList = new ValueList<Vector2i>();
+
+            while (tilesInRange.MoveNext(out var tile))
+            {
+                tileList.Add(tile.GridIndices);
+            }
+
+            while (tileList.Count != 0)
+            {
+                var tile = tileList.RemoveSwap(_random.Next(tileList.Count));
+                valid = true;
+                foreach (var entity in _mapSystem.GetAnchoredEntities(targetGrid.Value.Owner, targetGrid.Value.Comp,
+                             tile))
+                {
+                    if (!_physicsQuery.TryGetComponent(entity, out var body))
+                        continue;
+
+                    if (body.BodyType != BodyType.Static ||
+                        !body.Hard ||
+                        (body.CollisionLayer & (int) CollisionGroup.MobMask) == 0)
+                        continue;
+
+                    valid = false;
+                    break;
+                }
+
+                if (valid)
+                {
+                    targetCoords = new EntityCoordinates(targetGrid.Value.Owner,
+                        _mapSystem.TileCenterToVector(targetGrid.Value, tile));
+                    break;
+                }
+            }
+
+            if (valid || _targetGrids.Count == 0) // if we don't do the check here then PickAndTake will blow up on an empty set.
+                break;
+
+            targetGrid = _random.GetRandom().PickAndTake(_targetGrids);
+        } while (true);
+
+        return targetCoords;
     }
 
     private void OnDnaScramblerImplant(EntityUid uid, SubdermalImplantComponent component, UseDnaScramblerImplantEvent args)

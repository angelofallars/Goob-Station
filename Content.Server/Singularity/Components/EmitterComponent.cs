--- conflicted
+++ resolved
@@ -2,16 +2,7 @@
 using System.Threading;
 using Content.Server.Access.Components;
 using Content.Server.Power.Components;
-<<<<<<< HEAD
-using Content.Server.Projectiles.Components;
-using Content.Shared.Audio;
-using Content.Shared.Interaction;
-using Content.Shared.Notification;
-using Content.Shared.Notification.Managers;
-using Content.Shared.Singularity.Components;
 using Content.Shared.Sound;
-=======
->>>>>>> 10af8efc
 using Robust.Server.GameObjects;
 using Robust.Shared.GameObjects;
 using Robust.Shared.Serialization.Manager.Attributes;
@@ -38,214 +29,6 @@
         [ViewVariables] public bool IsLocked;
 
         // For the "emitter fired" sound
-<<<<<<< HEAD
-        private const float Variation = 0.25f;
-        private const float Volume = 0.5f;
-        private const float Distance = 3f;
-
-        [ViewVariables(VVAccess.ReadWrite)] private int _fireShotCounter;
-
-        [ViewVariables(VVAccess.ReadWrite)] [DataField("fireSound")] private SoundSpecifier _fireSound = new SoundPathSpecifier("/Audio/Weapons/emitter.ogg");
-        [ViewVariables(VVAccess.ReadWrite)] [DataField("boltType")] private string _boltType = "EmitterBolt";
-        [ViewVariables(VVAccess.ReadWrite)] [DataField("powerUseActive")] private int _powerUseActive = 500;
-        [ViewVariables(VVAccess.ReadWrite)] [DataField("fireBurstSize")] private int _fireBurstSize = 3;
-        [ViewVariables(VVAccess.ReadWrite)] [DataField("fireInterval")] private TimeSpan _fireInterval = TimeSpan.FromSeconds(2);
-        [ViewVariables(VVAccess.ReadWrite)] [DataField("fireBurstDelayMin")] private TimeSpan _fireBurstDelayMin = TimeSpan.FromSeconds(2);
-        [ViewVariables(VVAccess.ReadWrite)] [DataField("fireBurstDelayMax")] private TimeSpan _fireBurstDelayMax = TimeSpan.FromSeconds(10);
-
-        void IActivate.Activate(ActivateEventArgs eventArgs)
-        {
-            if (_isLocked)
-            {
-                Owner.PopupMessage(eventArgs.User, Loc.GetString("comp-emitter-access-locked", ("target", Owner)));
-                return;
-            }
-
-            if (Owner.TryGetComponent(out PhysicsComponent? phys) && phys.BodyType == BodyType.Static)
-            {
-                if (!IsOn)
-                {
-                    SwitchOn();
-                    Owner.PopupMessage(eventArgs.User, Loc.GetString("comp-emitter-turned-on", ("target", Owner)));
-                }
-                else
-                {
-                    SwitchOff();
-                    Owner.PopupMessage(eventArgs.User, Loc.GetString("comp-emitter-turned-off", ("target", Owner)));
-                }
-            }
-            else
-            {
-                Owner.PopupMessage(eventArgs.User, Loc.GetString("comp-emitter-not-anchored", ("target", Owner)));
-            }
-        }
-
-        Task<bool> IInteractUsing.InteractUsing(InteractUsingEventArgs eventArgs)
-        {
-            if (_accessReader == null || !eventArgs.Using.TryGetComponent(out IAccess? access))
-            {
-                return Task.FromResult(false);
-            }
-
-            if (_accessReader.IsAllowed(access))
-            {
-                _isLocked ^= true;
-
-                if (_isLocked)
-                {
-                    Owner.PopupMessage(eventArgs.User, Loc.GetString("comp-emitter-lock", ("target", Owner)));
-                }
-                else
-                {
-                    Owner.PopupMessage(eventArgs.User, Loc.GetString("comp-emitter-unlock", ("target", Owner)));
-                }
-
-                UpdateAppearance();
-            }
-            else
-            {
-                Owner.PopupMessage(eventArgs.User, Loc.GetString("comp-emitter-access-denied"));
-            }
-
-            return Task.FromResult(true);
-        }
-
-        public void SwitchOff()
-        {
-            IsOn = false;
-            _powerConsumer.DrawRate = 0;
-            PowerOff();
-            UpdateAppearance();
-        }
-
-        public void SwitchOn()
-        {
-            IsOn = true;
-            _powerConsumer.DrawRate = _powerUseActive;
-            // Do not directly PowerOn().
-            // OnReceivedPowerChanged will get fired due to DrawRate change which will turn it on.
-            UpdateAppearance();
-        }
-
-        public void PowerOff()
-        {
-            if (!_isPowered)
-            {
-                return;
-            }
-
-            _isPowered = false;
-
-            // Must be set while emitter powered.
-            DebugTools.AssertNotNull(_timerCancel);
-            _timerCancel!.Cancel();
-
-            UpdateAppearance();
-        }
-
-        public void PowerOn()
-        {
-            if (_isPowered)
-            {
-                return;
-            }
-
-            _isPowered = true;
-
-            _fireShotCounter = 0;
-            _timerCancel = new CancellationTokenSource();
-
-            Timer.Spawn(_fireBurstDelayMax, ShotTimerCallback, _timerCancel.Token);
-
-            UpdateAppearance();
-        }
-
-        private void ShotTimerCallback()
-        {
-            // Any power-off condition should result in the timer for this method being cancelled
-            // and thus not firing
-            DebugTools.Assert(_isPowered);
-            DebugTools.Assert(IsOn);
-            DebugTools.Assert(_powerConsumer.DrawRate <= _powerConsumer.ReceivedPower);
-
-            Fire();
-
-            TimeSpan delay;
-            if (_fireShotCounter < _fireBurstSize)
-            {
-                _fireShotCounter += 1;
-                delay = _fireInterval;
-            }
-            else
-            {
-                _fireShotCounter = 0;
-                var diff = _fireBurstDelayMax - _fireBurstDelayMin;
-                // TIL you can do TimeSpan * double.
-                delay = _fireBurstDelayMin + _robustRandom.NextFloat() * diff;
-            }
-
-            // Must be set while emitter powered.
-            DebugTools.AssertNotNull(_timerCancel);
-            Timer.Spawn(delay, ShotTimerCallback, _timerCancel!.Token);
-        }
-
-        private void Fire()
-        {
-            var projectile = Owner.EntityManager.SpawnEntity(_boltType, Owner.Transform.Coordinates);
-
-            if (!projectile.TryGetComponent<PhysicsComponent>(out var physicsComponent))
-            {
-                Logger.Error("Emitter tried firing a bolt, but it was spawned without a PhysicsComponent");
-                return;
-            }
-
-            physicsComponent.BodyStatus = BodyStatus.InAir;
-
-            if (!projectile.TryGetComponent<ProjectileComponent>(out var projectileComponent))
-            {
-                Logger.Error("Emitter tried firing a bolt, but it was spawned without a ProjectileComponent");
-                return;
-            }
-
-            projectileComponent.IgnoreEntity(Owner);
-
-            physicsComponent
-                .LinearVelocity = Owner.Transform.WorldRotation.ToWorldVec() * 20f;
-            projectile.Transform.WorldRotation = Owner.Transform.WorldRotation;
-
-            // TODO: Move to projectile's code.
-            Timer.Spawn(3000, () => projectile.Delete());
-
-            if(_fireSound.TryGetSound(out var fireSound))
-                SoundSystem.Play(Filter.Pvs(Owner), fireSound, Owner,
-                    AudioHelpers.WithVariation(Variation).WithVolume(Volume).WithMaxDistance(Distance));
-        }
-
-        private void UpdateAppearance()
-        {
-            if (_appearance == null)
-            {
-                return;
-            }
-
-            EmitterVisualState state;
-            if (_isPowered)
-            {
-                state = EmitterVisualState.On;
-            }
-            else if (IsOn)
-            {
-                state = EmitterVisualState.Underpowered;
-            }
-            else
-            {
-                state = EmitterVisualState.Off;
-            }
-
-            _appearance.SetData(EmitterVisuals.VisualState, state);
-            _appearance.SetData(EmitterVisuals.Locked, _isLocked);
-        }
-=======
         public const float Variation = 0.25f;
         public const float Volume = 0.5f;
         public const float Distance = 3f;
@@ -259,6 +42,6 @@
         [ViewVariables] [DataField("fireInterval")] public TimeSpan FireInterval = TimeSpan.FromSeconds(2);
         [ViewVariables] [DataField("fireBurstDelayMin")] public TimeSpan FireBurstDelayMin = TimeSpan.FromSeconds(2);
         [ViewVariables] [DataField("fireBurstDelayMax")] public TimeSpan FireBurstDelayMax = TimeSpan.FromSeconds(10);
->>>>>>> 10af8efc
+
     }
 }
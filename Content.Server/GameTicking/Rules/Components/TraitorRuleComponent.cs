using Content.Shared.Dataset;
using Content.Shared.FixedPoint;
﻿using Content.Shared.NPC.Prototypes;
using Content.Shared.Random;
using Content.Shared.Roles;
using Robust.Shared.Audio;
using Robust.Shared.Prototypes;
using Robust.Shared.Serialization.TypeSerializers.Implementations.Custom;

namespace Content.Server.GameTicking.Rules.Components;

[RegisterComponent, Access(typeof(TraitorRuleSystem))]
public sealed partial class TraitorRuleComponent : Component
{
    public readonly List<EntityUid> TraitorMinds = new();

    [DataField]
    public ProtoId<AntagPrototype> TraitorPrototypeId = "Traitor";

    [DataField]
    public ProtoId<NpcFactionPrototype> NanoTrasenFaction = "NanoTrasen";

    [DataField]
    public ProtoId<NpcFactionPrototype> SyndicateFaction = "Syndicate";

    [DataField]
    public ProtoId<DatasetPrototype> CodewordAdjectives = "adjectives";

    [DataField]
    public ProtoId<DatasetPrototype> CodewordVerbs = "verbs";

    [DataField]
    public ProtoId<DatasetPrototype> ObjectiveIssuers = "TraitorFlavor"; // goob edit

    /// <summary>
    /// Give this traitor an Uplink on spawn.
    /// </summary>
    [DataField]
    public bool GiveUplink = true;

    /// <summary>
    /// Give this traitor the codewords.
    /// </summary>
    [DataField]
    public bool GiveCodewords = true;

    /// <summary>
    /// Give this traitor a briefing in chat.
    /// </summary>
    [DataField]
    public bool GiveBriefing = true;

    public int TotalTraitors => TraitorMinds.Count;
    public string[] Codewords = new string[3];
    public string ObjectiveIssuer = string.Empty; // goob edit

    public enum SelectionState
    {
        WaitingForSpawn = 0,
        ReadyToStart = 1,
        Started = 2,
    }

    /// <summary>
    /// Current state of the rule
    /// </summary>
    public SelectionState SelectionStatus = SelectionState.WaitingForSpawn;

    /// <summary>
    /// When should traitors be selected and the announcement made
    /// </summary>
    [DataField(customTypeSerializer: typeof(TimeOffsetSerializer)), ViewVariables(VVAccess.ReadWrite)]
    public TimeSpan? AnnounceAt;

    /// <summary>
    ///     Path to antagonist alert sound.
    /// </summary>
    [DataField]
    public SoundSpecifier GreetSoundNotification = new SoundPathSpecifier("/Audio/Ambience/Antag/traitor_start.ogg");

    /// <summary>
    /// The amount of codewords that are selected.
    /// </summary>
    [DataField]
    public int CodewordCount = 4;

    /// <summary>
    /// The amount of TC traitors start with.
    /// </summary>
    [DataField]
<<<<<<< HEAD
    public int StartingBalance = 100;
=======
    public FixedPoint2 StartingBalance = 20;
>>>>>>> 530a741b
}<|MERGE_RESOLUTION|>--- conflicted
+++ resolved
@@ -88,9 +88,5 @@
     /// The amount of TC traitors start with.
     /// </summary>
     [DataField]
-<<<<<<< HEAD
     public int StartingBalance = 100;
-=======
-    public FixedPoint2 StartingBalance = 20;
->>>>>>> 530a741b
 }
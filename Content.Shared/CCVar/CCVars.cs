using Content.Shared.Maps;
using Content.Shared.Roles;
using Robust.Shared;
using Robust.Shared.Configuration;
using Robust.Shared.Physics.Components;

namespace Content.Shared.CCVar
{
    // ReSharper disable once InconsistentNaming
    [CVarDefs]
    public sealed class CCVars : CVars
    {
        /*
         * Server
         */

        /// <summary>
        ///     Change this to have the changelog and rules "last seen" date stored separately.
        /// </summary>
        public static readonly CVarDef<string> ServerId =
            CVarDef.Create("server.id", "unknown_server_id", CVar.REPLICATED | CVar.SERVER);

        /// <summary>
        ///     Guide Entry Prototype ID to be displayed as the server rules.
        /// </summary>
        public static readonly CVarDef<string> RulesFile =
            CVarDef.Create("server.rules_file", "DefaultRuleset", CVar.REPLICATED | CVar.SERVER);

        /// <summary>
        ///     Guide entry that is displayed by default when a guide is opened.
        /// </summary>
        public static readonly CVarDef<string> DefaultGuide =
            CVarDef.Create("server.default_guide", "NewPlayer", CVar.REPLICATED | CVar.SERVER);

        /// <summary>
        /// If greater than 0, automatically restart the server after this many minutes of uptime.
        /// </summary>
        /// <remarks>
        /// <para>
        /// This is intended to work around various bugs and performance issues caused by long continuous server uptime.
        /// </para>
        /// <para>
        /// This uses the same non-disruptive logic as update restarts,
        /// i.e. the game will only restart at round end or when there is nobody connected.
        /// </para>
        /// </remarks>
        public static readonly CVarDef<int> ServerUptimeRestartMinutes =
            CVarDef.Create("server.uptime_restart_minutes", 0, CVar.SERVERONLY);

        /*
         * Ambience
         */

        /// <summary>
        /// How long we'll wait until re-sampling nearby objects for ambience. Should be pretty fast, but doesn't have to match the tick rate.
        /// </summary>
        public static readonly CVarDef<float> AmbientCooldown =
            CVarDef.Create("ambience.cooldown", 0.1f, CVar.ARCHIVE | CVar.CLIENTONLY);

        /// <summary>
        /// How large of a range to sample for ambience.
        /// </summary>
        public static readonly CVarDef<float> AmbientRange =
            CVarDef.Create("ambience.range", 8f, CVar.REPLICATED | CVar.SERVER);

        /// <summary>
        /// Maximum simultaneous ambient sounds.
        /// </summary>
        public static readonly CVarDef<int> MaxAmbientSources =
            CVarDef.Create("ambience.max_sounds", 16, CVar.ARCHIVE | CVar.CLIENTONLY);

        /// <summary>
        /// The minimum value the user can set for ambience.max_sounds
        /// </summary>
        public static readonly CVarDef<int> MinMaxAmbientSourcesConfigured =
            CVarDef.Create("ambience.min_max_sounds_configured", 16, CVar.REPLICATED | CVar.SERVER | CVar.CHEAT);

        /// <summary>
        /// The maximum value the user can set for ambience.max_sounds
        /// </summary>
        public static readonly CVarDef<int> MaxMaxAmbientSourcesConfigured =
            CVarDef.Create("ambience.max_max_sounds_configured", 64, CVar.REPLICATED | CVar.SERVER | CVar.CHEAT);

        /// <summary>
        /// Ambience volume.
        /// </summary>
        public static readonly CVarDef<float> AmbienceVolume =
            CVarDef.Create("ambience.volume", 1.5f, CVar.ARCHIVE | CVar.CLIENTONLY);

        /// <summary>
        /// Ambience music volume.
        /// </summary>
        public static readonly CVarDef<float> AmbientMusicVolume =
            CVarDef.Create("ambience.music_volume", 1.5f, CVar.ARCHIVE | CVar.CLIENTONLY);

        /// <summary>
        /// Lobby / round end music volume.
        /// </summary>
        public static readonly CVarDef<float> LobbyMusicVolume =
            CVarDef.Create("ambience.lobby_music_volume", 0.50f, CVar.ARCHIVE | CVar.CLIENTONLY);

        /// <summary>
        /// UI volume.
        /// </summary>
        public static readonly CVarDef<float> InterfaceVolume =
            CVarDef.Create("audio.interface_volume", 0.50f, CVar.ARCHIVE | CVar.CLIENTONLY);

        /*
         * Status
         */

        public static readonly CVarDef<string> StatusMoMMIUrl =
            CVarDef.Create("status.mommiurl", "", CVar.SERVERONLY);

        public static readonly CVarDef<string> StatusMoMMIPassword =
            CVarDef.Create("status.mommipassword", "", CVar.SERVERONLY | CVar.CONFIDENTIAL);

        /*
         * Events
         */

        /// <summary>
        ///     Controls if the game should run station events
        /// </summary>
        public static readonly CVarDef<bool>
            EventsEnabled = CVarDef.Create("events.enabled", true, CVar.ARCHIVE | CVar.SERVERONLY);

        /*
         * Game
         */

        /// <summary>
        ///     Disables most functionality in the GameTicker.
        /// </summary>
        public static readonly CVarDef<bool>
            GameDummyTicker = CVarDef.Create("game.dummyticker", false, CVar.ARCHIVE | CVar.SERVERONLY);

        /// <summary>
        ///     Controls if the lobby is enabled. If it is not, and there are no available jobs, you may get stuck on a black screen.
        /// </summary>
        public static readonly CVarDef<bool>
            GameLobbyEnabled = CVarDef.Create("game.lobbyenabled", true, CVar.ARCHIVE);

        /// <summary>
        ///     Controls the duration of the lobby timer in seconds. Defaults to 2 minutes and 30 seconds.
        /// </summary>
        public static readonly CVarDef<int>
            GameLobbyDuration = CVarDef.Create("game.lobbyduration", 150, CVar.ARCHIVE);

        /// <summary>
        ///     Controls if players can latejoin at all.
        /// </summary>
        public static readonly CVarDef<bool>
            GameDisallowLateJoins = CVarDef.Create("game.disallowlatejoins", false, CVar.ARCHIVE | CVar.SERVERONLY);

        /// <summary>
        ///     Controls the default game preset.
        /// </summary>
        public static readonly CVarDef<string>
            GameLobbyDefaultPreset = CVarDef.Create("game.defaultpreset", "secret", CVar.ARCHIVE);

        /// <summary>
        ///     Controls if the game can force a different preset if the current preset's criteria are not met.
        /// </summary>
        public static readonly CVarDef<bool>
            GameLobbyFallbackEnabled = CVarDef.Create("game.fallbackenabled", true, CVar.ARCHIVE);

        /// <summary>
        ///     The preset for the game to fall back to if the selected preset could not be used, and fallback is enabled.
        /// </summary>
        public static readonly CVarDef<string>
            GameLobbyFallbackPreset = CVarDef.Create("game.fallbackpreset", "Traitor,Extended", CVar.ARCHIVE);

        /// <summary>
        ///     Controls if people can win the game in Suspicion or Deathmatch.
        /// </summary>
        public static readonly CVarDef<bool>
            GameLobbyEnableWin = CVarDef.Create("game.enablewin", true, CVar.ARCHIVE);

        /// <summary>
        ///     Controls the maximum number of character slots a player is allowed to have.
        /// </summary>
        public static readonly CVarDef<int>
            GameMaxCharacterSlots = CVarDef.Create("game.maxcharacterslots", 30, CVar.ARCHIVE | CVar.SERVERONLY);

        /// <summary>
        ///     Controls the game map prototype to load. SS14 stores these prototypes in Prototypes/Maps.
        /// </summary>
        public static readonly CVarDef<string>
            GameMap = CVarDef.Create("game.map", string.Empty, CVar.SERVERONLY);

        /// <summary>
        ///     Controls whether to use world persistence or not.
        /// </summary>
        public static readonly CVarDef<bool>
            UsePersistence = CVarDef.Create("game.usepersistence", false, CVar.ARCHIVE);

        /// <summary>
        ///     If world persistence is used, what map prototype should be initially loaded.
        ///     If the save file exists, it replaces MapPath but everything else stays the same (station name and such).
        /// </summary>
        public static readonly CVarDef<string>
            PersistenceMap = CVarDef.Create("game.persistencemap", "Empty", CVar.ARCHIVE);

        /// <summary>
        ///     Prototype to use for map pool.
        /// </summary>
        public static readonly CVarDef<string>
            GameMapPool = CVarDef.Create("game.map_pool", "DefaultMapPool", CVar.SERVERONLY);

        /// <summary>
        /// The depth of the queue used to calculate which map is next in rotation.
        /// This is how long the game "remembers" that some map was put in play. Default is 16 rounds.
        /// </summary>
        public static readonly CVarDef<int>
            GameMapMemoryDepth = CVarDef.Create("game.map_memory_depth", 16, CVar.SERVERONLY);

        /// <summary>
        /// Is map rotation enabled?
        /// </summary>
        public static readonly CVarDef<bool>
            GameMapRotation = CVarDef.Create("game.map_rotation", true, CVar.SERVERONLY);

        /// <summary>
        /// If roles should be restricted based on time.
        /// </summary>
        public static readonly CVarDef<bool>
            GameRoleTimers = CVarDef.Create("game.role_timers", true, CVar.SERVER | CVar.REPLICATED);

        /// <summary>
        /// Override default role requirements using a <see cref="JobRequirementOverridePrototype"/>
        /// </summary>
        public static readonly CVarDef<string>
            GameRoleTimerOverride = CVarDef.Create("game.role_timer_override", "", CVar.SERVER | CVar.REPLICATED);

        /// <summary>
        /// If roles should be restricted based on whether or not they are whitelisted.
        /// </summary>
        public static readonly CVarDef<bool>
            GameRoleWhitelist = CVarDef.Create("game.role_whitelist", true, CVar.SERVER | CVar.REPLICATED);

        /// <summary>
        /// Whether or not disconnecting inside of a cryopod should remove the character or just store them until they reconnect.
        /// </summary>
        public static readonly CVarDef<bool>
            GameCryoSleepRejoining = CVarDef.Create("game.cryo_sleep_rejoining", false, CVar.SERVER | CVar.REPLICATED);

        /// <summary>
        ///     When enabled, guests will be assigned permanent UIDs and will have their preferences stored.
        /// </summary>
        public static readonly CVarDef<bool> GamePersistGuests =
            CVarDef.Create("game.persistguests", true, CVar.ARCHIVE | CVar.SERVERONLY);

        public static readonly CVarDef<bool> GameDiagonalMovement =
            CVarDef.Create("game.diagonalmovement", true, CVar.ARCHIVE);

        public static readonly CVarDef<int> SoftMaxPlayers =
            CVarDef.Create("game.soft_max_players", 30, CVar.SERVERONLY | CVar.ARCHIVE);

        /// <summary>
        /// If a player gets denied connection to the server,
        /// how long they are forced to wait before attempting to reconnect.
        /// </summary>
        public static readonly CVarDef<int> GameServerFullReconnectDelay =
            CVarDef.Create("game.server_full_reconnect_delay", 30, CVar.SERVERONLY);

        /// <summary>
        /// Whether or not panic bunker is currently enabled.
        /// </summary>
        public static readonly CVarDef<bool> PanicBunkerEnabled =
            CVarDef.Create("game.panic_bunker.enabled", false, CVar.NOTIFY | CVar.REPLICATED | CVar.SERVER);

        /// <summary>
        /// Whether or not the panic bunker will disable when an admin comes online.
        /// </summary>
        public static readonly CVarDef<bool> PanicBunkerDisableWithAdmins =
            CVarDef.Create("game.panic_bunker.disable_with_admins", false, CVar.SERVERONLY);

        /// <summary>
        /// Whether or not the panic bunker will enable when no admins are online.
        /// </summary>
        public static readonly CVarDef<bool> PanicBunkerEnableWithoutAdmins =
            CVarDef.Create("game.panic_bunker.enable_without_admins", false, CVar.SERVERONLY);

        /// <summary>
        /// Whether or not the panic bunker will count deadminned admins for
        /// <see cref="PanicBunkerDisableWithAdmins"/> and
        /// <see cref="PanicBunkerEnableWithoutAdmins"/>
        /// </summary>
        public static readonly CVarDef<bool> PanicBunkerCountDeadminnedAdmins =
            CVarDef.Create("game.panic_bunker.count_deadminned_admins", false, CVar.SERVERONLY);

        /// <summary>
        /// Show reason of disconnect for user or not.
        /// </summary>
        public static readonly CVarDef<bool> PanicBunkerShowReason =
            CVarDef.Create("game.panic_bunker.show_reason", false, CVar.SERVERONLY);

        /// <summary>
        /// Minimum age of the account (from server's PoV, so from first-seen date) in minutes.
        /// </summary>
        public static readonly CVarDef<int> PanicBunkerMinAccountAge =
            CVarDef.Create("game.panic_bunker.min_account_age", 1440, CVar.SERVERONLY);

        /// <summary>
        /// Minimal overall played time.
        /// </summary>
        public static readonly CVarDef<int> PanicBunkerMinOverallMinutes =
            CVarDef.Create("game.panic_bunker.min_overall_minutes", 600, CVar.SERVERONLY);

        /// <summary>
        /// A custom message that will be used for connections denied to the panic bunker
        /// If not empty, then will overwrite <see cref="PanicBunkerShowReason"/>
        /// </summary>
        public static readonly CVarDef<string> PanicBunkerCustomReason =
            CVarDef.Create("game.panic_bunker.custom_reason", string.Empty, CVar.SERVERONLY);

        /// <summary>
        /// Allow bypassing the panic bunker if the user is whitelisted.
        /// </summary>
        public static readonly CVarDef<bool> BypassBunkerWhitelist =
            CVarDef.Create("game.panic_bunker.whitelisted_can_bypass", true, CVar.SERVERONLY);

        /*
         * TODO: Remove baby jail code once a more mature gateway process is established. This code is only being issued as a stopgap to help with potential tiding in the immediate future.
         */

        /// <summary>
        /// Whether the baby jail is currently enabled.
        /// </summary>
        public static readonly CVarDef<bool> BabyJailEnabled  =
            CVarDef.Create("game.baby_jail.enabled", false, CVar.NOTIFY | CVar.REPLICATED | CVar.SERVER);

        /// <summary>
        /// Show reason of disconnect for user or not.
        /// </summary>
        public static readonly CVarDef<bool> BabyJailShowReason =
            CVarDef.Create("game.baby_jail.show_reason", false, CVar.SERVERONLY);

        /// <summary>
        /// Maximum age of the account (from server's PoV, so from first-seen date) in minutes that can access baby
        /// jailed servers.
        /// </summary>
        public static readonly CVarDef<int> BabyJailMaxAccountAge =
            CVarDef.Create("game.baby_jail.max_account_age", 1440, CVar.SERVERONLY);

        /// <summary>
        /// Maximum overall played time allowed to access baby jailed servers.
        /// </summary>
        public static readonly CVarDef<int> BabyJailMaxOverallMinutes =
            CVarDef.Create("game.baby_jail.max_overall_minutes", 120, CVar.SERVERONLY);

        /// <summary>
        /// A custom message that will be used for connections denied due to the baby jail.
        /// If not empty, then will overwrite <see cref="BabyJailShowReason"/>
        /// </summary>
        public static readonly CVarDef<string> BabyJailCustomReason =
            CVarDef.Create("game.baby_jail.custom_reason", string.Empty, CVar.SERVERONLY);

        /// <summary>
        /// Allow bypassing the baby jail if the user is whitelisted.
        /// </summary>
        public static readonly CVarDef<bool> BypassBabyJailWhitelist =
            CVarDef.Create("game.baby_jail.whitelisted_can_bypass", true, CVar.SERVERONLY);

        /// <summary>
        /// Make people bonk when trying to climb certain objects like tables.
        /// </summary>
        public static readonly CVarDef<bool> GameTableBonk =
            CVarDef.Create("game.table_bonk", false, CVar.REPLICATED);

        /// <summary>
        /// Whether or not status icons are rendered for everyone.
        /// </summary>
        public static readonly CVarDef<bool> GlobalStatusIconsEnabled =
            CVarDef.Create("game.global_status_icons_enabled", true, CVar.SERVER | CVar.REPLICATED);

        /// <summary>
        /// Whether or not status icons are rendered on this specific client.
        /// </summary>
        public static readonly CVarDef<bool> LocalStatusIconsEnabled =
            CVarDef.Create("game.local_status_icons_enabled", true, CVar.CLIENTONLY);

        /// <summary>
        /// Whether or not coordinates on the Debug overlay should only be available to admins.
        /// </summary>
        public static readonly CVarDef<bool> DebugCoordinatesAdminOnly =
            CVarDef.Create("game.debug_coordinates_admin_only", true, CVar.SERVER | CVar.REPLICATED);

#if EXCEPTION_TOLERANCE
        /// <summary>
        ///     Amount of times round start must fail before the server is shut down.
        ///     Set to 0 or a negative number to disable.
        /// </summary>
        public static readonly CVarDef<int> RoundStartFailShutdownCount =
            CVarDef.Create("game.round_start_fail_shutdown_count", 5, CVar.SERVERONLY | CVar.SERVER);
#endif

        /// <summary>
        /// Delay between station alert level changes.
        /// </summary>
        public static readonly CVarDef<int> GameAlertLevelChangeDelay =
            CVarDef.Create("game.alert_level_change_delay", 30, CVar.SERVERONLY);

        /// <summary>
        /// The time in seconds that the server should wait before restarting the round.
        /// Defaults to 2 minutes.
        /// </summary>
        public static readonly CVarDef<float> RoundRestartTime =
            CVarDef.Create("game.round_restart_time", 120f, CVar.SERVERONLY);

        /// <summary>
        /// The prototype to use for secret weights.
        /// </summary>
        public static readonly CVarDef<string> SecretWeightPrototype =
            CVarDef.Create("game.secret_weight_prototype", "Secret", CVar.SERVERONLY);

        /// <summary>
        /// The id of the sound collection to randomly choose a sound from and play when the round ends.
        /// </summary>
        public static readonly CVarDef<string> RoundEndSoundCollection =
            CVarDef.Create("game.round_end_sound_collection", "RoundEnd", CVar.SERVERONLY);

        /// <summary>
        /// Whether or not to add every player as a global override to PVS at round end.
        /// This will allow all players to see their clothing in the round screen player list screen,
        /// but may cause lag during round end with very high player counts.
        /// </summary>
        public static readonly CVarDef<bool> RoundEndPVSOverrides =
            CVarDef.Create("game.round_end_pvs_overrides", true, CVar.SERVERONLY);

        /// <summary>
        /// If true, players can place objects onto tabletop games like chess boards.
        /// </summary>
        /// <remarks>
        /// This feature is currently highly abusable and can easily be used to crash the server,
        /// so it's off by default.
        /// </remarks>
        public static readonly CVarDef<bool> GameTabletopPlace =
            CVarDef.Create("game.tabletop_place", false, CVar.SERVERONLY);

        /// <summary>
        /// If true, contraband severity can be viewed in the examine menu
        /// </summary>
        public static readonly CVarDef<bool> ContrabandExamine =
            CVarDef.Create("game.contraband_examine", true, CVar.SERVER | CVar.REPLICATED);

        /// <summary>
        /// Size of the lookup area for adding entities to the context menu
        /// </summary>
        public static readonly CVarDef<float> GameEntityMenuLookup =
            CVarDef.Create("game.entity_menu_lookup", 0.25f, CVar.CLIENTONLY | CVar.ARCHIVE);

        /// <summary>
<<<<<<< HEAD
        ///     Goobstation - indicates how much players are required for the round to be considered lowpop.
        ///     Used for dynamic gamemode.
        /// </summary>
        public static readonly CVarDef<float> LowpopThreshold =
            CVarDef.Create("game.players.lowpop_threshold", 20f, CVar.SERVERONLY);
=======
        /// Should the clients window show the server hostname in the title?
        /// </summary>
        public static readonly CVarDef<bool> GameHostnameInTitlebar =
            CVarDef.Create("game.hostname_in_titlebar", true, CVar.SERVER | CVar.REPLICATED);
>>>>>>> 530a741b

        /*
         * Discord
         */

        /// <summary>
        /// The role that will get mentioned if a new SOS ahelp comes in.
        /// </summary>
        public static readonly CVarDef<string> DiscordAhelpMention =
        CVarDef.Create("discord.on_call_ping", string.Empty, CVar.SERVERONLY | CVar.CONFIDENTIAL);

        /// <summary>
        /// URL of the discord webhook to relay unanswered ahelp messages.
        /// </summary>
        public static readonly CVarDef<string> DiscordOnCallWebhook =
            CVarDef.Create("discord.on_call_webhook", string.Empty, CVar.SERVERONLY | CVar.CONFIDENTIAL);

        /// <summary>
        /// URL of the Discord webhook which will relay all ahelp messages.
        /// </summary>
        public static readonly CVarDef<string> DiscordAHelpWebhook =
            CVarDef.Create("discord.ahelp_webhook", string.Empty, CVar.SERVERONLY | CVar.CONFIDENTIAL);

        /// <summary>
        /// The server icon to use in the Discord ahelp embed footer.
        /// Valid values are specified at https://discord.com/developers/docs/resources/channel#embed-object-embed-footer-structure.
        /// </summary>
        public static readonly CVarDef<string> DiscordAHelpFooterIcon =
            CVarDef.Create("discord.ahelp_footer_icon", string.Empty, CVar.SERVERONLY);

        /// <summary>
        /// The avatar to use for the webhook. Should be an URL.
        /// </summary>
        public static readonly CVarDef<string> DiscordAHelpAvatar =
            CVarDef.Create("discord.ahelp_avatar", string.Empty, CVar.SERVERONLY);

        /// <summary>
        /// URL of the Discord webhook which will relay all custom votes. If left empty, disables the webhook.
        /// </summary>
        public static readonly CVarDef<string> DiscordVoteWebhook =
            CVarDef.Create("discord.vote_webhook", string.Empty, CVar.SERVERONLY);

        /// <summary>
        /// URL of the Discord webhook which will relay all votekick votes. If left empty, disables the webhook.
        /// </summary>
        public static readonly CVarDef<string> DiscordVotekickWebhook =
            CVarDef.Create("discord.votekick_webhook", string.Empty, CVar.SERVERONLY);

        /// URL of the Discord webhook which will relay round restart messages.
        /// </summary>
        public static readonly CVarDef<string> DiscordRoundUpdateWebhook =
            CVarDef.Create("discord.round_update_webhook", string.Empty, CVar.SERVERONLY | CVar.CONFIDENTIAL);

        /// <summary>
        /// Role id for the Discord webhook to ping when the round ends.
        /// </summary>
        public static readonly CVarDef<string> DiscordRoundEndRoleWebhook =
            CVarDef.Create("discord.round_end_role", string.Empty, CVar.SERVERONLY);

        /*
         * Tips
         */

        /// <summary>
        ///     Whether tips being shown is enabled at all.
        /// </summary>
        public static readonly CVarDef<bool> TipsEnabled =
            CVarDef.Create("tips.enabled", true);

        /// <summary>
        ///     The dataset prototype to use when selecting a random tip.
        /// </summary>
        public static readonly CVarDef<string> TipsDataset =
            CVarDef.Create("tips.dataset", "Tips");

        /// <summary>
        ///     The number of seconds between each tip being displayed when the round is not actively going
        ///     (i.e. postround or lobby)
        /// </summary>
        public static readonly CVarDef<float> TipFrequencyOutOfRound =
            CVarDef.Create("tips.out_of_game_frequency", 60f * 1.5f);

        /// <summary>
        ///     The number of seconds between each tip being displayed when the round is actively going
        /// </summary>
        public static readonly CVarDef<float> TipFrequencyInRound =
            CVarDef.Create("tips.in_game_frequency", 60f * 60);

        public static readonly CVarDef<string> LoginTipsDataset =
            CVarDef.Create("tips.login_dataset", "Tips");

        /// <summary>
        ///     The chance for Tippy to replace a normal tip message.
        /// </summary>
        public static readonly CVarDef<float> TipsTippyChance =
            CVarDef.Create("tips.tippy_chance", 0.01f);

        /*
         * Console
         */

        public static readonly CVarDef<bool> ConsoleLoginLocal =
            CVarDef.Create("console.loginlocal", true, CVar.ARCHIVE | CVar.SERVERONLY);

        /// <summary>
        /// Automatically log in the given user as host, equivalent to the <c>promotehost</c> command.
        /// </summary>
        public static readonly CVarDef<string> ConsoleLoginHostUser =
            CVarDef.Create("console.login_host_user", "", CVar.ARCHIVE | CVar.SERVERONLY);


        /*
         * Database stuff
         */

        public static readonly CVarDef<string> DatabaseEngine =
            CVarDef.Create("database.engine", "sqlite", CVar.SERVERONLY);

        public static readonly CVarDef<string> DatabaseSqliteDbPath =
            CVarDef.Create("database.sqlite_dbpath", "preferences.db", CVar.SERVERONLY);

        /// <summary>
        /// Milliseconds to asynchronously delay all SQLite database acquisitions with.
        /// </summary>
        /// <remarks>
        /// Defaults to 1 on DEBUG, 0 on RELEASE.
        /// This is intended to help catch .Result deadlock bugs that only happen on postgres
        /// (because SQLite is not actually asynchronous normally)
        /// </remarks>
        public static readonly CVarDef<int> DatabaseSqliteDelay =
            CVarDef.Create("database.sqlite_delay", DefaultSqliteDelay, CVar.SERVERONLY);

        /// <summary>
        /// Amount of concurrent SQLite database operations.
        /// </summary>
        /// <remarks>
        /// Note that SQLite is not a properly asynchronous database and also has limited read/write concurrency.
        /// Increasing this number may allow more concurrent reads, but it probably won't matter much.
        /// SQLite operations are normally ran on the thread pool, which may cause thread pool starvation if the concurrency is too high.
        /// </remarks>
        public static readonly CVarDef<int> DatabaseSqliteConcurrency =
            CVarDef.Create("database.sqlite_concurrency", 3, CVar.SERVERONLY);

#if DEBUG
        private const int DefaultSqliteDelay = 1;
#else
        private const int DefaultSqliteDelay = 0;
#endif


        public static readonly CVarDef<string> DatabasePgHost =
            CVarDef.Create("database.pg_host", "localhost", CVar.SERVERONLY);

        public static readonly CVarDef<int> DatabasePgPort =
            CVarDef.Create("database.pg_port", 5432, CVar.SERVERONLY);

        public static readonly CVarDef<string> DatabasePgDatabase =
            CVarDef.Create("database.pg_database", "ss14", CVar.SERVERONLY);

        public static readonly CVarDef<string> DatabasePgUsername =
            CVarDef.Create("database.pg_username", "postgres", CVar.SERVERONLY);

        public static readonly CVarDef<string> DatabasePgPassword =
            CVarDef.Create("database.pg_password", "", CVar.SERVERONLY | CVar.CONFIDENTIAL);

        /// <summary>
        /// Max amount of concurrent Postgres database operations.
        /// </summary>
        public static readonly CVarDef<int> DatabasePgConcurrency =
            CVarDef.Create("database.pg_concurrency", 8, CVar.SERVERONLY);

        /// <summary>
        /// Milliseconds to asynchronously delay all PostgreSQL database operations with.
        /// </summary>
        /// <remarks>
        /// This is intended for performance testing. It works different from <see cref="DatabaseSqliteDelay"/>,
        /// as the lag is applied after acquiring the database lock.
        /// </remarks>
        public static readonly CVarDef<int> DatabasePgFakeLag =
            CVarDef.Create("database.pg_fake_lag", 0, CVar.SERVERONLY);

        // Basically only exists for integration tests to avoid race conditions.
        public static readonly CVarDef<bool> DatabaseSynchronous =
            CVarDef.Create("database.sync", false, CVar.SERVERONLY);

        /*
         * Interface
         */

        public static readonly CVarDef<string> UIClickSound =
            CVarDef.Create("interface.click_sound", "/Audio/UserInterface/click.ogg", CVar.REPLICATED);

        public static readonly CVarDef<string> UIHoverSound =
            CVarDef.Create("interface.hover_sound", "/Audio/UserInterface/hover.ogg", CVar.REPLICATED);

        /*
         * Outline
         */

        public static readonly CVarDef<bool> OutlineEnabled =
            CVarDef.Create("outline.enabled", true, CVar.CLIENTONLY);


        /*
         * Parallax
         */

        public static readonly CVarDef<bool> ParallaxEnabled =
            CVarDef.Create("parallax.enabled", true, CVar.CLIENTONLY);

        public static readonly CVarDef<bool> ParallaxDebug =
            CVarDef.Create("parallax.debug", false, CVar.CLIENTONLY);

        public static readonly CVarDef<bool> ParallaxLowQuality =
            CVarDef.Create("parallax.low_quality", false, CVar.ARCHIVE | CVar.CLIENTONLY);

        /*
         * Physics
         */

        /// <summary>
        /// When a mob is walking should its X / Y movement be relative to its parent (true) or the map (false).
        /// </summary>
        public static readonly CVarDef<bool> RelativeMovement =
            CVarDef.Create("physics.relative_movement", true, CVar.ARCHIVE | CVar.REPLICATED | CVar.SERVER);

        public static readonly CVarDef<float> TileFrictionModifier =
            CVarDef.Create("physics.tile_friction", 40.0f, CVar.ARCHIVE | CVar.REPLICATED | CVar.SERVER);

        public static readonly CVarDef<float> StopSpeed =
            CVarDef.Create("physics.stop_speed", 0.1f, CVar.ARCHIVE | CVar.REPLICATED | CVar.SERVER);

        /// <summary>
        /// Whether mobs can push objects like lockers.
        /// </summary>
        /// <remarks>
        /// Technically client doesn't need to know about it but this may prevent a bug in the distant future so it stays.
        /// </remarks>
        public static readonly CVarDef<bool> MobPushing =
            CVarDef.Create("physics.mob_pushing", false, CVar.REPLICATED | CVar.SERVER);

        /*
         * Music
         */

        public static readonly CVarDef<bool> LobbyMusicEnabled =
            CVarDef.Create("ambience.lobby_music_enabled", true, CVar.ARCHIVE | CVar.CLIENTONLY);

        public static readonly CVarDef<bool> EventMusicEnabled =
            CVarDef.Create("ambience.event_music_enabled", true, CVar.ARCHIVE | CVar.CLIENTONLY);

        /*
         * Specific Sounds
         */
        // Round  end sound (APC Destroyed)
        public static readonly CVarDef<bool> RestartSoundsEnabled =
            CVarDef.Create("ambience.restart_sounds_enabled", true, CVar.ARCHIVE | CVar.CLIENTONLY);


        /*
         * Admin sounds
         */

        public static readonly CVarDef<bool> AdminSoundsEnabled =
            CVarDef.Create("audio.admin_sounds_enabled", true, CVar.ARCHIVE | CVar.CLIENTONLY);
        public static readonly CVarDef<string> AdminChatSoundPath =
            CVarDef.Create("audio.admin_chat_sound_path", "/Audio/Items/pop.ogg", CVar.ARCHIVE | CVar.CLIENT | CVar.REPLICATED);
        public static readonly CVarDef<float> AdminChatSoundVolume =
            CVarDef.Create("audio.admin_chat_sound_volume", -5f, CVar.ARCHIVE | CVar.CLIENT | CVar.REPLICATED);
        public static readonly CVarDef<string> AHelpSound =
            CVarDef.Create("audio.ahelp_sound", "/Audio/Effects/adminhelp.ogg", CVar.ARCHIVE | CVar.CLIENTONLY);

        /*
         * HUD
         */

        public static readonly CVarDef<int> HudTheme =
            CVarDef.Create("hud.theme", 0, CVar.ARCHIVE | CVar.CLIENTONLY);

        public static readonly CVarDef<bool> HudHeldItemShow =
            CVarDef.Create("hud.held_item_show", true, CVar.ARCHIVE | CVar.CLIENTONLY);

        public static readonly CVarDef<bool> CombatModeIndicatorsPointShow =
            CVarDef.Create("hud.combat_mode_indicators_point_show", true, CVar.ARCHIVE | CVar.CLIENTONLY);

        public static readonly CVarDef<bool> LoocAboveHeadShow =
            CVarDef.Create("hud.show_looc_above_head", true, CVar.ARCHIVE | CVar.CLIENTONLY);

        public static readonly CVarDef<float> HudHeldItemOffset =
            CVarDef.Create("hud.held_item_offset", 28f, CVar.ARCHIVE | CVar.CLIENTONLY);

        public static readonly CVarDef<bool> HudFpsCounterVisible =
            CVarDef.Create("hud.fps_counter_visible", false, CVar.CLIENTONLY | CVar.ARCHIVE);

        /*
         * NPCs
         */

        public static readonly CVarDef<int> NPCMaxUpdates =
            CVarDef.Create("npc.max_updates", 128);

        public static readonly CVarDef<bool> NPCEnabled = CVarDef.Create("npc.enabled", true);

        /// <summary>
        /// Should NPCs pathfind when steering. For debug purposes.
        /// </summary>
        public static readonly CVarDef<bool> NPCPathfinding = CVarDef.Create("npc.pathfinding", true);

        /*
         * Net
         */

        public static readonly CVarDef<float> NetAtmosDebugOverlayTickRate =
            CVarDef.Create("net.atmosdbgoverlaytickrate", 3.0f);

        public static readonly CVarDef<float> NetGasOverlayTickRate =
            CVarDef.Create("net.gasoverlaytickrate", 3.0f);

        public static readonly CVarDef<int> GasOverlayThresholds =
            CVarDef.Create("net.gasoverlaythresholds", 20);

        /*
         * Admin
         */

        public static readonly CVarDef<bool> AdminAnnounceLogin =
            CVarDef.Create("admin.announce_login", true, CVar.SERVERONLY);

        public static readonly CVarDef<bool> AdminAnnounceLogout =
            CVarDef.Create("admin.announce_logout", true, CVar.SERVERONLY);

        /// <summary>
        ///     The token used to authenticate with the admin API. Leave empty to disable the admin API. This is a secret! Do not share!
        /// </summary>
        public static readonly CVarDef<string> AdminApiToken =
            CVarDef.Create("admin.api_token", string.Empty, CVar.SERVERONLY | CVar.CONFIDENTIAL);


        /// <summary>
        /// Should users be able to see their own notes? Admins will be able to see and set notes regardless
        /// </summary>
        public static readonly CVarDef<bool> SeeOwnNotes =
            CVarDef.Create("admin.see_own_notes", false, CVar.ARCHIVE | CVar.REPLICATED | CVar.SERVER);

        /// <summary>
        /// Should the server play a quick sound to the active admins whenever a new player joins?
        /// </summary>
        public static readonly CVarDef<bool> AdminNewPlayerJoinSound =
            CVarDef.Create("admin.new_player_join_sound", false, CVar.SERVERONLY);

        /// <summary>
        /// The amount of days before the note starts fading. It will slowly lose opacity until it reaches stale. Set to 0 to disable.
        /// </summary>
        public static readonly CVarDef<double> NoteFreshDays =
            CVarDef.Create("admin.note_fresh_days", 91.31055, CVar.ARCHIVE | CVar.REPLICATED | CVar.SERVER);

        /// <summary>
        /// The amount of days before the note completely fades, and can only be seen by admins if they press "see more notes". Set to 0
        /// if you want the note to immediately disappear without fading.
        /// </summary>
        public static readonly CVarDef<double> NoteStaleDays =
            CVarDef.Create("admin.note_stale_days", 365.2422, CVar.ARCHIVE | CVar.REPLICATED | CVar.SERVER);

        /// <summary>
        /// How much time does the user have to wait in seconds before confirming that they saw an admin message?
        /// </summary>
        public static readonly CVarDef<float> MessageWaitTime =
            CVarDef.Create("admin.message_wait_time", 3f, CVar.ARCHIVE | CVar.REPLICATED | CVar.SERVER);

        /// <summary>
        /// Default severity for role bans
        /// </summary>
        public static readonly CVarDef<string> RoleBanDefaultSeverity =
            CVarDef.Create("admin.role_ban_default_severity", "medium", CVar.ARCHIVE | CVar.SERVER | CVar.REPLICATED);

        /// <summary>
        /// Default severity for department bans
        /// </summary>
        public static readonly CVarDef<string> DepartmentBanDefaultSeverity =
            CVarDef.Create("admin.department_ban_default_severity", "medium", CVar.ARCHIVE | CVar.SERVER | CVar.REPLICATED);

        /// <summary>
        /// Default severity for server bans
        /// </summary>
        public static readonly CVarDef<string> ServerBanDefaultSeverity =
            CVarDef.Create("admin.server_ban_default_severity", "High", CVar.ARCHIVE | CVar.SERVER | CVar.REPLICATED);

        /// <summary>
        /// Whether a server ban will ban the player's ip by default.
        /// </summary>
        public static readonly CVarDef<bool> ServerBanIpBanDefault =
            CVarDef.Create("admin.server_ban_ip_ban_default", true, CVar.ARCHIVE | CVar.SERVER | CVar.REPLICATED);

        /// <summary>
        /// Whether a server ban will ban the player's hardware id by default.
        /// </summary>
        public static readonly CVarDef<bool> ServerBanHwidBanDefault =
            CVarDef.Create("admin.server_ban_hwid_ban_default", true, CVar.ARCHIVE | CVar.SERVER | CVar.REPLICATED);

        /// <summary>
        /// Whether to use details from last connection for ip/hwid in the BanPanel.
        /// </summary>
        public static readonly CVarDef<bool> ServerBanUseLastDetails =
            CVarDef.Create("admin.server_ban_use_last_details", true, CVar.ARCHIVE | CVar.SERVER | CVar.REPLICATED);

        /// <summary>
        /// Whether to erase a player's chat messages and their entity from the game when banned.
        /// </summary>
        public static readonly CVarDef<bool> ServerBanErasePlayer =
            CVarDef.Create("admin.server_ban_erase_player", false, CVar.ARCHIVE | CVar.SERVER | CVar.REPLICATED);

        /// <summary>
        ///     Minimum players sharing a connection required to create an alert. -1 to disable the alert.
        /// </summary>
        /// <remarks>
        ///     If you set this to 0 or 1 then it will alert on every connection, so probably don't do that.
        /// </remarks>
        public static readonly CVarDef<int> AdminAlertMinPlayersSharingConnection =
            CVarDef.Create("admin.alert.min_players_sharing_connection", -1, CVar.SERVERONLY);

        /// <summary>
        ///     Minimum explosion intensity to create an admin alert message. -1 to disable the alert.
        /// </summary>
        public static readonly CVarDef<int> AdminAlertExplosionMinIntensity =
            CVarDef.Create("admin.alert.explosion_min_intensity", 60, CVar.SERVERONLY);

        /// <summary>
        ///     Minimum particle accelerator strength to create an admin alert message.
        /// </summary>
        public static readonly CVarDef<int> AdminAlertParticleAcceleratorMinPowerState =
            CVarDef.Create("admin.alert.particle_accelerator_min_power_state", 5, CVar.SERVERONLY); // strength 4

        /// <summary>
        ///     Should the ban details in admin channel include PII? (IP, HWID, etc)
        /// </summary>
        public static readonly CVarDef<bool> AdminShowPIIOnBan =
            CVarDef.Create("admin.show_pii_onban", false, CVar.SERVERONLY);

        /// <summary>
        /// If an admin joins a round by reading up or using the late join button, automatically
        /// de-admin them.
        /// </summary>
        public static readonly CVarDef<bool> AdminDeadminOnJoin =
            CVarDef.Create("admin.deadmin_on_join", false, CVar.SERVERONLY);

        /// <summary>
        ///     Overrides the name the client sees in ahelps. Set empty to disable.
        /// </summary>
        public static readonly CVarDef<string> AdminAhelpOverrideClientName =
            CVarDef.Create("admin.override_adminname_in_client_ahelp", string.Empty, CVar.SERVERONLY);

        /// <summary>
        ///     The threshold of minutes to appear as a "new player" in the ahelp menu
        ///     If 0, appearing as a new player is disabled.
        /// </summary>
        public static readonly CVarDef<int> NewPlayerThreshold =
            CVarDef.Create("admin.new_player_threshold", 0, CVar.ARCHIVE | CVar.REPLICATED | CVar.SERVER);

        /// <summary>
        /// How long an admin client can go without any input before being considered AFK.
        /// </summary>
        public static readonly CVarDef<float> AdminAfkTime =
            CVarDef.Create("admin.afk_time", 600f, CVar.SERVERONLY);

        /// <summary>
        /// If true, admins are able to connect even if
        /// <see cref="SoftMaxPlayers"/> would otherwise block regular players.
        /// </summary>
        public static readonly CVarDef<bool> AdminBypassMaxPlayers =
            CVarDef.Create("admin.bypass_max_players", true, CVar.SERVERONLY);

        /// <summary>
        /// Determine if custom rank names are used.
        /// If it is false, it'd use the actual rank name regardless of the individual's title.
        /// </summary>
        /// <seealso cref="AhelpAdminPrefix"/>
        /// <seealso cref="AhelpAdminPrefixWebhook"/>
        public static readonly CVarDef<bool> AdminUseCustomNamesAdminRank =
            CVarDef.Create("admin.use_custom_names_admin_rank", true, CVar.SERVERONLY);

        /*
         * AHELP
         */

        /// <summary>
        /// Ahelp rate limit values are accounted in periods of this size (seconds).
        /// After the period has passed, the count resets.
        /// </summary>
        /// <seealso cref="AhelpRateLimitCount"/>
        public static readonly CVarDef<float> AhelpRateLimitPeriod =
            CVarDef.Create("ahelp.rate_limit_period", 2f, CVar.SERVERONLY);

        /// <summary>
        /// How many ahelp messages are allowed in a single rate limit period.
        /// </summary>
        /// <seealso cref="AhelpRateLimitPeriod"/>
        public static readonly CVarDef<int> AhelpRateLimitCount =
            CVarDef.Create("ahelp.rate_limit_count", 10, CVar.SERVERONLY);

        /// <summary>
        /// Should the administrator's position be displayed in ahelp.
        /// If it is is false, only the admin's ckey will be displayed in the ahelp.
        /// </summary>
        /// <seealso cref="AdminUseCustomNamesAdminRank"/>
        /// <seealso cref="AhelpAdminPrefixWebhook"/>
        public static readonly CVarDef<bool> AhelpAdminPrefix =
            CVarDef.Create("ahelp.admin_prefix", false, CVar.SERVERONLY);

        /// <summary>
        /// Should the administrator's position be displayed in the webhook.
        /// If it is is false, only the admin's ckey will be displayed in webhook.
        /// </summary>
        /// <seealso cref="AdminUseCustomNamesAdminRank"/>
        /// <seealso cref="AhelpAdminPrefix"/>
        public static readonly CVarDef<bool> AhelpAdminPrefixWebhook =
            CVarDef.Create("ahelp.admin_prefix_webhook", false, CVar.SERVERONLY);

        /*
         * Explosions
         */

        /// <summary>
        ///     How many tiles the explosion system will process per tick
        /// </summary>
        /// <remarks>
        ///     Setting this too high will put a large load on a single tick. Setting this too low will lead to
        ///     unnaturally "slow" explosions.
        /// </remarks>
        public static readonly CVarDef<int> ExplosionTilesPerTick =
            CVarDef.Create("explosion.tiles_per_tick", 100, CVar.SERVERONLY);

        /// <summary>
        ///     Upper limit on the size of an explosion before physics-throwing is disabled.
        /// </summary>
        /// <remarks>
        ///     Large nukes tend to generate a lot of shrapnel that flies through space. This can functionally cripple
        ///     the server TPS for a while after an explosion (or even during, if the explosion is processed
        ///     incrementally.
        /// </remarks>
        public static readonly CVarDef<int> ExplosionThrowLimit =
            CVarDef.Create("explosion.throw_limit", 400, CVar.SERVERONLY);

        /// <summary>
        ///     If this is true, explosion processing will pause the NodeGroupSystem to pause updating.
        /// </summary>
        /// <remarks>
        ///     This only takes effect if an explosion needs more than one tick to process (i.e., covers more than <see
        ///     cref="ExplosionTilesPerTick"/> tiles). If this is not enabled, the node-system will rebuild its graph
        ///     every tick as the explosion shreds the station, causing significant slowdown.
        /// </remarks>
        public static readonly CVarDef<bool> ExplosionSleepNodeSys =
            CVarDef.Create("explosion.node_sleep", true, CVar.SERVERONLY);

        /// <summary>
        ///     Upper limit on the total area that an explosion can affect before the neighbor-finding algorithm just
        ///     stops. Defaults to a 60-rile radius explosion.
        /// </summary>
        /// <remarks>
        ///     Actual area may be larger, as it currently doesn't terminate mid neighbor finding. I.e., area may be that of a ~51 tile radius circle instead.
        /// </remarks>
        public static readonly CVarDef<int> ExplosionMaxArea =
            CVarDef.Create("explosion.max_area", (int) 3.14f * 256 * 256, CVar.SERVERONLY);

        /// <summary>
        ///     Upper limit on the number of neighbor finding steps for the explosion system neighbor-finding algorithm.
        /// </summary>
        /// <remarks>
        ///     Effectively places an upper limit on the range that any explosion can have. In the vast majority of
        ///     instances, <see cref="ExplosionMaxArea"/> will likely be hit before this becomes a limiting factor.
        /// </remarks>
        public static readonly CVarDef<int> ExplosionMaxIterations =
            CVarDef.Create("explosion.max_iterations", 500, CVar.SERVERONLY);

        /// <summary>
        ///     Max Time in milliseconds to spend processing explosions every tick.
        /// </summary>
        /// <remarks>
        ///     This time limiting is not perfectly implemented. Firstly, a significant chunk of processing time happens
        ///     due to queued entity deletions, which happen outside of the system update code. Secondly, explosion
        ///     spawning cannot currently be interrupted & resumed, and may lead to exceeding this time limit.
        /// </remarks>
        public static readonly CVarDef<float> ExplosionMaxProcessingTime =
            CVarDef.Create("explosion.max_tick_time", 7f, CVar.SERVERONLY);

        /// <summary>
        ///     If the explosion is being processed incrementally over several ticks, this variable determines whether
        ///     updating the grid tiles should be done incrementally at the end of every tick, or only once the explosion has finished processing.
        /// </summary>
        /// <remarks>
        ///     The most notable consequence of this change is that explosions will only punch a hole in the station &
        ///     create a vacumm once they have finished exploding. So airlocks will no longer slam shut as the explosion
        ///     expands, just suddenly at the end.
        /// </remarks>
        public static readonly CVarDef<bool> ExplosionIncrementalTileBreaking =
            CVarDef.Create("explosion.incremental_tile", false, CVar.SERVERONLY);

        /// <summary>
        ///     This determines for how many seconds an explosion should stay visible once it has finished expanding.
        /// </summary>
        public static readonly CVarDef<float> ExplosionPersistence =
            CVarDef.Create("explosion.persistence", 1.0f, CVar.SERVERONLY);

        /// <summary>
        ///     If an explosion covers a larger area than this number, the damaging/processing will always start during
        ///     the next tick, instead of during the same tick that the explosion was generated in.
        /// </summary>
        /// <remarks>
        ///     This value can be used to ensure that for large explosions the area/tile calculation and the explosion
        ///     processing/damaging occurs in separate ticks. This helps reduce the single-tick lag if both <see
        ///     cref="ExplosionMaxProcessingTime"/> and <see cref="ExplosionTilesPerTick"/> are large. I.e., instead of
        ///     a single tick explosion, this cvar allows for a configuration that results in a two-tick explosion,
        ///     though most of the computational cost is still in the second tick.
        /// </remarks>
        public static readonly CVarDef<int> ExplosionSingleTickAreaLimit =
            CVarDef.Create("explosion.single_tick_area_limit", 400, CVar.SERVERONLY);

        /// <summary>
        ///     Whether or not explosions are allowed to create tiles that have
        ///     <see cref="ContentTileDefinition.MapAtmosphere"/> set to true.
        /// </summary>
        public static readonly CVarDef<bool> ExplosionCanCreateVacuum =
            CVarDef.Create("explosion.can_create_vacuum", true, CVar.SERVERONLY);

        /*
         * Radiation
         */

        /// <summary>
        ///     What is the smallest radiation dose in rads that can be received by object.
        ///     Extremely small values may impact performance.
        /// </summary>
        public static readonly CVarDef<float> RadiationMinIntensity =
            CVarDef.Create("radiation.min_intensity", 0.1f, CVar.SERVERONLY);

        /// <summary>
        ///     Rate of radiation system update in seconds.
        /// </summary>
        public static readonly CVarDef<float> RadiationGridcastUpdateRate =
            CVarDef.Create("radiation.gridcast.update_rate", 1.0f, CVar.SERVERONLY);

        /// <summary>
        ///     If both radiation source and receiver are placed on same grid, ignore grids between them.
        ///     May get inaccurate result in some cases, but greatly boost performance in general.
        /// </summary>
        public static readonly CVarDef<bool> RadiationGridcastSimplifiedSameGrid =
            CVarDef.Create("radiation.gridcast.simplified_same_grid", true, CVar.SERVERONLY);

        /// <summary>
        ///     Max distance that radiation ray can travel in meters.
        /// </summary>
        public static readonly CVarDef<float> RadiationGridcastMaxDistance =
            CVarDef.Create("radiation.gridcast.max_distance", 50f, CVar.SERVERONLY);

        /*
         * Admin logs
         */

        /// <summary>
        ///     Controls if admin logs are enabled. Highly recommended to shut this off for development.
        /// </summary>
        public static readonly CVarDef<bool> AdminLogsEnabled =
            CVarDef.Create("adminlogs.enabled", true, CVar.SERVERONLY);

        public static readonly CVarDef<float> AdminLogsQueueSendDelay =
            CVarDef.Create("adminlogs.queue_send_delay_seconds", 5f, CVar.SERVERONLY);

        // When to skip the waiting time to save in-round admin logs, if no admin logs are currently being saved
        public static readonly CVarDef<int> AdminLogsQueueMax =
            CVarDef.Create("adminlogs.queue_max", 5000, CVar.SERVERONLY);

        // When to skip the waiting time to save pre-round admin logs, if no admin logs are currently being saved
        public static readonly CVarDef<int> AdminLogsPreRoundQueueMax =
            CVarDef.Create("adminlogs.pre_round_queue_max", 5000, CVar.SERVERONLY);

        // When to start dropping logs
        public static readonly CVarDef<int> AdminLogsDropThreshold =
            CVarDef.Create("adminlogs.drop_threshold", 20000, CVar.SERVERONLY);

        // How many logs to send to the client at once
        public static readonly CVarDef<int> AdminLogsClientBatchSize =
            CVarDef.Create("adminlogs.client_batch_size", 1000, CVar.SERVERONLY);

        public static readonly CVarDef<string> AdminLogsServerName =
            CVarDef.Create("adminlogs.server_name", "unknown", CVar.SERVERONLY);

        /*
         * Atmos
         */

        /// <summary>
        ///     Whether gas differences will move entities.
        /// </summary>
        public static readonly CVarDef<bool> SpaceWind =
            CVarDef.Create("atmos.space_wind", true, CVar.SERVERONLY);

        /// <summary>
        ///     Whether pipes will unanchor on ANY conflicting connection. May break maps.
        ///     If false, allows you to stack pipes as long as new directions are added (i.e. in a new pipe rotation, layer or multi-Z link), otherwise unanchoring them.
        /// </summary>
        public static readonly CVarDef<bool> StrictPipeStacking =
            CVarDef.Create("atmos.strict_pipe_stacking", false, CVar.SERVERONLY);

        /// <summary>
        ///     Divisor from maxForce (pressureDifference * 2.25f) to force applied on objects.
        /// </summary>
        public static readonly CVarDef<float> SpaceWindPressureForceDivisorThrow =
            CVarDef.Create("atmos.space_wind_pressure_force_divisor_throw", 15f, CVar.SERVERONLY);

        /// <summary>
        ///     Divisor from maxForce (pressureDifference * 2.25f) to force applied on objects.
        /// </summary>
        public static readonly CVarDef<float> SpaceWindPressureForceDivisorPush =
            CVarDef.Create("atmos.space_wind_pressure_force_divisor_push", 2500f, CVar.SERVERONLY);

        /// <summary>
        ///     The maximum velocity (not force) that may be applied to an object by atmospheric pressure differences.
        ///     Useful to prevent clipping through objects.
        /// </summary>
        public static readonly CVarDef<float> SpaceWindMaxVelocity =
            CVarDef.Create("atmos.space_wind_max_velocity", 15f, CVar.SERVERONLY);

        /// <summary>
        ///     The maximum force that may be applied to an object by pushing (i.e. not throwing) atmospheric pressure differences.
        ///     A "throwing" atmospheric pressure difference ignores this limit, but not the max. velocity limit.
        /// </summary>
        public static readonly CVarDef<float> SpaceWindMaxPushForce =
            CVarDef.Create("atmos.space_wind_max_push_force", 20f, CVar.SERVERONLY);

        /// <summary>
        ///     If an object's mass is below this number, then this number is used in place of mass to determine whether air pressure can throw an object.
        ///     This has nothing to do with throwing force, only acting as a way of reducing the odds of tiny 5 gram objects from being yeeted by people's breath
        /// </summary>
        /// <remarks>
        ///     If you are reading this because you want to change it, consider looking into why almost every item in the game weighs only 5 grams
        ///     And maybe do your part to fix that? :)
        /// </remarks>
        public static readonly CVarDef<float> SpaceWindMinimumCalculatedMass =
            CVarDef.Create("atmos.space_wind_minimum_calculated_mass", 10f, CVar.SERVERONLY);

        /// <summary>
        /// 	Calculated as 1/Mass, where Mass is the physics.Mass of the desired threshold.
        /// 	If an object's inverse mass is lower than this, it is capped at this. Basically, an upper limit to how heavy an object can be before it stops resisting space wind more.
        /// </summary>
        public static readonly CVarDef<float> SpaceWindMaximumCalculatedInverseMass =
            CVarDef.Create("atmos.space_wind_maximum_calculated_inverse_mass", 0.04f, CVar.SERVERONLY);

        /// <summary>
        /// Increases default airflow calculations to O(n^2) complexity, for use with heavy space wind optimizations. Potato servers BEWARE
        /// This solves the problem of objects being trapped in an infinite loop of slamming into a wall repeatedly.
        /// </summary>
        public static readonly CVarDef<bool> MonstermosUseExpensiveAirflow =
            CVarDef.Create("atmos.mmos_expensive_airflow", true, CVar.SERVERONLY);

        /// <summary>
        ///     Whether monstermos tile equalization is enabled.
        /// </summary>
        public static readonly CVarDef<bool> MonstermosEqualization =
            CVarDef.Create("atmos.monstermos_equalization", true, CVar.SERVERONLY);

        /// <summary>
        ///     Whether monstermos explosive depressurization is enabled.
        ///     Needs <see cref="MonstermosEqualization"/> to be enabled to work.
        /// </summary>
        public static readonly CVarDef<bool> MonstermosDepressurization =
            CVarDef.Create("atmos.monstermos_depressurization", true, CVar.SERVERONLY);

        /// <summary>
        ///     Whether monstermos explosive depressurization will rip tiles..
        ///     Needs <see cref="MonstermosEqualization"/> and <see cref="MonstermosDepressurization"/> to be enabled to work.
		///     WARNING: This cvar causes MAJOR contrast issues, and usually tends to make any spaced scene look very cluttered.
		///     This not only usually looks strange, but can also reduce playability for people with impaired vision. Please think twice before enabling this on your server.
		///     Also looks weird on slow spacing for unrelated reasons. If you do want to enable this, you should probably turn on instaspacing.
        /// </summary>
        public static readonly CVarDef<bool> MonstermosRipTiles =
            CVarDef.Create("atmos.monstermos_rip_tiles", true, CVar.SERVERONLY);

        /// <summary>
        ///     Taken as the cube of a tile's mass, this acts as a minimum threshold of mass for which air pressure calculates whether or not to rip a tile from the floor
        ///     This should be set by default to the cube of the game's lowest mass tile as defined in their prototypes, but can be increased for server performance reasons
        /// </summary>
        public static readonly CVarDef<float> MonstermosRipTilesMinimumPressure =
            CVarDef.Create("atmos.monstermos_rip_tiles_min_pressure", 7500f, CVar.SERVERONLY);

        /// <summary>
        ///     Taken after the minimum pressure is checked, the effective pressure is multiplied by this amount.
        ///		This allows server hosts to finely tune how likely floor tiles are to be ripped apart by air pressure
        /// </summary>
        public static readonly CVarDef<float> MonstermosRipTilesPressureOffset =
            CVarDef.Create("atmos.monstermos_rip_tiles_pressure_offset", 0.44f, CVar.SERVERONLY);

        /// <summary>
        ///     Whether explosive depressurization will cause the grid to gain an impulse.
        ///     Needs <see cref="MonstermosEqualization"/> and <see cref="MonstermosDepressurization"/> to be enabled to work.
        /// </summary>
        public static readonly CVarDef<bool> AtmosGridImpulse =
            CVarDef.Create("atmos.grid_impulse", false, CVar.SERVERONLY);

        /// <summary>
        ///     What fraction of air from a spaced tile escapes every tick.
        ///     1.0 for instant spacing, 0.2 means 20% of remaining air lost each time
        /// </summary>
        public static readonly CVarDef<float> AtmosSpacingEscapeRatio =
            CVarDef.Create("atmos.mmos_spacing_speed", 0.05f, CVar.SERVERONLY);

        /// <summary>
        ///     Minimum amount of air allowed on a spaced tile before it is reset to 0 immediately in kPa
        ///     Since the decay due to SpacingEscapeRatio follows a curve, it would never reach 0.0 exactly
        ///     unless we truncate it somewhere.
        /// </summary>
        public static readonly CVarDef<float> AtmosSpacingMinGas =
            CVarDef.Create("atmos.mmos_min_gas", 2.0f, CVar.SERVERONLY);

        /// <summary>
        ///     How much wind can go through a single tile before that tile doesn't depressurize itself
        ///     (I.e spacing is limited in large rooms heading into smaller spaces)
        /// </summary>
        public static readonly CVarDef<float> AtmosSpacingMaxWind =
            CVarDef.Create("atmos.mmos_max_wind", 500f, CVar.SERVERONLY);

        /// <summary>
        ///     Whether atmos superconduction is enabled.
        /// </summary>
        /// <remarks> Disabled by default, superconduction is awful. </remarks>
        public static readonly CVarDef<bool> Superconduction =
            CVarDef.Create("atmos.superconduction", false, CVar.SERVERONLY);

        /// <summary>
        ///     Heat loss per tile due to radiation at 20 degC, in W.
        /// </summary>
        public static readonly CVarDef<float> SuperconductionTileLoss =
            CVarDef.Create("atmos.superconduction_tile_loss", 30f, CVar.SERVERONLY);

        /// <summary>
        ///     Whether excited groups will be processed and created.
        /// </summary>
        public static readonly CVarDef<bool> ExcitedGroups =
            CVarDef.Create("atmos.excited_groups", true, CVar.SERVERONLY);

        /// <summary>
        ///     Whether all tiles in an excited group will clear themselves once being exposed to space.
        ///     Similar to <see cref="MonstermosDepressurization"/>, without none of the tile ripping or
        ///     things being thrown around very violently.
        ///     Needs <see cref="ExcitedGroups"/> to be enabled to work.
        /// </summary>
        public static readonly CVarDef<bool> ExcitedGroupsSpaceIsAllConsuming =
            CVarDef.Create("atmos.excited_groups_space_is_all_consuming", false, CVar.SERVERONLY);

        /// <summary>
        ///     Maximum time in milliseconds that atmos can take processing.
        /// </summary>
        public static readonly CVarDef<float> AtmosMaxProcessTime =
            CVarDef.Create("atmos.max_process_time", 3f, CVar.SERVERONLY);

        /// <summary>
        ///     Atmos tickrate in TPS. Atmos processing will happen every 1/TPS seconds.
        /// </summary>
        public static readonly CVarDef<float> AtmosTickRate =
            CVarDef.Create("atmos.tickrate", 15f, CVar.SERVERONLY);

        /// <summary>
        ///     Scale factor for how fast things happen in our atmosphere
        ///     simulation compared to real life. 1x means pumps run at 1x
        ///     speed. Players typically expect things to happen faster
        ///     in-game.
        /// </summary>
        public static readonly CVarDef<float> AtmosSpeedup =
            CVarDef.Create("atmos.speedup", 8f, CVar.SERVERONLY);

        /// <summary>
        ///     Like atmos.speedup, but only for gas and reaction heat values. 64x means
        ///     gases heat up and cool down 64x faster than real life.
        /// </summary>
        public static readonly CVarDef<float> AtmosHeatScale =
            CVarDef.Create("atmos.heat_scale", 8f, CVar.SERVERONLY);

        /// <summary>
        ///     A multiplier on the amount of force applied to Humanoid entities, as tracked by HumanoidAppearanceComponent
        ///     This multiplier is added after all other checks are made, and applies to both throwing force, and how easy it is for an entity to be thrown.
        /// </summary>
        public static readonly CVarDef<float> AtmosHumanoidThrowMultiplier =
            CVarDef.Create("atmos.humanoid_throw_multiplier", 2f, CVar.SERVERONLY);

        /// <summary>
        /// Maximum explosion radius for explosions caused by bursting a gas tank ("max caps").
        /// Setting this to zero disables the explosion but still allows the tank to burst and leak.
        /// </summary>
        public static readonly CVarDef<float> AtmosTankFragment =
            CVarDef.Create("atmos.max_explosion_range", 26f, CVar.SERVERONLY);

        /*
         * MIDI instruments
         */

        public static readonly CVarDef<int> MaxMidiEventsPerSecond =
            CVarDef.Create("midi.max_events_per_second", 1000, CVar.REPLICATED | CVar.SERVER);

        public static readonly CVarDef<int> MaxMidiEventsPerBatch =
            CVarDef.Create("midi.max_events_per_batch", 60, CVar.REPLICATED | CVar.SERVER);

        public static readonly CVarDef<int> MaxMidiBatchesDropped =
            CVarDef.Create("midi.max_batches_dropped", 1, CVar.SERVERONLY);

        public static readonly CVarDef<int> MaxMidiLaggedBatches =
            CVarDef.Create("midi.max_lagged_batches", 8, CVar.SERVERONLY);

        /*
         * Holidays
         */

        public static readonly CVarDef<bool> HolidaysEnabled = CVarDef.Create("holidays.enabled", true, CVar.SERVERONLY);

        /*
         * Branding stuff
         */

        public static readonly CVarDef<bool> BrandingSteam = CVarDef.Create("branding.steam", false, CVar.CLIENTONLY);

        /*
         * OOC
         */

        public static readonly CVarDef<bool> OocEnabled = CVarDef.Create("ooc.enabled", true, CVar.NOTIFY | CVar.REPLICATED);

        public static readonly CVarDef<bool> AdminOocEnabled =
            CVarDef.Create("ooc.enabled_admin", true, CVar.NOTIFY);

        /// <summary>
        /// If true, whenever OOC is disabled the Discord OOC relay will also be disabled.
        /// </summary>
        public static readonly CVarDef<bool> DisablingOOCDisablesRelay = CVarDef.Create("ooc.disabling_ooc_disables_relay", true, CVar.SERVERONLY);

        /// <summary>
        /// Whether or not OOC chat should be enabled during a round.
        /// </summary>
        public static readonly CVarDef<bool> OocEnableDuringRound =
            CVarDef.Create("ooc.enable_during_round", false, CVar.NOTIFY | CVar.REPLICATED | CVar.SERVER);

        public static readonly CVarDef<bool> ShowOocPatronColor =
            CVarDef.Create("ooc.show_ooc_patron_color", true, CVar.ARCHIVE | CVar.REPLICATED | CVar.CLIENT);

        /*
         * LOOC
         */

        public static readonly CVarDef<bool> LoocEnabled = CVarDef.Create("looc.enabled", true, CVar.NOTIFY | CVar.REPLICATED);

        public static readonly CVarDef<bool> AdminLoocEnabled =
            CVarDef.Create("looc.enabled_admin", true, CVar.NOTIFY);

        /// <summary>
        /// True: Dead players can use LOOC
        /// False: Dead player LOOC gets redirected to dead chat
        /// </summary>
        public static readonly CVarDef<bool> DeadLoocEnabled = CVarDef.Create("looc.enabled_dead", false, CVar.NOTIFY | CVar.REPLICATED);

        /// <summary>
        /// True: Crit players can use LOOC
        /// False: Crit player LOOC gets redirected to dead chat
        /// </summary>
        public static readonly CVarDef<bool> CritLoocEnabled = CVarDef.Create("looc.enabled_crit", false, CVar.NOTIFY | CVar.REPLICATED);

        /*
         * Entity Menu Grouping Types
         */
        public static readonly CVarDef<int> EntityMenuGroupingType = CVarDef.Create("entity_menu", 0, CVar.CLIENTONLY);

        /*
         * Whitelist
         */

        /// <summary>
        ///     Controls whether the server will deny any players that are not whitelisted in the DB.
        /// </summary>
        public static readonly CVarDef<bool> WhitelistEnabled =
            CVarDef.Create("whitelist.enabled", false, CVar.SERVERONLY);
        /// <summary>
        ///     Specifies the whitelist prototypes to be used by the server. This should be a comma-separated list of prototypes.
        ///     If a whitelists conditions to be active fail (for example player count), the next whitelist will be used instead. If no whitelist is valid, the player will be allowed to connect.
        /// </summary>
        public static readonly CVarDef<string> WhitelistPrototypeList =
            CVarDef.Create("whitelist.prototype_list", "basicWhitelist", CVar.SERVERONLY);

        /*
         * VOTE
         */

        /// <summary>
        ///     Allows enabling/disabling player-started votes for ultimate authority
        /// </summary>
        public static readonly CVarDef<bool> VoteEnabled =
            CVarDef.Create("vote.enabled", true, CVar.SERVERONLY);

        /// <summary>
        ///     See vote.enabled, but specific to restart votes
        /// </summary>
        public static readonly CVarDef<bool> VoteRestartEnabled =
            CVarDef.Create("vote.restart_enabled", true, CVar.SERVERONLY);

        /// <summary>
        ///     Config for when the restart vote should be allowed to be called regardless with less than this amount of players.
        /// </summary>
        public static readonly CVarDef<int> VoteRestartMaxPlayers =
            CVarDef.Create("vote.restart_max_players", 20, CVar.SERVERONLY);

        /// <summary>
        ///     Config for when the restart vote should be allowed to be called based on percentage of ghosts.
        ///
        public static readonly CVarDef<int> VoteRestartGhostPercentage =
            CVarDef.Create("vote.restart_ghost_percentage", 55, CVar.SERVERONLY);

        /// <summary>
        ///     See vote.enabled, but specific to preset votes
        /// </summary>
        public static readonly CVarDef<bool> VotePresetEnabled =
            CVarDef.Create("vote.preset_enabled", true, CVar.SERVERONLY);

        /// <summary>
        ///     See vote.enabled, but specific to map votes
        /// </summary>
        public static readonly CVarDef<bool> VoteMapEnabled =
            CVarDef.Create("vote.map_enabled", false, CVar.SERVERONLY);

        /// <summary>
        ///     The required ratio of the server that must agree for a restart round vote to go through.
        /// </summary>
        public static readonly CVarDef<float> VoteRestartRequiredRatio =
            CVarDef.Create("vote.restart_required_ratio", 0.85f, CVar.SERVERONLY);

        /// <summary>
        /// Whether or not to prevent the restart vote from having any effect when there is an online admin
        /// </summary>
        public static readonly CVarDef<bool> VoteRestartNotAllowedWhenAdminOnline =
            CVarDef.Create("vote.restart_not_allowed_when_admin_online", true, CVar.SERVERONLY);

        /// <summary>
        ///     The delay which two votes of the same type are allowed to be made by separate people, in seconds.
        /// </summary>
        public static readonly CVarDef<float> VoteSameTypeTimeout =
            CVarDef.Create("vote.same_type_timeout", 240f, CVar.SERVERONLY);

        /// <summary>
        ///     Sets the duration of the map vote timer.
        /// </summary>
        public static readonly CVarDef<int>
            VoteTimerMap = CVarDef.Create("vote.timermap", 90, CVar.SERVERONLY);

        /// <summary>
        ///     Sets the duration of the restart vote timer.
        /// </summary>
        public static readonly CVarDef<int>
            VoteTimerRestart = CVarDef.Create("vote.timerrestart", 60, CVar.SERVERONLY);

        /// <summary>
        ///     Sets the duration of the gamemode/preset vote timer.
        /// </summary>
        public static readonly CVarDef<int>
            VoteTimerPreset = CVarDef.Create("vote.timerpreset", 30, CVar.SERVERONLY);

        /// <summary>
        ///     Sets the duration of the map vote timer when ALONE.
        /// </summary>
        public static readonly CVarDef<int>
            VoteTimerAlone = CVarDef.Create("vote.timeralone", 10, CVar.SERVERONLY);

        /*
         * VOTEKICK
         */

        /// <summary>
        ///     Allows enabling/disabling player-started votekick for ultimate authority
        /// </summary>
        public static readonly CVarDef<bool> VotekickEnabled =
            CVarDef.Create("votekick.enabled", true, CVar.SERVERONLY);

        /// <summary>
        ///     Config for when the votekick should be allowed to be called based on number of eligible voters.
        /// </summary>
        public static readonly CVarDef<int> VotekickEligibleNumberRequirement =
            CVarDef.Create("votekick.eligible_number", 5, CVar.SERVERONLY);

        /// <summary>
        ///     Whether a votekick initiator must be a ghost or not.
        /// </summary>
        public static readonly CVarDef<bool> VotekickInitiatorGhostRequirement =
            CVarDef.Create("votekick.initiator_ghost_requirement", true, CVar.SERVERONLY);

        /// <summary>
        ///     Should the initiator be whitelisted to initiate a votekick?
        /// </summary>
        public static readonly CVarDef<bool> VotekickInitiatorWhitelistedRequirement =
            CVarDef.Create("votekick.initiator_whitelist_requirement", true, CVar.SERVERONLY);

        /// <summary>
        ///     Should the initiator be able to start a votekick if they are bellow the votekick.voter_playtime requirement?
        /// </summary>
        public static readonly CVarDef<bool> VotekickInitiatorTimeRequirement =
            CVarDef.Create("votekick.initiator_time_requirement", false, CVar.SERVERONLY);

        /// <summary>
        ///     Whether a votekick voter must be a ghost or not.
        /// </summary>
        public static readonly CVarDef<bool> VotekickVoterGhostRequirement =
            CVarDef.Create("votekick.voter_ghost_requirement", true, CVar.SERVERONLY);

        /// <summary>
        ///     Config for how many hours playtime a player must have to be able to vote on a votekick.
        /// </summary>
        public static readonly CVarDef<int> VotekickEligibleVoterPlaytime =
            CVarDef.Create("votekick.voter_playtime", 100, CVar.SERVERONLY);

        /// <summary>
        ///     Config for how many seconds a player must have been dead to initiate a votekick / be able to vote on a votekick.
        /// </summary>
        public static readonly CVarDef<int> VotekickEligibleVoterDeathtime =
            CVarDef.Create("votekick.voter_deathtime", 30, CVar.REPLICATED | CVar.SERVER);

        /// <summary>
        ///     The required ratio of eligible voters that must agree for a votekick to go through.
        /// </summary>
        public static readonly CVarDef<float> VotekickRequiredRatio =
            CVarDef.Create("votekick.required_ratio", 0.6f, CVar.SERVERONLY);

        /// <summary>
        /// Whether or not to prevent the votekick from having any effect when there is an online admin.
        /// </summary>
        public static readonly CVarDef<bool> VotekickNotAllowedWhenAdminOnline =
            CVarDef.Create("votekick.not_allowed_when_admin_online", true, CVar.SERVERONLY);

        /// <summary>
        ///     The delay for which two votekicks are allowed to be made by separate people, in seconds.
        /// </summary>
        public static readonly CVarDef<float> VotekickTimeout =
            CVarDef.Create("votekick.timeout", 120f, CVar.SERVERONLY);

        /// <summary>
        ///     Sets the duration of the votekick vote timer.
        /// </summary>
        public static readonly CVarDef<int>
            VotekickTimer = CVarDef.Create("votekick.timer", 60, CVar.SERVERONLY);

        /// <summary>
        ///     Config for how many hours playtime a player must have to get protection from the Raider votekick type when playing as an antag.
        /// </summary>
        public static readonly CVarDef<int> VotekickAntagRaiderProtection =
            CVarDef.Create("votekick.antag_raider_protection", 10, CVar.SERVERONLY);

        /// <summary>
        ///     Default severity for votekick bans
        /// </summary>
        public static readonly CVarDef<string> VotekickBanDefaultSeverity =
            CVarDef.Create("votekick.ban_default_severity", "High", CVar.ARCHIVE | CVar.SERVER | CVar.REPLICATED);

        /// <summary>
        ///     Duration of a ban caused by a votekick (in minutes).
        /// </summary>
        public static readonly CVarDef<int> VotekickBanDuration =
            CVarDef.Create("votekick.ban_duration", 180, CVar.SERVERONLY);

        /// <summary>
        ///     Whether the ghost requirement settings for votekicks should be ignored for the lobby. 
        /// </summary>
        public static readonly CVarDef<bool> VotekickIgnoreGhostReqInLobby =
            CVarDef.Create("votekick.ignore_ghost_req_in_lobby", true, CVar.SERVERONLY);

        /*
         * BAN
         */

        public static readonly CVarDef<bool> BanHardwareIds =
            CVarDef.Create("ban.hardware_ids", true, CVar.SERVERONLY);

        /*
         * Procgen
         */

        /// <summary>
        /// Should we pre-load all of the procgen atlasses.
        /// </summary>
        public static readonly CVarDef<bool> ProcgenPreload =
            CVarDef.Create("procgen.preload", true, CVar.SERVERONLY);

        /*
         * Shuttles
         */

        // Look this is technically eye behavior but its main impact is shuttles so I just dumped it here.
        /// <summary>
        /// If true then the camera will match the grid / map and is unchangeable.
        /// - When traversing grids it will snap to 0 degrees rotation.
        /// False means the player has control over the camera rotation.
        /// - When traversing grids it will snap to the nearest cardinal which will generally be imperceptible.
        /// </summary>
        public static readonly CVarDef<bool> CameraRotationLocked =
            CVarDef.Create("shuttle.camera_rotation_locked", false, CVar.REPLICATED);

        /// <summary>
        /// Whether the arrivals terminal should be on a planet map.
        /// </summary>
        public static readonly CVarDef<bool> ArrivalsPlanet =
            CVarDef.Create("shuttle.arrivals_planet", true, CVar.SERVERONLY);

        /// <summary>
        /// Whether the arrivals shuttle is enabled.
        /// </summary>
        public static readonly CVarDef<bool> ArrivalsShuttles =
            CVarDef.Create("shuttle.arrivals", true, CVar.SERVERONLY);

        /// <summary>
        /// The map to use for the arrivals station.
        /// </summary>
        public static readonly CVarDef<string> ArrivalsMap =
            CVarDef.Create("shuttle.arrivals_map", "/Maps/Misc/terminal.yml", CVar.SERVERONLY);

        /// <summary>
        /// Cooldown between arrivals departures. This should be longer than the FTL time or it will double cycle.
        /// </summary>
        public static readonly CVarDef<float> ArrivalsCooldown =
            CVarDef.Create("shuttle.arrivals_cooldown", 50f, CVar.SERVERONLY);

        /// <summary>
        /// Are players allowed to return on the arrivals shuttle.
        /// </summary>
        public static readonly CVarDef<bool> ArrivalsReturns =
            CVarDef.Create("shuttle.arrivals_returns", false, CVar.SERVERONLY);

        /// <summary>
        /// Should all players who spawn at arrivals have godmode until they leave the map?
        /// </summary>
        public static readonly CVarDef<bool> GodmodeArrivals =
            CVarDef.Create("shuttle.godmode_arrivals", false, CVar.SERVERONLY);

        /// <summary>
        /// If a grid is split then hide any smaller ones under this mass (kg) from the map.
        /// This is useful to avoid split grids spamming out labels.
        /// </summary>
        public static readonly CVarDef<int> HideSplitGridsUnder =
            CVarDef.Create("shuttle.hide_split_grids_under", 30, CVar.SERVERONLY);

        /// <summary>
        /// Whether to automatically spawn escape shuttles.
        /// </summary>
        public static readonly CVarDef<bool> GridFill =
            CVarDef.Create("shuttle.grid_fill", true, CVar.SERVERONLY);

        /// <summary>
        /// Whether to automatically preloading grids by GridPreloaderSystem
        /// </summary>
        public static readonly CVarDef<bool> PreloadGrids =
            CVarDef.Create("shuttle.preload_grids", true, CVar.SERVERONLY);

        /// <summary>
        /// How long the warmup time before FTL start should be.
        /// </summary>
        public static readonly CVarDef<float> FTLStartupTime =
            CVarDef.Create("shuttle.startup_time", 5.5f, CVar.SERVERONLY);

        /// <summary>
        /// How long a shuttle spends in FTL.
        /// </summary>
        public static readonly CVarDef<float> FTLTravelTime =
            CVarDef.Create("shuttle.travel_time", 20f, CVar.SERVERONLY);

        /// <summary>
        /// How long the final stage of FTL before arrival should be.
        /// </summary>
        public static readonly CVarDef<float> FTLArrivalTime =
            CVarDef.Create("shuttle.arrival_time", 5f, CVar.SERVERONLY);

        /// <summary>
        /// How much time needs to pass before a shuttle can FTL again.
        /// </summary>
        public static readonly CVarDef<float> FTLCooldown =
            CVarDef.Create("shuttle.cooldown", 10f, CVar.SERVERONLY);

        /// <summary>
        /// The maximum <see cref="PhysicsComponent.Mass"/> a grid can have before it becomes unable to FTL.
        /// Any value equal to or less than zero will disable this check.
        /// </summary>
        public static readonly CVarDef<float> FTLMassLimit =
            CVarDef.Create("shuttle.mass_limit", 300f, CVar.SERVERONLY);

        /// <summary>
        /// How long to knock down entities for if they aren't buckled when FTL starts and stops.
        /// </summary>
        public static readonly CVarDef<float> HyperspaceKnockdownTime =
            CVarDef.Create("shuttle.hyperspace_knockdown_time", 5f, CVar.SERVERONLY);

        /*
         * Emergency
         */

        /// <summary>
        /// Is the emergency shuttle allowed to be early launched.
        /// </summary>
        public static readonly CVarDef<bool> EmergencyEarlyLaunchAllowed =
            CVarDef.Create("shuttle.emergency_early_launch_allowed", true, CVar.SERVERONLY);

        /// <summary>
        /// How long the emergency shuttle remains docked with the station, in seconds.
        /// </summary>
        public static readonly CVarDef<float> EmergencyShuttleDockTime =
            CVarDef.Create("shuttle.emergency_dock_time", 180f, CVar.SERVERONLY);

        /// <summary>
        /// If the emergency shuttle can't dock at a priority port, the dock time will be multiplied with this value.
        /// </summary>
        public static readonly CVarDef<float> EmergencyShuttleDockTimeMultiplierOtherDock =
            CVarDef.Create("shuttle.emergency_dock_time_multiplier_other_dock", 1.6667f, CVar.SERVERONLY);

        /// <summary>
        /// If the emergency shuttle can't dock at all, the dock time will be multiplied with this value.
        /// </summary>
        public static readonly CVarDef<float> EmergencyShuttleDockTimeMultiplierNoDock =
            CVarDef.Create("shuttle.emergency_dock_time_multiplier_no_dock", 2f, CVar.SERVERONLY);

        /// <summary>
        /// How long after the console is authorized for the shuttle to early launch.
        /// </summary>
        public static readonly CVarDef<float> EmergencyShuttleAuthorizeTime =
            CVarDef.Create("shuttle.emergency_authorize_time", 10f, CVar.SERVERONLY);

        /// <summary>
        /// The minimum time for the emergency shuttle to arrive at centcomm.
        /// Actual minimum travel time cannot be less than <see cref="ShuttleSystem.DefaultArrivalTime"/>
        /// </summary>
        public static readonly CVarDef<float> EmergencyShuttleMinTransitTime =
            CVarDef.Create("shuttle.emergency_transit_time_min", 60f, CVar.SERVERONLY);

        /// <summary>
        /// The maximum time for the emergency shuttle to arrive at centcomm.
        /// </summary>
        public static readonly CVarDef<float> EmergencyShuttleMaxTransitTime =
            CVarDef.Create("shuttle.emergency_transit_time_max", 180f, CVar.SERVERONLY);

        /// <summary>
        /// Whether the emergency shuttle is enabled or should the round just end.
        /// </summary>
        public static readonly CVarDef<bool> EmergencyShuttleEnabled =
            CVarDef.Create("shuttle.emergency", true, CVar.SERVERONLY);

        /// <summary>
        ///     The percentage of time passed from the initial call to when the shuttle can no longer be recalled.
        ///     ex. a call time of 10min and turning point of 0.5 means the shuttle cannot be recalled after 5 minutes.
        /// </summary>
        public static readonly CVarDef<float> EmergencyRecallTurningPoint =
            CVarDef.Create("shuttle.recall_turning_point", 0.5f, CVar.SERVERONLY);

        /// <summary>
        ///     Time in minutes after round start to auto-call the shuttle. Set to zero to disable.
        /// </summary>
        public static readonly CVarDef<int> EmergencyShuttleAutoCallTime =
            CVarDef.Create("shuttle.auto_call_time", 90, CVar.SERVERONLY);

        /// <summary>
        ///     Time in minutes after the round was extended (by recalling the shuttle) to call
        ///     the shuttle again.
        /// </summary>
        public static readonly CVarDef<int> EmergencyShuttleAutoCallExtensionTime =
            CVarDef.Create("shuttle.auto_call_extension_time", 45, CVar.SERVERONLY);

        /*
         * Crew Manifests
         */

        /// <summary>
        ///     Setting this allows a crew manifest to be opened from any window
        ///     that has a crew manifest button, and sends the correct message.
        ///     If this is false, only in-game entities will allow you to see
        ///     the crew manifest, if the functionality is coded in.
        ///     Having administrator priveledge ignores this, but will still
        ///     hide the button in UI windows.
        /// </summary>
        public static readonly CVarDef<bool> CrewManifestWithoutEntity =
            CVarDef.Create("crewmanifest.no_entity", true, CVar.REPLICATED);

        /// <summary>
        ///     Setting this allows the crew manifest to be viewed from 'unsecure'
        ///     entities, such as the PDA.
        /// </summary>
        public static readonly CVarDef<bool> CrewManifestUnsecure =
            CVarDef.Create("crewmanifest.unsecure", true, CVar.REPLICATED);

        /*
         * Biomass
         */

        /// <summary>
        ///     Enabled: Cloning has 70% cost and reclaimer will refuse to reclaim corpses with souls. (For LRP).
        ///     Disabled: Cloning has full biomass cost and reclaimer can reclaim corpses with souls. (Playtested and balanced for MRP+).
        /// </summary>
        public static readonly CVarDef<bool> BiomassEasyMode =
            CVarDef.Create("biomass.easy_mode", false, CVar.SERVERONLY);

        /*
         * Anomaly
         */

        /// <summary>
        ///     A scale factor applied to a grid's bounds when trying to find a spot to randomly generate an anomaly.
        /// </summary>
        public static readonly CVarDef<float> AnomalyGenerationGridBoundsScale =
            CVarDef.Create("anomaly.generation_grid_bounds_scale", 0.6f, CVar.SERVERONLY);

        /*
         * VIEWPORT
         */

        public static readonly CVarDef<bool> ViewportStretch =
            CVarDef.Create("viewport.stretch", true, CVar.CLIENTONLY | CVar.ARCHIVE);

        public static readonly CVarDef<int> ViewportFixedScaleFactor =
            CVarDef.Create("viewport.fixed_scale_factor", 2, CVar.CLIENTONLY | CVar.ARCHIVE);

        // This default is basically specifically chosen so fullscreen/maximized 1080p hits a 2x snap and does NN.
        public static readonly CVarDef<int> ViewportSnapToleranceMargin =
            CVarDef.Create("viewport.snap_tolerance_margin", 64, CVar.CLIENTONLY | CVar.ARCHIVE);

        public static readonly CVarDef<int> ViewportSnapToleranceClip =
            CVarDef.Create("viewport.snap_tolerance_clip", 32, CVar.CLIENTONLY | CVar.ARCHIVE);

        public static readonly CVarDef<bool> ViewportScaleRender =
            CVarDef.Create("viewport.scale_render", true, CVar.CLIENTONLY | CVar.ARCHIVE);

        public static readonly CVarDef<int> ViewportMinimumWidth =
            CVarDef.Create("viewport.minimum_width", 15, CVar.REPLICATED | CVar.SERVER);

        public static readonly CVarDef<int> ViewportMaximumWidth =
            CVarDef.Create("viewport.maximum_width", 21, CVar.REPLICATED | CVar.SERVER);

        public static readonly CVarDef<int> ViewportWidth =
            CVarDef.Create("viewport.width", 21, CVar.CLIENTONLY | CVar.ARCHIVE);

        public static readonly CVarDef<bool> ViewportVerticalFit =
            CVarDef.Create("viewport.vertical_fit", true, CVar.CLIENTONLY | CVar.ARCHIVE);

        /*
         * UI
         */

        public static readonly CVarDef<string> UILayout =
            CVarDef.Create("ui.layout", "Default", CVar.CLIENTONLY | CVar.ARCHIVE);

        public static readonly CVarDef<string> DefaultScreenChatSize =
            CVarDef.Create("ui.default_chat_size", "", CVar.CLIENTONLY | CVar.ARCHIVE);

        public static readonly CVarDef<string> SeparatedScreenChatSize =
            CVarDef.Create("ui.separated_chat_size", "0.6,0", CVar.CLIENTONLY | CVar.ARCHIVE);


        /*
        * Accessibility
        */

        /// <summary>
        /// Chat window opacity slider, controlling the alpha of the chat window background.
        /// Goes from to 0 (completely transparent) to 1 (completely opaque)
        /// </summary>
        public static readonly CVarDef<float> ChatWindowOpacity =
            CVarDef.Create("accessibility.chat_window_transparency", 0.85f, CVar.CLIENTONLY | CVar.ARCHIVE);

        /// <summary>
        /// Toggle for visual effects that may potentially cause motion sickness.
        /// Where reasonable, effects affected by this CVar should use an alternate effect.
        /// Please do not use this CVar as a bandaid for effects that could otherwise be made accessible without issue.
        /// </summary>
        public static readonly CVarDef<bool> ReducedMotion =
            CVarDef.Create("accessibility.reduced_motion", false, CVar.CLIENTONLY | CVar.ARCHIVE);

        public static readonly CVarDef<bool> ChatEnableColorName =
            CVarDef.Create("accessibility.enable_color_name", true, CVar.CLIENTONLY | CVar.ARCHIVE, "Toggles displaying names with individual colors.");

        /// <summary>
        /// Screen shake intensity slider, controlling the intensity of the CameraRecoilSystem.
        /// Goes from 0 (no recoil at all) to 1 (regular amounts of recoil)
        /// </summary>
        public static readonly CVarDef<float> ScreenShakeIntensity =
            CVarDef.Create("accessibility.screen_shake_intensity", 1f, CVar.CLIENTONLY | CVar.ARCHIVE);

        /// <summary>
        /// A generic toggle for various visual effects that are color sensitive.
        /// As of 2/16/24, only applies to progress bar colors.
        /// </summary>
        public static readonly CVarDef<bool> AccessibilityColorblindFriendly =
            CVarDef.Create("accessibility.colorblind_friendly", false, CVar.CLIENTONLY | CVar.ARCHIVE);

        /*
         * CHAT
         */

        /// <summary>
        /// Chat rate limit values are accounted in periods of this size (seconds).
        /// After the period has passed, the count resets.
        /// </summary>
        /// <seealso cref="ChatRateLimitCount"/>
        public static readonly CVarDef<float> ChatRateLimitPeriod =
            CVarDef.Create("chat.rate_limit_period", 2f, CVar.SERVERONLY);

        /// <summary>
        /// How many chat messages are allowed in a single rate limit period.
        /// </summary>
        /// <remarks>
        /// The total rate limit throughput per second is effectively
        /// <see cref="ChatRateLimitCount"/> divided by <see cref="ChatRateLimitCount"/>.
        /// </remarks>
        /// <seealso cref="ChatRateLimitPeriod"/>
        public static readonly CVarDef<int> ChatRateLimitCount =
            CVarDef.Create("chat.rate_limit_count", 10, CVar.SERVERONLY);

        /// <summary>
        /// Minimum delay (in seconds) between notifying admins about chat message rate limit violations.
        /// A negative value disables admin announcements.
        /// </summary>
        public static readonly CVarDef<int> ChatRateLimitAnnounceAdminsDelay =
            CVarDef.Create("chat.rate_limit_announce_admins_delay", 15, CVar.SERVERONLY);

        public static readonly CVarDef<int> ChatMaxMessageLength =
            CVarDef.Create("chat.max_message_length", 1000, CVar.SERVER | CVar.REPLICATED);

        public static readonly CVarDef<int> ChatMaxAnnouncementLength =
            CVarDef.Create("chat.max_announcement_length", 256, CVar.SERVER | CVar.REPLICATED);

        public static readonly CVarDef<bool> ChatSanitizerEnabled =
            CVarDef.Create("chat.chat_sanitizer_enabled", true, CVar.SERVERONLY);

        public static readonly CVarDef<bool> ChatShowTypingIndicator =
            CVarDef.Create("chat.show_typing_indicator", true, CVar.ARCHIVE | CVar.REPLICATED | CVar.SERVER);

        public static readonly CVarDef<bool> ChatEnableFancyBubbles =
            CVarDef.Create("chat.enable_fancy_bubbles", true, CVar.CLIENTONLY | CVar.ARCHIVE, "Toggles displaying fancy speech bubbles, which display the speaking character's name.");

        public static readonly CVarDef<bool> ChatFancyNameBackground =
            CVarDef.Create("chat.fancy_name_background", false, CVar.CLIENTONLY | CVar.ARCHIVE, "Toggles displaying a background under the speaking character's name.");

        /// <summary>
        /// A message broadcast to each player that joins the lobby.
        /// May be changed by admins ingame through use of the "set-motd" command.
        /// In this case the new value, if not empty, is broadcast to all connected players and saved between rounds.
        /// May be requested by any player through use of the "get-motd" command.
        /// </summary>
        public static readonly CVarDef<string> MOTD =
            CVarDef.Create("chat.motd", "", CVar.SERVER | CVar.SERVERONLY | CVar.ARCHIVE, "A message broadcast to each player that joins the lobby.");

        /*
         * AFK
         */

        /// <summary>
        /// How long a client can go without any input before being considered AFK.
        /// </summary>
        public static readonly CVarDef<float> AfkTime =
            CVarDef.Create("afk.time", 60f, CVar.SERVERONLY);

        /*
         * IC
         */

        /// <summary>
        /// Restricts IC character names to alphanumeric chars.
        /// </summary>
        public static readonly CVarDef<bool> RestrictedNames =
            CVarDef.Create("ic.restricted_names", true, CVar.SERVER | CVar.REPLICATED);

        /// <summary>
        /// Allows flavor text (character descriptions)
        /// </summary>
        public static readonly CVarDef<bool> FlavorText =
            CVarDef.Create("ic.flavor_text", false, CVar.SERVER | CVar.REPLICATED);

        /// <summary>
        /// Adds a period at the end of a sentence if the sentence ends in a letter.
        /// </summary>
        public static readonly CVarDef<bool> ChatPunctuation =
            CVarDef.Create("ic.punctuation", false, CVar.SERVER);

        /// <summary>
        /// Enables automatically forcing IC name rules. Uppercases the first letter of the first and last words of the name
        /// </summary>
        public static readonly CVarDef<bool> ICNameCase =
            CVarDef.Create("ic.name_case", true, CVar.SERVER | CVar.REPLICATED);

        /// <summary>
        /// Whether or not players' characters are randomly generated rather than using their selected characters in the creator.
        /// </summary>
        public static readonly CVarDef<bool> ICRandomCharacters =
            CVarDef.Create("ic.random_characters", false, CVar.SERVER);

        /// <summary>
        /// A weighted random prototype used to determine the species selected for random characters.
        /// </summary>
        public static readonly CVarDef<string> ICRandomSpeciesWeights =
            CVarDef.Create("ic.random_species_weights", "SpeciesWeights", CVar.SERVER);

        /// <summary>
        /// Control displaying SSD indicators near players
        /// </summary>
        public static readonly CVarDef<bool> ICShowSSDIndicator =
            CVarDef.Create("ic.show_ssd_indicator", true, CVar.CLIENTONLY);

        /*
         * Salvage
         */

        /// <summary>
        /// Duration for missions
        /// </summary>
        public static readonly CVarDef<float>
            SalvageExpeditionDuration = CVarDef.Create("salvage.expedition_duration", 660f, CVar.REPLICATED);

        /// <summary>
        /// Cooldown for missions.
        /// </summary>
        public static readonly CVarDef<float>
            SalvageExpeditionCooldown = CVarDef.Create("salvage.expedition_cooldown", 780f, CVar.REPLICATED);

        /*
         * Flavor
         */

        /// <summary>
        ///     Flavor limit. This is to ensure that having a large mass of flavors in
        ///     some food object won't spam a user with flavors.
        /// </summary>
        public static readonly CVarDef<int>
            FlavorLimit = CVarDef.Create("flavor.limit", 10, CVar.SERVERONLY);

        /*
         * Mapping
         */

        /// <summary>
        ///     Will mapping mode enable autosaves when it's activated?
        /// </summary>
        public static readonly CVarDef<bool>
            AutosaveEnabled = CVarDef.Create("mapping.autosave", true, CVar.SERVERONLY);

        /// <summary>
        ///     Autosave interval in seconds.
        /// </summary>
        public static readonly CVarDef<float>
            AutosaveInterval = CVarDef.Create("mapping.autosave_interval", 600f, CVar.SERVERONLY);

        /// <summary>
        ///     Directory in server user data to save to. Saves will be inside folders in this directory.
        /// </summary>
        public static readonly CVarDef<string>
            AutosaveDirectory = CVarDef.Create("mapping.autosave_dir", "Autosaves", CVar.SERVERONLY);


        /*
         * Rules
         */

        /// <summary>
        /// Time that players have to wait before rules can be accepted.
        /// </summary>
        public static readonly CVarDef<float> RulesWaitTime =
            CVarDef.Create("rules.time", 45f, CVar.SERVER | CVar.REPLICATED);

        /// <summary>
        /// Don't show rules to localhost/loopback interface.
        /// </summary>
        public static readonly CVarDef<bool> RulesExemptLocal =
            CVarDef.Create("rules.exempt_local", true, CVar.SERVERONLY);


        /*
         * Autogeneration
         */

        public static readonly CVarDef<string> DestinationFile =
            CVarDef.Create("autogen.destination_file", "", CVar.SERVER | CVar.SERVERONLY);

        /*
         * Network Resource Manager
         */

        /// <summary>
        /// Whether uploaded files will be stored in the server's database.
        /// This is useful to keep "logs" on what files admins have uploaded in the past.
        /// </summary>
        public static readonly CVarDef<bool> ResourceUploadingStoreEnabled =
            CVarDef.Create("netres.store_enabled", true, CVar.SERVER | CVar.SERVERONLY);

        /// <summary>
        /// Numbers of days before stored uploaded files are deleted. Set to zero or negative to disable auto-delete.
        /// This is useful to free some space automatically. Auto-deletion runs only on server boot.
        /// </summary>
        public static readonly CVarDef<int> ResourceUploadingStoreDeletionDays =
            CVarDef.Create("netres.store_deletion_days", 30, CVar.SERVER | CVar.SERVERONLY);

        /*
         * Controls
         */

        /// <summary>
        /// Deadzone for drag-drop interactions.
        /// </summary>
        public static readonly CVarDef<float> DragDropDeadZone =
            CVarDef.Create("control.drag_dead_zone", 12f, CVar.CLIENTONLY | CVar.ARCHIVE);

        /// <summary>
        /// Toggles whether the walking key is a toggle or a held key.
        /// </summary>
        public static readonly CVarDef<bool> ToggleWalk =
            CVarDef.Create("control.toggle_walk", false, CVar.CLIENTONLY | CVar.ARCHIVE);

        /*
         * Interactions
         */

        // The rationale behind the default limit is simply that I can easily get to 7 interactions per second by just
        // trying to spam toggle a light switch or lever (though the UseDelay component limits the actual effect of the
        // interaction).  I don't want to accidentally spam admins with alerts just because somebody is spamming a
        // key manually, nor do we want to alert them just because the player is having network issues and the server
        // receives multiple interactions at once. But we also want to try catch people with modified clients that spam
        // many interactions on the same tick. Hence, a very short period, with a relatively high count.

        /// <summary>
        /// Maximum number of interactions that a player can perform within <see cref="InteractionRateLimitCount"/> seconds
        /// </summary>
        public static readonly CVarDef<int> InteractionRateLimitCount =
            CVarDef.Create("interaction.rate_limit_count", 5, CVar.SERVER | CVar.REPLICATED);

        /// <seealso cref="InteractionRateLimitCount"/>
        public static readonly CVarDef<float> InteractionRateLimitPeriod =
            CVarDef.Create("interaction.rate_limit_period", 0.5f, CVar.SERVER | CVar.REPLICATED);

        /// <summary>
        /// Minimum delay (in seconds) between notifying admins about interaction rate limit violations. A negative
        /// value disables admin announcements.
        /// </summary>
        public static readonly CVarDef<int> InteractionRateLimitAnnounceAdminsDelay =
            CVarDef.Create("interaction.rate_limit_announce_admins_delay", 120, CVar.SERVERONLY);

        /*
         * STORAGE
         */

        /// <summary>
        /// Whether or not the storage UI is static and bound to the hotbar, or unbound and allowed to be dragged anywhere.
        /// </summary>
        public static readonly CVarDef<bool> StaticStorageUI =
            CVarDef.Create("control.static_storage_ui", true, CVar.CLIENTONLY | CVar.ARCHIVE);

        /// <summary>
        /// Whether or not the storage window uses a transparent or opaque sprite.
        /// </summary>
        public static readonly CVarDef<bool> OpaqueStorageWindow =
            CVarDef.Create("control.opaque_storage_background", false, CVar.CLIENTONLY | CVar.ARCHIVE);

        /*
         * UPDATE
         */

        /// <summary>
        /// If a server update restart is pending, the delay after the last player leaves before we actually restart. In seconds.
        /// </summary>
        public static readonly CVarDef<float> UpdateRestartDelay =
            CVarDef.Create("update.restart_delay", 20f, CVar.SERVERONLY);

        /*
         * Ghost
         */

        /// <summary>
        /// The time you must spend reading the rules, before the "Request" button is enabled
        /// </summary>
        public static readonly CVarDef<float> GhostRoleTime =
            CVarDef.Create("ghost.role_time", 3f, CVar.REPLICATED | CVar.SERVER);

        /// <summary>
        /// If ghost role lotteries should be made near-instanteous.
        /// </summary>
        public static readonly CVarDef<bool> GhostQuickLottery =
            CVarDef.Create("ghost.quick_lottery", false, CVar.SERVERONLY);

        /// <summary>
        /// Whether or not to kill the player's mob on ghosting, when it is in a critical health state.
        /// </summary>
        public static readonly CVarDef<bool> GhostKillCrit =
            CVarDef.Create("ghost.kill_crit", true, CVar.REPLICATED | CVar.SERVER);

        /*
         * Fire alarm
         */

        /// <summary>
        ///     If fire alarms should have all access, or if activating/resetting these
        ///     should be restricted to what is dictated on a player's access card.
        ///     Defaults to true.
        /// </summary>
        public static readonly CVarDef<bool> FireAlarmAllAccess =
            CVarDef.Create("firealarm.allaccess", true, CVar.SERVERONLY);

        /*
         * PLAYTIME
         */

        /// <summary>
        /// Time between play time autosaves, in seconds.
        /// </summary>
        public static readonly CVarDef<float>
            PlayTimeSaveInterval = CVarDef.Create("playtime.save_interval", 900f, CVar.SERVERONLY);

        /*
         * INFOLINKS
         */

        /// <summary>
        /// Link to Discord server to show in the launcher.
        /// </summary>
        public static readonly CVarDef<string> InfoLinksDiscord =
            CVarDef.Create("infolinks.discord", "", CVar.SERVER | CVar.REPLICATED);

        /// <summary>
        /// Link to website to show in the launcher.
        /// </summary>
        public static readonly CVarDef<string> InfoLinksForum =
            CVarDef.Create("infolinks.forum", "", CVar.SERVER | CVar.REPLICATED);

        /// <summary>
        /// Link to GitHub page to show in the launcher.
        /// </summary>
        public static readonly CVarDef<string> InfoLinksGithub =
            CVarDef.Create("infolinks.github", "", CVar.SERVER | CVar.REPLICATED);

        /// <summary>
        /// Link to website to show in the launcher.
        /// </summary>
        public static readonly CVarDef<string> InfoLinksWebsite =
            CVarDef.Create("infolinks.website", "", CVar.SERVER | CVar.REPLICATED);

        /// <summary>
        /// Link to wiki to show in the launcher.
        /// </summary>
        public static readonly CVarDef<string> InfoLinksWiki =
            CVarDef.Create("infolinks.wiki", "", CVar.SERVER | CVar.REPLICATED);

        /// <summary>
        /// Link to Patreon. Not shown in the launcher currently.
        /// </summary>
        public static readonly CVarDef<string> InfoLinksPatreon =
            CVarDef.Create("infolinks.patreon", "", CVar.SERVER | CVar.REPLICATED);

        /// <summary>
        /// Link to the bug report form.
        /// </summary>
        public static readonly CVarDef<string> InfoLinksBugReport =
            CVarDef.Create("infolinks.bug_report", "", CVar.SERVER | CVar.REPLICATED);

        /// <summary>
        /// Link to site handling ban appeals. Shown in ban disconnect messages.
        /// </summary>
        public static readonly CVarDef<string> InfoLinksAppeal =
            CVarDef.Create("infolinks.appeal", "", CVar.SERVER | CVar.REPLICATED);

        /*
         * CONFIG
         */

        // These are server-only for now since I don't foresee a client use yet,
        // and I don't wanna have to start coming up with like .client suffixes and stuff like that.

        /// <summary>
        /// Configuration presets to load during startup.
        /// Multiple presets can be separated by comma and are loaded in order.
        /// </summary>
        /// <remarks>
        /// Loaded presets must be located under the <c>ConfigPresets/</c> resource directory and end with the <c>.toml</c> extension.
        /// Only the file name (without extension) must be given for this variable.
        /// </remarks>
        public static readonly CVarDef<string> ConfigPresets =
            CVarDef.Create("config.presets", "", CVar.SERVERONLY);

        /// <summary>
        /// Whether to load the preset development CVars.
        /// This disables some things like lobby to make development easier.
        /// Even when true, these are only loaded if the game is compiled with <c>DEVELOPMENT</c> set.
        /// </summary>
        public static readonly CVarDef<bool> ConfigPresetDevelopment =
            CVarDef.Create("config.preset_development", true, CVar.SERVERONLY);

        /// <summary>
        /// Whether to load the preset debug CVars.
        /// Even when true, these are only loaded if the game is compiled with <c>DEBUG</c> set.
        /// </summary>
        public static readonly CVarDef<bool> ConfigPresetDebug =
            CVarDef.Create("config.preset_debug", true, CVar.SERVERONLY);

        /*
         * World Generation
         */
        /// <summary>
        ///     Whether or not world generation is enabled.
        /// </summary>
        public static readonly CVarDef<bool> WorldgenEnabled =
            CVarDef.Create("worldgen.enabled", false, CVar.SERVERONLY);

        /// <summary>
        ///     The worldgen config to use.
        /// </summary>
        public static readonly CVarDef<string> WorldgenConfig =
            CVarDef.Create("worldgen.worldgen_config", "Default", CVar.SERVERONLY);

        /// <summary>
        ///     The maximum amount of time the entity GC can process, in ms.
        /// </summary>
        public static readonly CVarDef<int> GCMaximumTimeMs =
            CVarDef.Create("entgc.maximum_time_ms", 5, CVar.SERVERONLY);

        /*
         * Replays
         */

        /// <summary>
        ///     Whether or not to record admin chat. If replays are being publicly distributes, this should probably be
        ///     false.
        /// </summary>
        public static readonly CVarDef<bool> ReplayRecordAdminChat =
            CVarDef.Create("replay.record_admin_chat", false, CVar.ARCHIVE);

        /// <summary>
        /// Automatically record full rounds as replays.
        /// </summary>
        public static readonly CVarDef<bool> ReplayAutoRecord =
            CVarDef.Create("replay.auto_record", false, CVar.SERVERONLY);

        /// <summary>
        /// The file name to record automatic replays to. The path is relative to <see cref="CVars.ReplayDirectory"/>.
        /// </summary>
        /// <remarks>
        /// <para>
        /// If the path includes slashes, directories will be automatically created if necessary.
        /// </para>
        /// <para>
        /// A number of substitutions can be used to automatically fill in the file name: <c>{year}</c>, <c>{month}</c>, <c>{day}</c>, <c>{hour}</c>, <c>{minute}</c>, <c>{round}</c>.
        /// </para>
        /// </remarks>
        public static readonly CVarDef<string> ReplayAutoRecordName =
            CVarDef.Create("replay.auto_record_name", "{year}_{month}_{day}-{hour}_{minute}-round_{round}.zip", CVar.SERVERONLY);

        /// <summary>
        /// Path that, if provided, automatic replays are initially recorded in.
        /// When the recording is done, the file is moved into its final destination.
        /// Unless this path is rooted, it will be relative to <see cref="CVars.ReplayDirectory"/>.
        /// </summary>
        public static readonly CVarDef<string> ReplayAutoRecordTempDir =
            CVarDef.Create("replay.auto_record_temp_dir", "", CVar.SERVERONLY);

        /*
         * Miscellaneous
         */

        public static readonly CVarDef<bool> GatewayGeneratorEnabled =
            CVarDef.Create("gateway.generator_enabled", true);

        // Clippy!
        public static readonly CVarDef<string> TippyEntity =
            CVarDef.Create("tippy.entity", "Tippy", CVar.SERVER | CVar.REPLICATED);

        /// <summary>
        ///     The number of seconds that must pass for a single entity to be able to point at something again.
        /// </summary>
        public static readonly CVarDef<float> PointingCooldownSeconds =
            CVarDef.Create("pointing.cooldown_seconds", 0.5f, CVar.SERVERONLY);

        /// <summary>
        ///     Should the player automatically get up after being knocked down
        /// </summary>
        public static readonly CVarDef<bool> AutoGetUp =
            CVarDef.Create("white.auto_get_up", true, CVar.CLIENT | CVar.ARCHIVE | CVar.REPLICATED); // WD EDIT

        /*
         * DEBUG
         */

        /// <summary>
        /// A simple toggle to test <c>OptionsVisualizerComponent</c>.
        /// </summary>
        public static readonly CVarDef<bool> DebugOptionVisualizerTest =
            CVarDef.Create("debug.option_visualizer_test", false, CVar.CLIENTONLY);

        /// <summary>
        /// Set to true to disable parallel processing in the pow3r solver.
        /// </summary>
        public static readonly CVarDef<bool> DebugPow3rDisableParallel =
            CVarDef.Create("debug.pow3r_disable_parallel", true, CVar.SERVERONLY);
        
        #region Surgery

        public static readonly CVarDef<bool> CanOperateOnSelf =
            CVarDef.Create("surgery.can_operate_on_self", false, CVar.SERVERONLY);

        #endregion
    }
}<|MERGE_RESOLUTION|>--- conflicted
+++ resolved
@@ -452,18 +452,17 @@
             CVarDef.Create("game.entity_menu_lookup", 0.25f, CVar.CLIENTONLY | CVar.ARCHIVE);
 
         /// <summary>
-<<<<<<< HEAD
         ///     Goobstation - indicates how much players are required for the round to be considered lowpop.
         ///     Used for dynamic gamemode.
         /// </summary>
         public static readonly CVarDef<float> LowpopThreshold =
             CVarDef.Create("game.players.lowpop_threshold", 20f, CVar.SERVERONLY);
-=======
+
+        /// <summary>
         /// Should the clients window show the server hostname in the title?
         /// </summary>
         public static readonly CVarDef<bool> GameHostnameInTitlebar =
             CVarDef.Create("game.hostname_in_titlebar", true, CVar.SERVER | CVar.REPLICATED);
->>>>>>> 530a741b
 
         /*
          * Discord
@@ -1623,7 +1622,7 @@
             CVarDef.Create("votekick.ban_duration", 180, CVar.SERVERONLY);
 
         /// <summary>
-        ///     Whether the ghost requirement settings for votekicks should be ignored for the lobby. 
+        ///     Whether the ghost requirement settings for votekicks should be ignored for the lobby.
         /// </summary>
         public static readonly CVarDef<bool> VotekickIgnoreGhostReqInLobby =
             CVarDef.Create("votekick.ignore_ghost_req_in_lobby", true, CVar.SERVERONLY);
@@ -2451,7 +2450,7 @@
         /// </summary>
         public static readonly CVarDef<bool> DebugPow3rDisableParallel =
             CVarDef.Create("debug.pow3r_disable_parallel", true, CVar.SERVERONLY);
-        
+
         #region Surgery
 
         public static readonly CVarDef<bool> CanOperateOnSelf =

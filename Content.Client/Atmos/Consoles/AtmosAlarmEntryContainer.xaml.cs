--- conflicted
+++ resolved
@@ -31,25 +31,6 @@
         [AtmosAlarmType.Danger] = "atmos-alerts-window-danger-state",
     };
 
-<<<<<<< HEAD
-    private Dictionary<Gas, string> _gasShorthands = new Dictionary<Gas, string>()
-    {
-        [Gas.Ammonia] = "NH₃",
-        [Gas.CarbonDioxide] = "CO₂",
-        [Gas.Frezon] = "F",
-        [Gas.Nitrogen] = "N₂",
-        [Gas.NitrousOxide] = "N₂O",
-        [Gas.Oxygen] = "O₂",
-        [Gas.Plasma] = "P",
-        [Gas.Tritium] = "T",
-        [Gas.WaterVapor] = "H₂O",
-        [Gas.BZ] = "BZ", ///tg/ gases
-        [Gas.Healium] = "F₃BZ", ///tg/ gases
-        [Gas.Nitrium] = "Nitrium", ///tg/ gases
-    };
-
-=======
->>>>>>> 3358801b
     public AtmosAlarmEntryContainer(NetEntity uid, EntityCoordinates? coordinates)
     {
         RobustXamlLoader.Load(this);
